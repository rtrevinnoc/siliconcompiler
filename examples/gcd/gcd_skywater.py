#!/usr/bin/env python3

import siliconcompiler

import os
import sys

from sky130_floorplan import make_floorplan

def main():
    '''GCD example with custom floorplan and signoff steps.'''

    # Create instance of Chip class
    chip = siliconcompiler.Chip("gcd")

    chip.add('input', 'rtl', 'verilog', 'gcd.v')
    chip.set('option', 'relax', True)
    chip.set('option', 'quiet', True)

    chip.clock('clk', period=5)

    chip.load_target("skywater130_demo")

    chip.set('datasheet', chip.top(), 'pin', 'vdd', 'type', 'global', 'power')
    chip.set('datasheet', chip.top(), 'pin', 'vss', 'type', 'global', 'ground')

    # 1) RTL2GDS

<<<<<<< HEAD
    #def_path = make_floorplan(chip)
    #chip.set('input', 'floorplan.def', def_path)
=======
    def_path = make_floorplan(chip)
    chip.set('input', 'layout', 'floorplan.def', def_path)
>>>>>>> 8a434f50

    chip.set('option', 'jobname', 'rtl2gds')
    chip.run()
    chip.summary()

    gds_path = chip.find_result('gds', step='export')
    vg_path = chip.find_result('vg', step='dfm')

    # 2) Signoff

    chip.set('option', 'jobname', 'signoff')
    chip.set('option', 'flow', 'signoffflow')

    chip.set('input', 'layout', 'gds', gds_path)
    chip.set('input', 'netlist', 'verilog', vg_path)

    chip.run()
    chip.summary()

    # 3) Checklist
    # Manual reports
    spec_path = os.path.join(os.path.dirname(__file__), 'spec.txt')
    chip.add('checklist', 'oh_tapeout', 'spec', 'report', spec_path)
    waiver_path = os.path.join(os.path.dirname(__file__), 'route_waiver.txt')

    chip.add('checklist', 'oh_tapeout', 'errors_warnings', 'waiver', 'warnings', waiver_path)

    chip.set('checklist', 'oh_tapeout', 'drc_clean', 'task', ('signoff', 'drc', '0'))
    chip.set('checklist', 'oh_tapeout', 'lvs_clean', 'task', ('signoff', 'lvs', '0'))
    chip.set('checklist', 'oh_tapeout', 'setup_time', 'task', ('rtl2gds', 'dfm', '0'))

    for step in chip.getkeys('flowgraph', 'asicflow'):
        for index in chip.getkeys('flowgraph', 'asicflow', step):
            tool = chip.get('flowgraph', 'asicflow', step, index, 'tool')
            if tool not in chip.builtin:
                chip.add('checklist', 'oh_tapeout', 'errors_warnings', 'task', ('rtl2gds', step, index))
    for step in chip.getkeys('flowgraph', 'signoffflow'):
        for index in chip.getkeys('flowgraph', 'signoffflow', step):
            tool = chip.get('flowgraph', 'signoffflow', step, index, 'tool')
            if tool not in chip.builtin:
                chip.add('checklist', 'oh_tapeout', 'errors_warnings', 'task', ('signoff', step, index))

    status = chip.check_checklist('oh_tapeout')
    if not status:
        sys.exit(1)

    # Mark 'ok'
    for item in chip.getkeys('checklist', 'oh_tapeout'):
        chip.set('checklist', 'oh_tapeout', item, 'ok', True)

    status = chip.check_checklist('oh_tapeout', check_ok=True)
    if not status:
        sys.exit(1)

    chip.write_manifest('gcd.checked.pkg.json')

if __name__ == '__main__':
    main()<|MERGE_RESOLUTION|>--- conflicted
+++ resolved
@@ -26,13 +26,9 @@
 
     # 1) RTL2GDS
 
-<<<<<<< HEAD
+    # Disabled due to segfault in sky130
     #def_path = make_floorplan(chip)
-    #chip.set('input', 'floorplan.def', def_path)
-=======
-    def_path = make_floorplan(chip)
-    chip.set('input', 'layout', 'floorplan.def', def_path)
->>>>>>> 8a434f50
+    #chip.set('input', 'layout', 'floorplan.def', def_path)
 
     chip.set('option', 'jobname', 'rtl2gds')
     chip.run()
