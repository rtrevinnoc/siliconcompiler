import pytest

from siliconcompiler.schema import Schema
from siliconcompiler.schema.schema_cfg import scparam

def test_list_of_lists():
    cfg = {}
    scparam(cfg, ['test'], sctype='[[str]]', shorthelp='Test')

    schema = Schema(cfg=cfg)
    schema.set('test', [['foo']])

    assert schema.get('test') == [['foo']]

def test_pernode_mandatory():
    cfg = {}
    scparam(cfg, ['test'], sctype='str', shorthelp='Test', pernode='required')

    schema = Schema(cfg=cfg)

    # Should fail
    with pytest.raises(ValueError):
        schema.set('test', 'foo')

    # Should succeed
    assert schema.set('test', 'foo', step='syn', index=0)

<<<<<<< HEAD
def test_empty():
    schema = Schema()
    assert schema._is_empty('package', 'version')

    schema.set('package', 'version', '1.0')
    assert not schema._is_empty('package', 'version')
=======
def test_add_keypath_error():
    schema = Schema()
    with pytest.raises(ValueError):
        schema.add('input', 'verilog', 'foo.v')
>>>>>>> 0043ce2d
<|MERGE_RESOLUTION|>--- conflicted
+++ resolved
@@ -25,16 +25,14 @@
     # Should succeed
     assert schema.set('test', 'foo', step='syn', index=0)
 
-<<<<<<< HEAD
 def test_empty():
     schema = Schema()
     assert schema._is_empty('package', 'version')
 
     schema.set('package', 'version', '1.0')
     assert not schema._is_empty('package', 'version')
-=======
+
 def test_add_keypath_error():
     schema = Schema()
     with pytest.raises(ValueError):
-        schema.add('input', 'verilog', 'foo.v')
->>>>>>> 0043ce2d
+        schema.add('input', 'verilog', 'foo.v')