--- conflicted
+++ resolved
@@ -23,8 +23,4 @@
                    stdout = subprocess.DEVNULL)
 
     # Verify that a bitstream was generated
-<<<<<<< HEAD
-    assert os.path.isfile('build/blinky/job0/bitstream0/outputs/blinky.bit')
-=======
-    assert os.path.isfile('build/blinky/job0/bitstream0/outputs/blinky.bit')
->>>>>>> 582cba8f
+    assert os.path.isfile('build/blinky/job0/bitstream0/outputs/blinky.bit')