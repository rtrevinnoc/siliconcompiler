import os
import siliconcompiler

if __name__ != "__main__":
    from tests.fixtures import test_wrapper

##################################
def test_gcd_checks():
    '''Test EDA flow with LVS and DRC
    '''

    # Create instance of Chip class
    chip = siliconcompiler.Chip()

    gcd_ex_dir = os.path.abspath(__file__)
    gcd_ex_dir = gcd_ex_dir[:gcd_ex_dir.rfind('/tests/quick_tests/asic')] + '/examples/gcd/'

    # Inserting value into configuration
    chip.add('source', gcd_ex_dir + 'gcd.v')
    chip.set('design', 'gcd')
    chip.set('relax', True)
    chip.set('quiet', True)
    chip.set('clock', 'clock_name', 'pin', 'clk')
    chip.add('constraint', gcd_ex_dir + 'gcd.sdc')
    chip.set('target', 'asicflow_skywater130')
<<<<<<< HEAD
=======
    chip.set('flowarg', 'verify', 'true')
>>>>>>> 735b9c14
    chip.set('asic', 'diearea', [(0, 0), (200.56, 201.28)])
    chip.set('asic', 'corearea', [(20.24, 21.76), (180.32, 184.96)])

    chip.target()

    # Run the chip's build process synchronously.
    chip.run()

    # Verify that GDS and SVG files were generated.
    assert os.path.isfile('build/gcd/job0/export0/outputs/gcd.gds')

    # Verify that the build was LVS and DRC clean.
    assert chip.get('metric', 'lvs', '0', 'errors', 'real') == 0
    assert chip.get('metric', 'drc', '0', 'errors', 'real') == 0

if __name__ == "__main__":
    test_gcd_checks()<|MERGE_RESOLUTION|>--- conflicted
+++ resolved
@@ -23,10 +23,7 @@
     chip.set('clock', 'clock_name', 'pin', 'clk')
     chip.add('constraint', gcd_ex_dir + 'gcd.sdc')
     chip.set('target', 'asicflow_skywater130')
-<<<<<<< HEAD
-=======
     chip.set('flowarg', 'verify', 'true')
->>>>>>> 735b9c14
     chip.set('asic', 'diearea', [(0, 0), (200.56, 201.28)])
     chip.set('asic', 'corearea', [(20.24, 21.76), (180.32, 184.96)])
 
