--- conflicted
+++ resolved
@@ -26,13 +26,8 @@
 
     # set up tool for floorplan
     flow = 'floorplan'
-<<<<<<< HEAD
-    chip.node(flow, 'import', 'builtin.import')
+    chip.node(flow, 'import', 'builtin.nop')
     chip.node(flow, 'floorplan', floorplan)
-=======
-    chip.node(flow, 'import', 'builtin', 'nop')
-    chip.node(flow, 'floorplan', 'openroad', 'floorplan')
->>>>>>> 67be4387
     chip.edge(flow, 'import', 'floorplan')
     chip.set('option', 'flow', flow)
 
