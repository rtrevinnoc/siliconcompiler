import siliconcompiler
import os
import pytest

from siliconcompiler.tools.yosys import lec

@pytest.mark.eda
@pytest.mark.quick
def test_yosys_lec(datadir):
    lec_dir = os.path.join(datadir, 'lec')

    chip = siliconcompiler.Chip('foo')
    chip.load_target('freepdk45_demo')

    chip.set('option', 'mode', 'asic')

    flow = 'lec'
<<<<<<< HEAD
    chip.node(flow, 'import', 'builtin.import')
    chip.node(flow, 'lec', lec)
=======
    chip.node(flow, 'import', 'builtin', 'nop')
    chip.node(flow, 'lec', 'yosys', 'lec')
>>>>>>> 67be4387
    chip.edge(flow, 'import', 'lec')
    chip.set('option', 'flow', flow)

    chip.input(os.path.join(lec_dir, 'foo.v'))
    chip.input(os.path.join(lec_dir, 'foo.vg'))

    chip.run()

    errors = chip.get('metric', 'drvs', step='lec', index='0')

    assert errors == 0

@pytest.mark.eda
@pytest.mark.quick
def test_yosys_lec_broken(datadir):
    lec_dir = os.path.join(datadir, 'lec')

    chip = siliconcompiler.Chip('foo')
    chip.load_target('freepdk45_demo')

    chip.set('option', 'mode', 'asic')

    flow = 'lec'
<<<<<<< HEAD
    chip.node(flow, 'import', 'builtin.import')
    chip.node(flow, 'lec', lec)
=======
    chip.node(flow, 'import', 'builtin', 'nop')
    chip.node(flow, 'lec', 'yosys', 'lec')
>>>>>>> 67be4387
    chip.edge(flow, 'import', 'lec')
    chip.set('option','flow', flow)

    chip.input(os.path.join(lec_dir, 'foo_broken.v'))
    chip.input(os.path.join(lec_dir, 'foo_broken.vg'))

    chip.run()

    errors = chip.get('metric', 'drvs', step='lec', index='0')

    assert errors == 2

if __name__ == "__main__":
    from tests.fixtures import datadir
    test_yosys_lec(datadir(__file__))<|MERGE_RESOLUTION|>--- conflicted
+++ resolved
@@ -15,13 +15,8 @@
     chip.set('option', 'mode', 'asic')
 
     flow = 'lec'
-<<<<<<< HEAD
-    chip.node(flow, 'import', 'builtin.import')
+    chip.node(flow, 'import', 'builtin.nop')
     chip.node(flow, 'lec', lec)
-=======
-    chip.node(flow, 'import', 'builtin', 'nop')
-    chip.node(flow, 'lec', 'yosys', 'lec')
->>>>>>> 67be4387
     chip.edge(flow, 'import', 'lec')
     chip.set('option', 'flow', flow)
 
@@ -45,13 +40,8 @@
     chip.set('option', 'mode', 'asic')
 
     flow = 'lec'
-<<<<<<< HEAD
-    chip.node(flow, 'import', 'builtin.import')
+    chip.node(flow, 'import', 'builtin.nop')
     chip.node(flow, 'lec', lec)
-=======
-    chip.node(flow, 'import', 'builtin', 'nop')
-    chip.node(flow, 'lec', 'yosys', 'lec')
->>>>>>> 67be4387
     chip.edge(flow, 'import', 'lec')
     chip.set('option','flow', flow)
 
