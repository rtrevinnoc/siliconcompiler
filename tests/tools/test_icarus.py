# Copyright 2020 Silicon Compiler Authors. All Rights Reserved.
import os
import siliconcompiler
import pytest

from siliconcompiler.tools.icarus import compile

@pytest.mark.eda
@pytest.mark.quick
def test_icarus(oh_dir):
    ydir = os.path.join(oh_dir, 'stdlib', 'hdl')

    design = "oh_fifo_sync"
    topfile = os.path.join(ydir, f'{design}.v')

    chip = siliconcompiler.Chip(design)
    chip.load_target('freepdk45_demo')
    chip.set('option', 'ydir', ydir)
    chip.input(topfile)
    chip.set('option', 'mode', 'sim')

    flow = 'sim'
<<<<<<< HEAD
    chip.node(flow, 'import', 'builtin.import')
    chip.node(flow, 'compile', compile)
=======
    chip.node(flow, 'import', 'builtin', 'nop')
    chip.node(flow, 'compile', 'icarus', 'compile')
>>>>>>> 67be4387
    chip.edge(flow, 'import', 'compile')
    chip.set('option', 'flow', flow)

    chip.run()

    # check that compilation succeeded
    assert chip.find_result('vvp', step='compile') is not None

#########################
if __name__ == "__main__":
    oh_dir = os.path.join('third_party', 'designs', 'oh')
    test_icarus(oh_dir)<|MERGE_RESOLUTION|>--- conflicted
+++ resolved
@@ -20,13 +20,8 @@
     chip.set('option', 'mode', 'sim')
 
     flow = 'sim'
-<<<<<<< HEAD
-    chip.node(flow, 'import', 'builtin.import')
+    chip.node(flow, 'import', 'builtin.nop')
     chip.node(flow, 'compile', compile)
-=======
-    chip.node(flow, 'import', 'builtin', 'nop')
-    chip.node(flow, 'compile', 'icarus', 'compile')
->>>>>>> 67be4387
     chip.edge(flow, 'import', 'compile')
     chip.set('option', 'flow', flow)
 
