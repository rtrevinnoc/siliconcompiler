import pytest
import re
import shutil

import os.path

from pathlib import Path

from siliconcompiler.design import DesignSchema
from siliconcompiler.schema import NamedSchema


def test_design_keys():
    golden_keys = set([
        ('deps',),
        ('fileset', 'default', 'file', 'default'),
        ('fileset', 'default', 'topmodule'),
        ('fileset', 'default', 'libdir'),
        ('fileset', 'default', 'lib'),
        ('fileset', 'default', 'idir'),
        ('fileset', 'default', 'define'),
        ('fileset', 'default', 'undefine'),
        ('fileset', 'default', 'param', 'default'),
        ('fileset', 'default', 'depfileset'),
        ('package', 'default', 'root'),
        ('package', 'default', 'tag'),
    ])

    assert set(DesignSchema("test").allkeys()) == golden_keys


@pytest.mark.parametrize("arg,value", [
    (("topmodule",), "mytop"),
    (("file", "verilog"), ['one.v', 'two.v']),
    (("idir",), ['/home/acme/incdir1', '/home/acme/incdir2']),
    (("libdir",), ['/usr/lib']),
    (("lib",), ['lib1', 'lib2']),
    (("define",), ['CFG_TARGET=FPGA']),
    (("undefine",), ['CFG_TARGET']),
    (("param", "N"), "64"),
])
def test_design_values(arg, value):
    design = DesignSchema("test")

    assert design.set("fileset", "rtl", *arg, value)
    assert design.get("fileset", "rtl", *arg) == value


def test_options_topmodule():
    d = DesignSchema("test")

    assert d.set_topmodule('mytop', 'rtl')
    assert d.get_topmodule('rtl') == 'mytop'


def test_options_topmodule_with_fileset():
    d = DesignSchema("test")

    with d.active_fileset("rtl"):
        assert d.set_topmodule('mytop')
        assert d.get_topmodule() == 'mytop'
    assert d.get_topmodule('rtl') == 'mytop'


def test_options_topmodule_fileset_error():
    d = DesignSchema("test")

    with pytest.raises(ValueError, match="fileset key must be a string"):
        d.set_topmodule('mytop', 2.3)
    with pytest.raises(ValueError, match="fileset key must be a string"):
        d.get_topmodule(2.3)


def test_options_topmodule_value_error():
    d = DesignSchema("test")

    with pytest.raises(ValueError, match="value must be of type string"):
        d.set_topmodule(4, "rtl")


def test_options_topmodule_with_none():
    with pytest.raises(ValueError, match="value must be of type string"):
        DesignSchema("test").set_topmodule(None, 'rtl')


@pytest.mark.parametrize("name", [
    "0abc", "abc$", ""
])
def test_options_topmodule_invalid_name(name):
    with pytest.raises(ValueError, match=re.escape(f"{name} is not a legal topmodule string")):
        DesignSchema("test").set_topmodule(name, "rtl")


def test_options_idir():
    d = DesignSchema("test")

    for item in ['/home/acme/incdir1', '/home/acme/incdir2']:
        assert d.add_idir(item, 'rtl')
    assert d.get_idir('rtl') == ['/home/acme/incdir1', '/home/acme/incdir2']


def test_options_idir_with_fileset():
    d = DesignSchema("test")

    with d.active_fileset("rtl"):
        for item in ['/home/acme/incdir1', '/home/acme/incdir2']:
            assert d.add_idir(item)
        assert d.get_idir() == ['/home/acme/incdir1', '/home/acme/incdir2']
    assert d.get_idir("rtl") == ['/home/acme/incdir1', '/home/acme/incdir2']


def test_options_idir_with_none():
    with pytest.raises(ValueError, match="value must be of type string"):
        DesignSchema("test").add_idir(None, 'rtl')


def test_options_idir_fileset_error():
    d = DesignSchema("test")

    with pytest.raises(ValueError, match="fileset key must be a string"):
        d.add_idir('mytop', 2.3)
    with pytest.raises(ValueError, match="fileset key must be a string"):
        d.get_idir(2.3)


def test_options_idir_value_error():
    d = DesignSchema("test")

    with pytest.raises(ValueError, match="value must be of type string"):
        d.add_idir(4, "rtl")

<<<<<<< HEAD
def test_dep_fileset():
    d = DesignSchema("test")
    assert d.add_dep_fileset("obj0", "rtl", "rtl")
    assert d.add_dep_fileset("obj0", "rtl.tech", "rtl")
    assert d.add_dep_fileset("obj0", "testbench.this", "testbench")

    assert d.get_dep_fileset("rtl") == [
        ('obj0', 'rtl'),
        ('obj0', 'rtl.tech')]
    assert d.get_dep_fileset("testbench") == [('obj0', 'testbench.this')]


def test_options():
=======
>>>>>>> c7e0d6e5

def test_options_libdir():
    d = DesignSchema("test")

    for item in ['/usr/lib1', '/usr/lib2']:
        assert d.add_libdir(item, 'rtl')
    assert d.get_libdir('rtl') == ['/usr/lib1', '/usr/lib2']


def test_options_libdir_with_none():
    with pytest.raises(ValueError, match="value must be of type string"):
        DesignSchema("test").add_libdir(None, 'rtl')


def test_options_libdir_with_fileset():
    d = DesignSchema("test")

    with d.active_fileset("rtl"):
        for item in ['/usr/lib1', '/usr/lib2']:
            assert d.add_libdir(item)
        assert d.get_libdir() == ['/usr/lib1', '/usr/lib2']
    assert d.get_libdir('rtl') == ['/usr/lib1', '/usr/lib2']


def test_options_lib():
    d = DesignSchema("test")

    for item in ['lib1', 'lib2']:
        assert d.add_lib(item, 'rtl')
    assert d.get_lib('rtl') == ['lib1', 'lib2']


def test_options_lib_with_none():
    with pytest.raises(ValueError, match="value must be of type string"):
        DesignSchema("test").add_lib(None, 'rtl')


def test_options_lib_with_fileset():
    d = DesignSchema("test")

    with d.active_fileset("rtl"):
        for item in ['lib1', 'lib2']:
            assert d.add_lib(item)
        assert d.get_lib() == ['lib1', 'lib2']
    assert d.get_lib('rtl') == ['lib1', 'lib2']


def test_options_define():
    d = DesignSchema("test")

    for item in ['CFG_TARGET=FPGA', 'VERILATOR']:
        assert d.add_define(item, 'rtl')
    assert d.get_define('rtl') == ['CFG_TARGET=FPGA', 'VERILATOR']


def test_options_define_with_none():
    with pytest.raises(ValueError, match="value must be of type string"):
        DesignSchema("test").add_define(None, 'rtl')


def test_options_define_with_fileset():
    d = DesignSchema("test")

    with d.active_fileset("rtl"):
        for item in ['CFG_TARGET=FPGA', 'VERILATOR']:
            assert d.add_define(item)
        assert d.get_define() == ['CFG_TARGET=FPGA', 'VERILATOR']
    assert d.get_define('rtl') == ['CFG_TARGET=FPGA', 'VERILATOR']


def test_options_undefine():
    d = DesignSchema("test")

    for item in ['CFG_TARGET', 'CFG_SIM']:
        assert d.add_undefine(item, 'rtl')
    assert d.get_undefine('rtl') == ['CFG_TARGET', 'CFG_SIM']


def test_options_undefine_with_none():
    with pytest.raises(ValueError, match="value must be of type string"):
        DesignSchema("test").add_undefine(None, 'rtl')


def test_options_undefine_with_fileset():
    d = DesignSchema("test")

    with d.active_fileset("rtl"):
        for item in ['CFG_TARGET', 'CFG_SIM']:
            assert d.add_undefine(item)
        assert d.get_undefine() == ['CFG_TARGET', 'CFG_SIM']
    assert d.get_undefine('rtl') == ['CFG_TARGET', 'CFG_SIM']


def test_options_param():
    d = DesignSchema("test")

    assert d.set_param('N', '2', 'rtl')
    assert d.get_param('N', 'rtl') == '2'


def test_options_set_param_error_fileset():
    with pytest.raises(ValueError, match="fileset key must be a string"):
        DesignSchema("test").set_param('N', '2', 123)


def test_options_set_param_error_param():
    with pytest.raises(ValueError, match="param value must be a string"):
        DesignSchema("test").set_param("N", 2, "rtl")


def test_options_get_param_error_fileset():
    with pytest.raises(ValueError, match="fileset key must be a string"):
        DesignSchema("test").get_param('N', 123)


def test_options_param_with_fileset():
    d = DesignSchema("test")

    with d.active_fileset("rtl"):
        assert d.set_param('N', '2')
        assert d.get_param('N') == '2'
    assert d.get_param('N', 'rtl') == '2'


def test_add_file_single():
    d = DesignSchema("test")

    assert d.add_file('one.v', 'rtl', filetype='verilog')
    assert d.add_file('two.v', 'rtl', filetype='verilog')
    assert d.get('fileset', 'rtl', 'file', 'verilog') == ['one.v', 'two.v']


def test_add_file_none():
    d = DesignSchema("test")

    with pytest.raises(ValueError, match="add_file cannot process None"):
        d.add_file(None, "rtl")


def test_add_file_clobber():
    d = DesignSchema("test")

    assert d.add_file('one.v', 'rtl', filetype='verilog')
    assert d.get('fileset', 'rtl', 'file', 'verilog') == ['one.v']
    assert d.add_file('two.v', 'rtl', filetype='verilog', clobber=True)
    assert d.get('fileset', 'rtl', 'file', 'verilog') == ['two.v']


def test_add_file():
    d = DesignSchema("test")

    assert d.add_file(['one.v', 'two.v'], 'rtl', filetype='verilog')
    assert d.get('fileset', 'rtl', 'file', 'verilog') == ['one.v', 'two.v']


def test_add_file_with_fileset():
    d = DesignSchema("test")

    with d.active_fileset("rtl"):
        assert d.add_file(['one.v', 'two.v'], filetype='verilog')
    assert d.get('fileset', 'rtl', 'file', 'verilog') == ['one.v', 'two.v']


def test_add_file_with_filetype():
    d = DesignSchema("test")

    assert d.add_file(['tb.v', 'dut.v'], 'testbench')
    assert d.get('fileset', 'testbench', 'file', 'verilog') == ['tb.v', 'dut.v']


def test_add_file_invalid_filetype():
    d = DesignSchema("test")

    with pytest.raises(ValueError, match="Unrecognized file extension: ver"):
        d.add_file('tb.ver', 'testbench')


def test_add_file_invalid_fileset():
    d = DesignSchema("test")

    with pytest.raises(ValueError, match="fileset key must be a string"):
        d.add_file('tb.ver', 3)


def test_get_file_multiple_filesets():
    d = DesignSchema("test")

    d.add_file(['one.v'], 'rtl', filetype='verilog')
    d.add_file(['tb.v'], 'testbench')
    d.add_file(['one.vhdl'], 'rtl')

    assert d.get_file(fileset=['rtl', 'testbench']) == [
        'one.v', 'one.vhdl', 'tb.v'
    ]


def test_get_file_one_fileset():
    d = DesignSchema("test")

    d.add_file(['one.v'], 'rtl', filetype='verilog')
    d.add_file(['tb.v'], 'testbench')
    d.add_file(['one.vhdl'], 'rtl')

    assert d.get_file(fileset='rtl') == ['one.v', 'one.vhdl']


def test_get_file_filetype():
    d = DesignSchema("test")

    d.add_file(['one.v'], 'rtl', filetype='verilog')
    d.add_file(['tb.v'], 'testbench')
    d.add_file(['one.vhdl'], 'rtl')

    # get verilog rtl only
    assert d.get_file(fileset='rtl', filetype='verilog') == ['one.v']


def test_get_file_filetype_vhdl():
    d = DesignSchema("test")

    d.add_file(['one.v'], 'rtl', filetype='verilog')
    d.add_file(['tb.v'], 'testbench')
    d.add_file(['one.vhdl'], 'rtl')

    # get verilog rtl only
    assert d.get_file(fileset=['rtl', 'testbench'], filetype='vhdl') == ['one.vhdl']


def test_get_file_one_invalid_fileset():
    with pytest.raises(ValueError, match="fileset key must be a string"):
        DesignSchema("test").get_file(fileset=4)


def test_add_dep():

    fileset = 'rtl'
    lib = DesignSchema('mylib')
    lib.add_file('mylib.v', fileset)

    d = DesignSchema("test")
    d.add_dep(lib)
    lib = d.get_dep('mylib')
    assert lib.get_file(fileset) == ['mylib.v']


def test_write_fileset_no_filepath():
    with pytest.raises(ValueError, match="filename cannot be None"):
        DesignSchema("test").write_fileset(None)


def test_write_fileset_invalid_fileset():
    with pytest.raises(ValueError, match="fileset key must be a string"):
        DesignSchema("test").write_fileset("test.f", fileset=[None])


def test_write_fileset_invalid_filetype():
    with pytest.raises(ValueError, match="Unable to determine filetype of: test.invalid"):
        DesignSchema("test").write_fileset("test.invalid", fileset="rtl")


def test_write_fileset_invalid_fileformat():
    with pytest.raises(ValueError, match="invalid is not a supported filetype"):
        DesignSchema("test").write_fileset("test.f", fileset="rtl", fileformat="invalid")


def test_write_fileset(datadir):
    d = DesignSchema("test")
    d.cwd = os.path.dirname(datadir)

    fileset = 'rtl'
    d.add_file(['data/heartbeat.v', 'data/increment.v'], fileset)
    d.add_define('ASIC', fileset)
    d.add_idir('./data', fileset)
    d.set_topmodule('heartbeat', fileset)

    fileset = 'tb'
    d.add_file('data/heartbeat_tb.v', fileset)
    d.add_define('VERILATOR', fileset)

    d.write_fileset(filename="heartbeat.f", fileset=['rtl', 'tb'])

    assert Path("heartbeat.f").read_text().splitlines() == [
        '// test / rtl / include directories',
        f'+incdir+{os.path.abspath(datadir)}',
        '// test / rtl / defines',
        '+define+ASIC',
        '// test / rtl / verilog files',
        f'{os.path.abspath(os.path.join(datadir, "heartbeat.v"))}',
        f'{os.path.abspath(os.path.join(datadir, "increment.v"))}',
        '// test / tb / defines',
        '+define+VERILATOR',
        '// test / tb / verilog files',
        f'{os.path.abspath(os.path.join(datadir, "heartbeat_tb.v"))}',
    ]


def test_write_fileset_using_fileformat(datadir):
    d = DesignSchema("test")
    d.cwd = os.path.dirname(datadir)

    fileset = 'rtl'
    d.add_file(['data/heartbeat.v', 'data/increment.v'], fileset)
    d.add_define('ASIC', fileset)
    d.add_idir('./data', fileset)
    d.set_topmodule('heartbeat', fileset)

    fileset = 'tb'
    d.add_file('data/heartbeat_tb.v', fileset)
    d.add_define('VERILATOR', fileset)

    d.write_fileset(filename="heartbeat.cmd", fileset=['rtl', 'tb'], fileformat="flist")

    assert Path("heartbeat.cmd").read_text().splitlines() == [
        '// test',
        '// test / rtl / include directories',
        f'+incdir+{os.path.abspath(datadir)}',
        '// test / rtl / defines',
        '+define+ASIC',
        '// test / rtl / verilog files',
        f'{os.path.abspath(os.path.join(datadir, "heartbeat.v"))}',
        f'{os.path.abspath(os.path.join(datadir, "increment.v"))}',
        '// test / tb / defines',
        '+define+VERILATOR',
        '// test / tb / verilog files',
        f'{os.path.abspath(os.path.join(datadir, "heartbeat_tb.v"))}',
    ]


def test_write_fileset_duplicate(datadir):
    d = DesignSchema("test")
    d.cwd = os.path.dirname(datadir)

    fileset = 'rtl'
    d.add_file(['data/heartbeat.v', 'data/increment.v'], fileset)
    d.add_define('ASIC', fileset)
    d.add_define('VERILATOR', fileset)
    d.add_idir('./data', fileset)
    d.set_topmodule('heartbeat', fileset)

    fileset = 'tb'
    d.add_file('data/heartbeat_tb.v', fileset)
    d.add_define('VERILATOR', fileset)

    d.write_fileset(filename="heartbeat.f", fileset=['rtl', 'tb'])

    assert Path("heartbeat.f").read_text().splitlines() == [
        '// test',
        '// test / rtl / include directories',
        f'+incdir+{os.path.abspath(datadir)}',
        '// test / rtl / defines',
        '+define+ASIC',
        '+define+VERILATOR',
        '// test / rtl / verilog files',
        f'{os.path.abspath(os.path.join(datadir, "heartbeat.v"))}',
        f'{os.path.abspath(os.path.join(datadir, "increment.v"))}',
        '// test / tb / defines',
        '// +define+VERILATOR',
        '// test / tb / verilog files',
        f'{os.path.abspath(os.path.join(datadir, "heartbeat_tb.v"))}',
    ]


def test_write_fileset_with_fileset(datadir):
    d = DesignSchema("test")
    d.cwd = os.path.dirname(datadir)

    fileset = 'rtl'
    d.add_file(['data/heartbeat.v', 'data/increment.v'], fileset)
    d.add_define('ASIC', fileset)
    d.add_idir('./data', fileset)
    d.set_topmodule('heartbeat', fileset)

    with d.active_fileset("rtl"):
        d.write_fileset(filename="heartbeat.f")

    assert Path("heartbeat.f").read_text().splitlines() == [
        '// test',
        '// test / rtl / include directories',
        f'+incdir+{os.path.abspath(datadir)}',
        '// test / rtl / defines',
        '+define+ASIC',
        '// test / rtl / verilog files',
        f'{os.path.abspath(os.path.join(datadir, "heartbeat.v"))}',
        f'{os.path.abspath(os.path.join(datadir, "increment.v"))}'
    ]


def test_read_fileset(datadir):
    d = DesignSchema("test")

    d.read_fileset(os.path.join(datadir, "heartbeat.f"), fileset="rtl")
    assert d.getkeys("package") == ('flist-test-rtl-heartbeat.f-0', )
    assert d.get("package", "flist-test-rtl-heartbeat.f-0", "root") == os.path.abspath(datadir)
    assert d.get_idir("rtl") == ["."]
    assert d.get_define("rtl") == ['ASIC']
    assert d.get_file("rtl") == ['heartbeat.v', 'increment.v']


def test_read_fileset_with_abspath(datadir):
    d = DesignSchema("test")
    d.add_file([datadir + '/heartbeat.v', datadir + '/increment.v'], "rtl")
    d.write_fileset("test.f", fileset="rtl")

    d = DesignSchema("new")
    d.read_fileset("test.f", fileset="test")

    assert d.getkeys("package") == ('flist-new-test-test.f-0', )
    assert d.get("package", "flist-new-test-test.f-0", "root") == \
        Path(os.path.abspath(datadir)).as_posix()
    assert d.get_file("test") == ['heartbeat.v', 'increment.v']


def test_read_fileset_with_fileset(datadir):
    d = DesignSchema("test")

    with d.active_fileset("rtl"):
        d.read_fileset(os.path.join(datadir, "heartbeat.f"))
    assert d.getkeys("package") == ('flist-test-rtl-heartbeat.f-0', )
    assert d.get("package", "flist-test-rtl-heartbeat.f-0", "root") == os.path.abspath(datadir)
    assert d.get_idir("rtl") == ["."]
    assert d.get_define("rtl") == ['ASIC']
    assert d.get_file("rtl") == ['heartbeat.v', 'increment.v']


def test_read_fileset_no_filepath():
    with pytest.raises(ValueError, match="filename cannot be None"):
        DesignSchema("test").read_fileset(None)


def test_read_fileset_invalid_filetype():
    with pytest.raises(ValueError, match="Unable to determine filetype of: test.invalid"):
        DesignSchema("test").read_fileset("test.invalid")


def test_read_fileset_invalid_fileformat():
    with pytest.raises(ValueError, match="invalid is not a supported filetype"):
        DesignSchema("test").read_fileset("test.f", fileformat="invalid")


def test_read_fileset_multiple_packages(datadir):
    d = DesignSchema("test")

    os.makedirs("files1", exist_ok=True)
    os.makedirs("files2", exist_ok=True)
    shutil.copy(os.path.join(datadir, "heartbeat.v"), "files1")
    shutil.copy(os.path.join(datadir, "increment.v"), "files2")

    with open("flist.f", "w") as f:
        f.write("files1/heartbeat.v\n")
        f.write("files2/increment.v\n")

    d.read_fileset("flist.f", fileset="rtl")

    assert d.getkeys("package") == ('flist-test-rtl-flist.f-0', 'flist-test-rtl-flist.f-1')
    assert d.get("package", "flist-test-rtl-flist.f-0", "root") == os.path.abspath("files1")
    assert d.get("package", "flist-test-rtl-flist.f-1", "root") == os.path.abspath("files2")
    assert d.get_idir("rtl") == []
    assert d.get_define("rtl") == []
    assert d.get_file("rtl") == ['heartbeat.v', 'increment.v']

    assert d.find_files("fileset", "rtl", "file", "verilog") == [
        os.path.abspath("files1/heartbeat.v"),
        os.path.abspath("files2/increment.v"),
    ]


def test_heartbeat_example(datadir):
    datadir = Path(datadir)

    class Increment(DesignSchema):
        def __init__(self):
            super().__init__('increment')

            # rtl
            fileset = 'rtl'
            self.set_topmodule('increment', fileset)
            self.add_file(datadir / 'increment.v', fileset)

    class Heartbeat(DesignSchema):
        def __init__(self):
            super().__init__('heartbeat')

            # rtl
            fileset = 'rtl'
            self.set_topmodule('heartbeat', fileset)
            self.add_file(datadir / 'heartbeat_increment.v', fileset)

            # constraints
            fileset = 'constraint'
            self.add_file(datadir / 'heartbeat.sdc', fileset)

            # tb
            fileset = 'testbench'
            self.set_topmodule('tb', fileset)
            self.add_file(datadir / 'heartbeat_tb.v', fileset)

            # dependencies
            self.add_dep(Increment())
            with self.active_fileset("rtl"):
                self.add_dep_fileset("increment", "rtl")

    dut = Heartbeat()
    assert dut.get("deps") == ["increment"]

    dut.write_fileset(filename="heartbeat.f", fileset=['rtl', 'testbench'])

    assert Path("heartbeat.f").read_text().splitlines() == [
        '// heartbeat / rtl / verilog files',
        f'{Path(os.path.abspath(os.path.join(datadir, "heartbeat_increment.v"))).as_posix()}',
        '// increment / rtl / verilog files',
        f'{Path(os.path.abspath(os.path.join(datadir, "increment.v"))).as_posix()}',
        '// heartbeat / testbench / verilog files',
        f'{Path(os.path.abspath(os.path.join(datadir, "heartbeat_tb.v"))).as_posix()}'
    ]


def test_active_fileset_invalid():
    d = DesignSchema("test")

    with pytest.raises(TypeError, match="fileset must a string"):
        with d.active_fileset(None):
            pass

    with pytest.raises(ValueError, match="fileset cannot be an empty string"):
        with d.active_fileset(""):
            pass


def test_options_active_fileset():
    d = DesignSchema("test")

    # create fileset context
    with d.active_fileset("rtl"):
        # top module
        d.set_topmodule('mytop')
        assert d.get_topmodule() == 'mytop'

        # idir
        idirs = ['/home/acme/incdir1', '/home/acme/incdir2']
        for item in idirs:
            d.add_idir(item)
        assert d.get_idir() == idirs

        # libdirs
        libdirs = ['/usr/lib1', '/usr/lib2']
        for item in libdirs:
            d.add_libdir(item)
        assert d.get_libdir() == libdirs

        # libs
        libs = ['lib1', 'lib2']
        for item in libs:
            d.add_lib(item)
        assert d.get_lib() == libs

        # define
        defs = ['CFG_TARGET=FPGA', 'VERILATOR']
        for item in defs:
            d.add_define(item)
        assert d.get_define() == defs

        # undefine
        undefs = ['CFG_TARGET', 'CFG_SIM']
        for item in undefs:
            d.add_undefine(item)
        assert d.get_undefine() == undefs


def test_options_active_fileset_overide_context():
    d = DesignSchema("test")

    # create fileset context
    with d.active_fileset("rtl"):
        # top module
        d.set_topmodule('mytop')
        assert d.get_topmodule() == 'mytop'
        d.set_topmodule('mytop_other', fileset="notrtl")
        assert d.get_topmodule() == 'mytop'
        assert d.get_topmodule("notrtl") == 'mytop_other'


def test_options_active_fileset_nested():
    d = DesignSchema("test")

    # create fileset context
    with d.active_fileset("rtl"):
        # top module
        d.set_topmodule('mytop')
        assert d.get_topmodule() == 'mytop'

        with d.active_fileset("notrtl"):
            d.set_topmodule('mytop_other')
            assert d.get_topmodule() == 'mytop_other'
        assert d.get_topmodule() == 'mytop'
        assert d.get_topmodule("notrtl") == 'mytop_other'


def test_add_file_active_fileset():
    d = DesignSchema("test")

    with d.active_fileset("rtl"):
        # explicit file add
        files = ['one.v', 'two.v']
        d.add_file(files, filetype='verilog')
        assert d.get_file(filetype="verilog") == files
    assert d.get('fileset', "rtl", 'file', 'verilog') == files

    with d.active_fileset("testbench"):
        # filetype mapping
        d.add_file('tb.v')
        d.add_file('dut.v')
        assert d.get_file() == ['tb.v', 'dut.v']
    assert d.get('fileset', 'testbench', 'file', 'verilog') == ['tb.v', 'dut.v']


def test_get_fileset_mapping():
    class Increment(DesignSchema):
        def __init__(self):
            super().__init__('increment')

            with self.active_fileset("rtl.increment"):
                self.add_file("increment.v")

    incr_object = Increment()

    class Heartbeat(DesignSchema):
        def __init__(self):
            super().__init__('heartbeat')

            # dependencies
            self.add_dep(incr_object)
            with self.active_fileset("rtl"):
                self.add_file("heartbeat_increment.v")
                self.add_dep_fileset("increment", "rtl.increment")

            with self.active_fileset("testbench"):
                self.add_file("tb.v")

    dut = Heartbeat()
    assert dut.get_fileset_mapping("rtl") == [
        (dut, 'rtl'),
        (incr_object, 'rtl.increment'),
    ]

    assert dut.get_fileset_mapping(["rtl", "testbench"]) == [
        (dut, 'rtl'),
        (incr_object, 'rtl.increment'),
        (dut, 'testbench')
    ]

    with pytest.raises(ValueError, match="constraint is not defined in heartbeat"):
        dut.get_fileset_mapping("constraint")


def test_get_fileset_mapping_invalid():
    class Heartbeat(DesignSchema):
        def __init__(self):
            super().__init__('heartbeat')

            # dependencies
            self.add_dep(NamedSchema("test"))
            with self.active_fileset("rtl"):
                self.add_file("heartbeat_increment.v")
                self.add_dep_fileset("test", "rtl.increment")

            with self.active_fileset("testbench"):
                self.add_file("tb.v")

    with pytest.raises(TypeError, match="test must be a design object"):
        Heartbeat().get_fileset_mapping("rtl")


def test_get_fileset_mapping_duplicate():
    class Increment(DesignSchema):
        def __init__(self):
            super().__init__('increment')

            with self.active_fileset("rtl.increment"):
                self.add_file("increment.v")

    incr_object = Increment()

    class Heartbeat(DesignSchema):
        def __init__(self):
            super().__init__('heartbeat')

            # dependencies
            self.add_dep(incr_object)
            with self.active_fileset("rtl"):
                self.add_file("heartbeat_increment.v")
                self.add_dep_fileset("increment", "rtl.increment")

            with self.active_fileset("testbench"):
                self.add_file("tb.v")
                self.add_dep_fileset("increment", "rtl.increment")

    dut = Heartbeat()
    assert dut.get_fileset_mapping(["rtl", "testbench"]) == [
        (dut, 'rtl'),
        (incr_object, 'rtl.increment'),
        (dut, 'testbench')
    ]


def test_get_fileset_mapping_alias():
    class IncrementAlias(DesignSchema):
        def __init__(self):
            super().__init__('increment_alias')

            with self.active_fileset("rtl.alias"):
                self.add_file("alias.v")
            with self.active_fileset("rtl.increment"):
                self.add_file("increment.v")

    class Increment(DesignSchema):
        def __init__(self):
            super().__init__('increment')

            with self.active_fileset("rtl.increment"):
                self.add_file("increment.v")

    incr_object = Increment()

    class Heartbeat(DesignSchema):
        def __init__(self):
            super().__init__('heartbeat')

            # dependencies
            self.add_dep(incr_object)
            with self.active_fileset("rtl"):
                self.add_file("heartbeat_increment.v")
                self.add_dep_fileset("increment", "rtl.increment")

            with self.active_fileset("testbench"):
                self.add_file("tb.v")
                self.add_dep_fileset("increment", "rtl.increment")

    dut = Heartbeat()
    assert dut.get_fileset_mapping(["rtl", "testbench"]) == [
        (dut, 'rtl'),
        (incr_object, 'rtl.increment'),
        (dut, 'testbench')
    ]

    alias = IncrementAlias()

    assert dut.get_fileset_mapping(
        ["rtl", "testbench"],
        alias={("increment", "rtl.increment"): (alias, "rtl.alias")}) == [
        (dut, 'rtl'),
        (alias, 'rtl.alias'),
        (dut, 'testbench')
    ]
    assert dut.get_fileset_mapping(
        ["rtl", "testbench"],
        alias={("increment", "rtl.increment"): (alias, None)}) == [
        (dut, 'rtl'),
        (alias, 'rtl.increment'),
        (dut, 'testbench')
    ]
    assert dut.get_fileset_mapping(
        ["rtl", "testbench"],
        alias={("increment", "rtl.increment"): (None, None)}) == [
        (dut, 'rtl'),
        (dut, 'testbench')
    ]


def test_write_fileset_alias(datadir):
    datadir = Path(datadir)

    class IncrementAlias(DesignSchema):
        def __init__(self):
            super().__init__('increment_alias')

            with self.active_fileset("rtl.alias"):
                self.add_file(datadir / "increment.v")

            with self.active_fileset("rtl.alias_other"):
                self.add_file(datadir / "increment.v")

    class Increment(DesignSchema):
        def __init__(self):
            super().__init__('increment')

            with self.active_fileset("rtl.increment"):
                self.add_file(datadir / "increment.v")

    incr_object = Increment()

    class Heartbeat(DesignSchema):
        def __init__(self):
            super().__init__('heartbeat')

            # dependencies
            self.add_dep(incr_object)
            with self.active_fileset("rtl"):
                self.add_file(datadir / "heartbeat_increment.v")
                self.add_dep_fileset("increment", "rtl.increment")

            with self.active_fileset("testbench"):
                self.add_file(datadir / "heartbeat_tb.v")
                self.add_dep_fileset("increment", "rtl.increment")

    dut = Heartbeat()
    alias = IncrementAlias()

    dut.write_fileset(
        "fileset.f",
        ["rtl", "testbench"],
        depalias={("increment", "rtl.increment"): (alias, "rtl.alias")})

    assert Path("fileset.f").read_text().splitlines() == [
        '// heartbeat / rtl / verilog files',
        f'{Path(os.path.abspath(os.path.join(datadir, "heartbeat_increment.v"))).as_posix()}',
        '// increment_alias / rtl.alias / verilog files',
        f'{Path(os.path.abspath(os.path.join(datadir, "increment.v"))).as_posix()}',
        '// heartbeat / testbench / verilog files',
        f'{Path(os.path.abspath(os.path.join(datadir, "heartbeat_tb.v"))).as_posix()}',
    ]

    dut.write_fileset(
        "fileset_double.f",
        ["rtl", "testbench"],
        depalias={("increment", "rtl.increment"): (alias, ["rtl.alias", "rtl.alias_other"])})

    assert Path("fileset_double.f").read_text().splitlines() == [
        '// heartbeat / rtl / verilog files',
        f'{Path(os.path.abspath(os.path.join(datadir, "heartbeat_increment.v"))).as_posix()}',
        '// increment_alias / rtl.alias / verilog files',
        f'{Path(os.path.abspath(os.path.join(datadir, "increment.v"))).as_posix()}',
        '// increment_alias / rtl.alias_other / verilog files',
        f'// {Path(os.path.abspath(os.path.join(datadir, "increment.v"))).as_posix()}',
        '// heartbeat / testbench / verilog files',
        f'{Path(os.path.abspath(os.path.join(datadir, "heartbeat_tb.v"))).as_posix()}',
    ]<|MERGE_RESOLUTION|>--- conflicted
+++ resolved
@@ -7,7 +7,7 @@
 from pathlib import Path
 
 from siliconcompiler.design import DesignSchema
-from siliconcompiler.schema import NamedSchema
+from siliconcompiler.design import NamedSchema
 
 
 def test_design_keys():
@@ -129,22 +129,6 @@
     with pytest.raises(ValueError, match="value must be of type string"):
         d.add_idir(4, "rtl")
 
-<<<<<<< HEAD
-def test_dep_fileset():
-    d = DesignSchema("test")
-    assert d.add_dep_fileset("obj0", "rtl", "rtl")
-    assert d.add_dep_fileset("obj0", "rtl.tech", "rtl")
-    assert d.add_dep_fileset("obj0", "testbench.this", "testbench")
-
-    assert d.get_dep_fileset("rtl") == [
-        ('obj0', 'rtl'),
-        ('obj0', 'rtl.tech')]
-    assert d.get_dep_fileset("testbench") == [('obj0', 'testbench.this')]
-
-
-def test_options():
-=======
->>>>>>> c7e0d6e5
 
 def test_options_libdir():
     d = DesignSchema("test")
@@ -458,7 +442,6 @@
     d.write_fileset(filename="heartbeat.cmd", fileset=['rtl', 'tb'], fileformat="flist")
 
     assert Path("heartbeat.cmd").read_text().splitlines() == [
-        '// test',
         '// test / rtl / include directories',
         f'+incdir+{os.path.abspath(datadir)}',
         '// test / rtl / defines',
@@ -491,7 +474,6 @@
     d.write_fileset(filename="heartbeat.f", fileset=['rtl', 'tb'])
 
     assert Path("heartbeat.f").read_text().splitlines() == [
-        '// test',
         '// test / rtl / include directories',
         f'+incdir+{os.path.abspath(datadir)}',
         '// test / rtl / defines',
@@ -521,7 +503,6 @@
         d.write_fileset(filename="heartbeat.f")
 
     assert Path("heartbeat.f").read_text().splitlines() == [
-        '// test',
         '// test / rtl / include directories',
         f'+incdir+{os.path.abspath(datadir)}',
         '// test / rtl / defines',
@@ -758,6 +739,18 @@
         d.add_file('dut.v')
         assert d.get_file() == ['tb.v', 'dut.v']
     assert d.get('fileset', 'testbench', 'file', 'verilog') == ['tb.v', 'dut.v']
+
+
+def test_dep_fileset():
+    d = DesignSchema("test")
+    assert d.add_dep_fileset("obj0", "rtl", "rtl")
+    assert d.add_dep_fileset("obj0", "rtl.tech", "rtl")
+    assert d.add_dep_fileset("obj0", "testbench.this", "testbench")
+
+    assert d.get_dep_fileset("rtl") == [
+        ('obj0', 'rtl'),
+        ('obj0', 'rtl.tech')]
+    assert d.get_dep_fileset("testbench") == [('obj0', 'testbench.this')]
 
 
 def test_get_fileset_mapping():
