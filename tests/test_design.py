--- conflicted
+++ resolved
@@ -21,14 +21,9 @@
         ('fileset', 'default', 'define'),
         ('fileset', 'default', 'undefine'),
         ('fileset', 'default', 'param', 'default'),
-<<<<<<< HEAD
         ('fileset', 'default', 'depfileset'),
-        ('package', 'default', 'root'),
-        ('package', 'default', 'tag'),
-=======
         ('datadir', 'default', 'path'),
         ('datadir', 'default', 'tag'),
->>>>>>> 239a924d
     ])
 
     assert set(DesignSchema("test").allkeys()) == golden_keys
