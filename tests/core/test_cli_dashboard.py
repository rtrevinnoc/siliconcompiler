import pytest
from unittest.mock import patch
import threading
import io
import logging
import multiprocessing
import queue
from rich.console import Console, Group
from rich.table import Table
from rich.padding import Padding
from rich.progress import Progress

from siliconcompiler.report.dashboard.cli import CliDashboard
from siliconcompiler.report.dashboard.cli.board import (
    BoardSingleton,
    Board,
    LogBufferHandler,
    JobData,
    Layout,
)
from siliconcompiler import NodeStatus
import random


@pytest.fixture
def fake_console(monkeypatch):
    monkeypatch.setattr(Console, "is_terminal", True)


@pytest.fixture(autouse=True)
def reset_singleton(monkeypatch):
    class MockManager:
        def Lock(self):
            return threading.Lock()

        def Event(self):
            return threading.Event()

        def Queue(self):
            return queue.Queue()

        def dict(self):
            return {}

        def Namespace(self):
            class Dummy:
                pass
            return Dummy()

    monkeypatch.setattr(multiprocessing, "Manager", MockManager)
    with patch.dict(BoardSingleton._instances, clear=True):
        yield


@pytest.fixture
def mock_chip(gcd_chip):
    gcd_chip.set('design', 'test_design')
    gcd_chip.set('option', 'jobname', 'test_job')
    return gcd_chip


@pytest.fixture
def mock_running_job_lg():
    mock_job_data = JobData()
    mock_job_data.total = 30
    mock_job_data.design = "design1"
    mock_job_data.jobname = "job1"
    statuses = [NodeStatus.SUCCESS, NodeStatus.ERROR, NodeStatus.PENDING]
    mock_job_data.nodes = [
        {
            "step": f"node{index + 1}",
            "index": index,
            "status": statuses[index % len(statuses)],
            "log": [f"node{index + 1}.log"],
            "metrics": ["", ""],
            "time": {
                "duration": None,
                "start": None
            },
            "print": {
                "order": (index, index),
                "priority": 0 if statuses[index % len(statuses)] == NodeStatus.ERROR else index
            }
        }
        for index in range(mock_job_data.total)
    ]
    mock_job_data.success = sum(1 for node in mock_job_data.nodes
                                if NodeStatus.is_success(node["status"]))
    mock_job_data.error = sum(1 for node in mock_job_data.nodes
                              if NodeStatus.is_error(node["status"]))
    mock_job_data.finished = mock_job_data.success + mock_job_data.error
    return mock_job_data


@pytest.fixture
def mock_running_job_lg_second():
    mock_job_data = JobData()
    mock_job_data.total = 30
    mock_job_data.design = "design2"
    mock_job_data.jobname = "job2"
    statuses = [NodeStatus.ERROR, NodeStatus.PENDING, NodeStatus.SUCCESS]
    mock_job_data.nodes = [
        {
            "step": f"node{index + 1}",
            "index": index,
            "status": statuses[index % len(statuses)],
            "log": [f"node{index + 1}.log"],
            "metrics": ["", ""],
            "time": {
                "duration": None,
                "start": None
            },
            "print": {
                "order": (index, index),
                "priority": 0 if statuses[index % len(statuses)] == NodeStatus.ERROR else index
            }
        }
        for index in range(mock_job_data.total)
    ]
    mock_job_data.success = sum(1 for node in mock_job_data.nodes
                                if NodeStatus.is_success(node["status"]))
    mock_job_data.error = sum(1 for node in mock_job_data.nodes
                              if NodeStatus.is_error(node["status"]))
    mock_job_data.finished = mock_job_data.success + mock_job_data.error
    return mock_job_data


@pytest.fixture
def mock_running_job():
    mock_job_data = JobData()
    mock_job_data.total = 5
    mock_job_data.design = "design1"
    mock_job_data.jobname = "job1"
    statuses = [NodeStatus.SUCCESS, NodeStatus.ERROR, NodeStatus.PENDING]
    mock_job_data.nodes = [
        {
            "step": f"node{index + 1}",
            "index": index,
            "status": random.choice(statuses),
            "metrics": ["", ""],
            "log": [f"node{index + 1}.log"],
            "print": {
                "order": (index, index),
                "priority": 0 if statuses[index % len(statuses)] == NodeStatus.ERROR else index
            }
        }
        for index in range(mock_job_data.total)
    ]
    mock_job_data.success = sum(1 for node in mock_job_data.nodes
                                if NodeStatus.is_success(node["status"]))
    mock_job_data.error = sum(1 for node in mock_job_data.nodes
                              if NodeStatus.is_error(node["status"]))
    mock_job_data.finished = mock_job_data.success + mock_job_data.error
    return mock_job_data


@pytest.fixture
def mock_finished_job_fail():
    mock_job_data = JobData()
    mock_job_data.total = 5
    mock_job_data.design = "design1"
    mock_job_data.jobname = "job1"
    statuses = [NodeStatus.SUCCESS, NodeStatus.ERROR]
    mock_job_data.nodes = [
        {
            "step": f"node{index + 1}",
            "index": index,
            "status": statuses[index % len(statuses)],
            "metrics": ["", ""],
            "log": [f"node{index + 1}.log"],
            "time": {
                "duration": 5.0,
                "start": None
            },
            "print": {
                "order": (index, index),
                "priority": 0 if statuses[index % len(statuses)] == NodeStatus.ERROR else index
            }
        }
        for index in range(mock_job_data.total)
    ]
    mock_job_data.success = sum(1 for node in mock_job_data.nodes
                                if NodeStatus.is_success(node["status"]))
    mock_job_data.error = sum(1 for node in mock_job_data.nodes
                              if NodeStatus.is_error(node["status"]))
    mock_job_data.finished = mock_job_data.success + mock_job_data.error
    return mock_job_data


@pytest.fixture
def mock_finished_job_passed():
    mock_job_data = JobData()
    mock_job_data.total = 5
    mock_job_data.design = "design1"
    mock_job_data.jobname = "job1"
    mock_job_data.nodes = [
        {
            "step": f"node{index + 1}",
            "index": index,
            "status": NodeStatus.SUCCESS,
            "metrics": ["", ""],
            "log": [f"node{index + 1}.log"],
            "time": {
                "duration": 5.0,
                "start": None
            },
            "print": {
                "order": (index, index),
                "priority": index
            }
        }
        for index in range(mock_job_data.total)
    ]
    mock_job_data.success = len(mock_job_data.nodes)
    mock_job_data.error = 0
    mock_job_data.finished = mock_job_data.success + mock_job_data.error
    return mock_job_data


@pytest.fixture
def dashboard(mock_chip, fake_console):
    with patch("threading.Thread"):
        dashboard = CliDashboard(mock_chip)
        return dashboard


@pytest.fixture
def dashboard_xsmall(mock_chip, fake_console):
    with patch("threading.Thread"):
        dashboard = CliDashboard(mock_chip)
        dashboard._dashboard._console.height = 2
        dashboard._dashboard._console.width = 120

        logger = logging.getLogger("test")
        logger.setLevel(logging.INFO)

        dashboard.set_logger(logger)

        return dashboard


@pytest.fixture
def dashboard_small(mock_chip, fake_console):
    with patch("threading.Thread"):
        dashboard = CliDashboard(mock_chip)
        dashboard._dashboard._console.height = 14
        dashboard._dashboard._console.width = 120

        logger = logging.getLogger("test")
        logger.setLevel(logging.INFO)

        dashboard.set_logger(logger)

        return dashboard


@pytest.fixture
def dashboard_medium(mock_chip, fake_console):
    with patch("threading.Thread"):
        dashboard = CliDashboard(mock_chip)
        dashboard._dashboard._console.height = 40
        dashboard._dashboard._console.width = 200

        logger = logging.getLogger("test")
        logger.setLevel(logging.INFO)

        dashboard.set_logger(logger)

        return dashboard


@pytest.fixture
def dashboard_large(mock_chip, fake_console):
    with patch("threading.Thread"):
        dashboard = CliDashboard(mock_chip)
        dashboard._dashboard._console.height = 100
        dashboard._dashboard._console.width = 300

        logger = logging.getLogger("test")
        logger.setLevel(logging.INFO)

        dashboard.set_logger(logger)

        return dashboard


def test_init(dashboard):
    dashboard = dashboard._dashboard

    assert dashboard._render_data.total == 0
    assert dashboard._render_data.success == 0
    assert dashboard._render_data.error == 0

    assert dashboard._active


def test_init_singleton(mock_chip):
    dash1 = CliDashboard(mock_chip)
    dash2 = CliDashboard(mock_chip)

    assert dash1._dashboard is dash2._dashboard


def test_no_tty(mock_chip, monkeypatch):
    monkeypatch.setattr(Console, "is_terminal", False)

    with patch("threading.Thread"):
        dashboard = CliDashboard(mock_chip)

    assert not dashboard._dashboard._active


def test_set_get_logger(dashboard):
    logger = logging.getLogger("test")
    assert dashboard._logger is not logger
    dashboard.set_logger(logger)
    assert dashboard._logger is logger


@pytest.mark.parametrize(
    "status",
    [
        NodeStatus.PENDING,
        NodeStatus.QUEUED,
        NodeStatus.RUNNING,
        NodeStatus.SUCCESS,
        NodeStatus.ERROR,
        NodeStatus.SKIPPED,
        NodeStatus.TIMEOUT,
    ],
)
def test_format_status(status):
    assert f"[node.{status}]{status.upper()}[/]" == Board.format_status(status)


def test_format_status_unknown():
    assert "[node.notarealstatus]NOTAREALSTATUS[/]" in Board.format_status(
        "notarealstatus"
    )


def test_format_node():
    assert Board.format_node("design1", "job1", "step1", 1, False) == "step1/1"
    assert Board.format_node("design1", "job1", "step1", 1, True) == "design1/job1/step1/1"


def test_stop_dashboard(dashboard):
    dashboard = dashboard._dashboard

    assert dashboard._render_thread is None
    dashboard.open_dashboard()
    assert dashboard._render_thread is not None
    dashboard.stop()
    assert dashboard._render_thread is not None
    assert not dashboard.is_running()


def test_log_buffer_handler():
    event = threading.Event()
    handler = LogBufferHandler(queue.Queue(), n=2, event=event)

    record1 = logging.LogRecord("test", logging.INFO, "path", 1, "msg1", (), None)
    record2 = logging.LogRecord("test", logging.INFO, "path", 1, "msg2", (), None)

    handler.emit(record1)
    handler.emit(record2)

    lines = handler.get_lines()
    assert len(lines) == 2
    assert "msg1" in lines[0]
    assert "msg2" in lines[1]


def test_update_render_data(dashboard, mock_running_job_lg):
    with patch.object(Board, "_get_job") as mock_job_data:
        mock_job_data.return_value = mock_running_job_lg

        with dashboard._dashboard._job_data_lock:
            assert len(dashboard._dashboard._job_data) == 0
            assert not dashboard._dashboard._board_info.data_modified

        # Trigger the update
        dashboard.update_manifest()

        dashboard = dashboard._dashboard

        # Verify the total results
        with dashboard._job_data_lock:
            assert len(dashboard._job_data) == 1
            assert dashboard._board_info.data_modified

        dashboard._update_rendable_data()
        with dashboard._job_data_lock:
            assert not dashboard._board_info.data_modified


def test_layout_small_width():
    layout = Layout()
    layout.update(height=2, width=100, visible_jobs=10, visible_bars=1)

    assert layout.job_board_show_log is False


def test_layout_progress_bar_only():
    """When the console is way to small for any job, display only the progress bar"""
    layout = Layout()
    layout.update(height=2, width=300, visible_jobs=10, visible_bars=1)

    assert layout.job_board_height == 0
    assert layout.log_height == 0
    assert layout.progress_bar_height == 1
    assert layout.job_board_show_log is True


def test_layout_truncate_jobs():
    """When the console is not big enough for all the jobs, display the
    progress bar and as many jobs as possible.
    """

    console_height = 10
    layout = Layout()
    layout.update(height=console_height, width=300, visible_jobs=10, visible_bars=1)

    assert layout.job_board_height == 4
    assert layout.log_height == 0
    assert layout.progress_bar_height == 1
    assert layout.job_board_show_log is True


def test_layout_log_fill():
    """On large console that fit all jobs, display job and progress bar,
    then fill the available with the log.
    """
    console_height = 100
    console_width = 300
    visible_jobs = 10
    visible_bars = 1
    layout = Layout()
    layout.update(console_height, console_width, visible_jobs, visible_bars)

    assert layout.job_board_height == visible_jobs
    assert layout.progress_bar_height == visible_bars
    assert layout.log_height == (
        console_height
        - layout.padding_job_board_header
        - layout.job_board_height
        - layout.padding_job_board
        - layout.progress_bar_height
        - layout.padding_progress_bar
        - layout.padding_log
    )
    assert layout.job_board_show_log is True


def test_layout_log_fill_lots_of_jobs():
    """On large console that fit all jobs, display job and progress bar,
    then fill the available with the log.
    """
    console_height = 100
    console_width = 300
    visible_jobs = 20
    visible_bars = 1
    layout = Layout()
    layout.update(console_height, console_width, visible_jobs, visible_bars)

    assert layout.job_board_height == 20
    assert layout.progress_bar_height == visible_bars
    assert layout.log_height == 74
    assert layout.job_board_show_log is True


def test_render_log_basic(mock_running_job_lg, dashboard_medium):
    dashboard = dashboard_medium._dashboard

    with patch.object(Board, "_get_job") as mock_job_data:
        mock_job_data.return_value = mock_running_job_lg
        dashboard._update_render_data(dashboard_medium._chip)

    dashboard._update_rendable_data()
    dashboard._update_layout()

    logger = logging.getLogger("test")
    logger.setLevel(logging.INFO)

    dashboard_medium.set_logger(logger)

    # Basic Test
    logger.log(logging.INFO, "first row")
    logger.log(logging.INFO, "second row")

    log = dashboard._render_log(dashboard._layout)
    assert isinstance(log.renderables[0], Table)
    assert isinstance(log.renderables[1], Padding)
    assert log.renderables[0].row_count == 15

    # Capture the output
    io_file = io.StringIO()
    console = Console(file=io_file, width=120)
    console.print(log)

    consoleprint = console.file.getvalue().splitlines()
    assert len(consoleprint) == 16
    assert consoleprint[0] == " \x1b[37m| INFO     | first row\x1b[0m  "
    assert consoleprint[1] == " \x1b[37m| INFO     | second row\x1b[0m "
    for n in range(2, 16):
        assert consoleprint[n].strip() == ""  # padding


def test_render_log_truncate(mock_running_job_lg, dashboard_medium):
    """Test that it truncates all but the last 10 lines"""
    dashboard = dashboard_medium._dashboard

    with patch.object(Board, "_get_job") as mock_job_data:
        mock_job_data.return_value = mock_running_job_lg
        dashboard._update_render_data(dashboard_medium._chip)

    dashboard._update_layout()

    logger = logging.getLogger("test")
    logger.setLevel(logging.INFO)

    dashboard_medium.set_logger(logger)

    for i in range(0, 200):
        logger.log(logging.INFO, f"log row {i}")

    log = dashboard._render_log(dashboard._layout)
    assert isinstance(log.renderables[0], Table)
    assert isinstance(log.renderables[1], Padding)

    assert log.renderables[0].row_count == dashboard._layout.log_height

    # Check content
    io_file = io.StringIO()
    console = Console(file=io_file, width=120)
    console.print(log)
    actual_output = console.file.getvalue()
    actual_lines = actual_output.splitlines(keepends=True)
    start_index = 200 - dashboard._layout.log_height
    for i, line in enumerate(actual_lines):
        if start_index + i == 200:
            assert len(line.strip()) == 0
        else:
            assert f"log row {start_index + i}" in line


def test_render_job_dashboard(mock_running_job_lg, dashboard_medium):
    """Test that the job dashboard is created properly"""
    dashboard = dashboard_medium._dashboard

    for n in range(1, mock_running_job_lg.total+1):
        if n % 2 == 0:
            with open(f"node{n}.log", "w") as f:
                f.write("test")

    with patch.object(Board, "_get_job") as mock_job_data:
        mock_job_data.return_value = mock_running_job_lg
        dashboard._update_render_data(dashboard_medium._chip)

    dashboard._update_rendable_data()
    dashboard._update_layout()

    job_board = dashboard._render_job_dashboard(dashboard._layout)

    assert isinstance(job_board, Group)

    assert len(job_board.renderables) == 2

    job_table = job_board.renderables[0]
    assert isinstance(job_table, Table)

    assert job_table.row_count == 19

    # Check the content
    io_file = io.StringIO()
    console = Console(file=io_file, width=120)
    logger = logging.getLogger("test")
    logger.setLevel(logging.INFO)
    console.print(job_table)

    # Remove all white spaces
    actual_output = console.file.getvalue()
    actual_lines = [
        line.translate(str.maketrans("", "", " \t\n\r\f\v"))
        for line in actual_output.splitlines()
    ]

    expected_lines_all = []
    for n, node in enumerate(mock_running_job_lg.nodes, start=1):
        if node["status"] in [NodeStatus.SKIPPED]:
            continue
        if n % 2 == 0:
            log = f'\x1b[90m{node["log"][0]}\x1b[0m'
        else:
            log = ""
        status = node["status"].upper()
        job_id = "/".join(
            [
                mock_running_job_lg.design,
                mock_running_job_lg.jobname,
                node["step"],
                str(node["index"]),
            ]
        )
        div = ""
        expected_line = f"{status}{div}{job_id}{div}{div}{div}{div}{log}".translate(
            str.maketrans("", "", " \t\n\r\f\v"))
        expected_lines_all.append(expected_line)

    actual_lines = actual_lines[2:]
    assert len(actual_lines) == 19

    expected_lines = [
        expected_lines_all[0],
        expected_lines_all[1],
        expected_lines_all[2],
        expected_lines_all[3],
        expected_lines_all[4],
        expected_lines_all[5],
        expected_lines_all[6],
        expected_lines_all[7],
        expected_lines_all[8],
        expected_lines_all[9],
        expected_lines_all[10],
        expected_lines_all[11],
        expected_lines_all[12],
        expected_lines_all[13],
        expected_lines_all[16],
        expected_lines_all[19],
        expected_lines_all[22],
        expected_lines_all[25],
        expected_lines_all[28]
    ]
    assert len(actual_lines) == len(expected_lines)
    for i, (actual, expected) in enumerate(zip(actual_lines, expected_lines)):
        assert actual == expected, f"line {i} does not match"


def test_render_job_dashboard_multi_job(mock_running_job_lg, mock_running_job_lg_second,
                                        dashboard_medium):
    """Test that the job dashboard is created properly"""
    dashboard = dashboard_medium._dashboard

    for n in range(1, mock_running_job_lg.total+1):
        if n % 2 == 0:
            with open(f"node{n}.log", "w") as f:
                f.write("test")

    for n in range(1, mock_running_job_lg_second.total+1):
        if n % 2 == 0:
            with open(f"node{n}.log", "w") as f:
                f.write("test")

    with patch.object(Board, "_get_job") as mock_job_data:
        mock_job_data.return_value = mock_running_job_lg
        dashboard._update_render_data(dashboard_medium._chip)

    with patch.object(Board, "_get_job") as mock_job_data:
        mock_job_data.return_value = mock_running_job_lg_second
        dashboard._update_render_data(dashboard_medium._chip)

    dashboard._update_rendable_data()
    dashboard._update_layout()

    assert dashboard._layout.job_board_height == 18
    assert dashboard._layout.progress_bar_height == 2
    assert dashboard._layout.log_height == 15

    job_board = dashboard._render_job_dashboard(dashboard._layout)

    assert isinstance(job_board, Group)

    assert len(job_board.renderables) == 2

    job_table = job_board.renderables[0]
    assert isinstance(job_table, Table)

    assert job_table.row_count == 18

    # Check the content
    io_file = io.StringIO()
    console = Console(file=io_file, width=120)
    logger = logging.getLogger("test")
    logger.setLevel(logging.INFO)
    console.print(job_table)

    # Remove all white spaces
    actual_output = console.file.getvalue()
    actual_lines = [
        line.translate(str.maketrans("", "", " \t\n\r\f\v"))
        for line in actual_output.splitlines()
    ]

    expected_lines_all_job1 = []
    for n, node in enumerate(mock_running_job_lg.nodes, start=1):
        if node["status"] in [NodeStatus.SKIPPED]:
            continue
        if n % 2 == 0:
            log = f'\x1b[90m{node["log"][0]}\x1b[0m'
        else:
            log = ""
        status = node["status"].upper()
        job_id = "/".join(
            [
                mock_running_job_lg.design,
                mock_running_job_lg.jobname,
                node["step"],
                str(node["index"]),
            ]
        )
        div = ""
        expected_line = f"{status}{div}{job_id}{div}{div}{div}{div}{log}".translate(
            str.maketrans("", "", " \t\n\r\f\v"))
        expected_lines_all_job1.append(expected_line)

    expected_lines_all_job2 = []
    for n, node in enumerate(mock_running_job_lg_second.nodes, start=1):
        if node["status"] in [NodeStatus.SKIPPED]:
            continue
        if n % 2 == 0:
            log = f'\x1b[90m{node["log"][0]}\x1b[0m'
        else:
            log = ""
        status = node["status"].upper()
        job_id = "/".join(
            [
                mock_running_job_lg_second.design,
                mock_running_job_lg_second.jobname,
                node["step"],
                str(node["index"]),
            ]
        )
        div = ""
        expected_line = f"{status}{div}{job_id}{div}{div}{div}{div}{log}".translate(
            str.maketrans("", "", " \t\n\r\f\v"))
        expected_lines_all_job2.append(expected_line)

    actual_lines = actual_lines[2:]
    assert len(actual_lines) == 18

    expected_lines = [
        expected_lines_all_job1[0],
        expected_lines_all_job1[1],
        expected_lines_all_job1[4],
        expected_lines_all_job1[7],
        expected_lines_all_job1[10],
        expected_lines_all_job1[13],
        expected_lines_all_job1[16],
        expected_lines_all_job1[19],
        expected_lines_all_job1[22],
        expected_lines_all_job2[0],
        expected_lines_all_job2[3],
        expected_lines_all_job2[6],
        expected_lines_all_job2[9],
        expected_lines_all_job2[12],
        expected_lines_all_job2[15],
        expected_lines_all_job2[18],
        expected_lines_all_job2[21],
        expected_lines_all_job2[24]
    ]
    assert len(actual_lines) == len(expected_lines)
    for i, (actual, expected) in enumerate(zip(actual_lines, expected_lines)):
        assert actual == expected, f"line {i} does not match"


def test_render_job_dashboard_multi_job_limit_progress(
        mock_running_job_lg, mock_running_job_lg_second,
        dashboard_xsmall):
    """Test that the job dashboard is created properly"""
    dashboard = dashboard_xsmall._dashboard

    with patch.object(Board, "_get_job") as mock_job_data:
        mock_job_data.return_value = mock_running_job_lg
        dashboard._update_render_data(dashboard_xsmall._chip)

    with patch.object(Board, "_get_job") as mock_job_data:
        mock_job_data.return_value = mock_running_job_lg_second
        dashboard._update_render_data(dashboard_xsmall._chip)

    dashboard._update_rendable_data()
    dashboard._update_layout()

    assert dashboard._layout.job_board_height == 0
    assert dashboard._layout.progress_bar_height == 0
    assert dashboard._layout.log_height == 0

    # Force to show just one job
    dashboard._layout.progress_bar_height = 1

    progress_bars = dashboard._render_progress_bar(dashboard._layout)

    assert isinstance(progress_bars, Group)
    assert len(progress_bars.renderables) == 2

    progress = progress_bars.renderables[0]
    assert isinstance(progress, Progress)
    assert len(progress._tasks) == 1


def test_get_rendable_xsmall_dashboard_running(mock_running_job_lg, dashboard_xsmall):
    """Test that on xtra small dashboard display only the progress bar."""
    dashboard = dashboard_xsmall._dashboard

    with patch.object(Board, "_get_job") as mock_job_data:
        mock_job_data.return_value = mock_running_job_lg
        dashboard_xsmall.set_logger(None)
        dashboard._update_render_data(dashboard_xsmall._chip)

    dashboard._update_rendable_data()
    rendable = dashboard._get_rendable()

    assert isinstance(rendable, Group)
    assert len(rendable.renderables) == 1

    # Verify the order
    progress = rendable.renderables[0]

    assert isinstance(progress, Group)

    assert len(progress.renderables) == 2
    assert isinstance(progress.renderables[0], Progress)
    assert isinstance(progress.renderables[1], Padding)

    progress.renderables[0]


def test_get_rendable_small_dashboard_running(mock_running_job_lg, dashboard_small):
    """On smaller dashboards that barely fit the jobs, don't display the log"""
    dashboard = dashboard_small._dashboard

    with patch.object(Board, "_get_job") as mock_job_data:
        mock_job_data.return_value = mock_running_job_lg
        dashboard_small.set_logger(None)
        dashboard._update_render_data(dashboard_small._chip)

    logger = logging.getLogger("test")
    logger.setLevel(logging.INFO)
    dashboard_small.set_logger(logger)

    for i in range(100):
        logger.log(logging.INFO, f"{i}th row")

    dashboard._update_rendable_data()
    rendable = dashboard._get_rendable()

    assert isinstance(rendable, Group)
    assert len(rendable.renderables) == 3

    job_board = rendable.renderables[0]
    assert isinstance(job_board, Group)
    assert len(job_board.renderables) == 2
    assert isinstance(job_board.renderables[0], Table)
    assert isinstance(job_board.renderables[1], Padding)
    assert job_board.renderables[0].row_count == dashboard._layout.job_board_height

    progress = rendable.renderables[1]
    assert isinstance(progress, Group)
    assert len(progress.renderables) == 2
    assert isinstance(progress.renderables[0], Progress)
    assert isinstance(progress.renderables[1], Padding)

    log = rendable.renderables[2]
    assert isinstance(log, Group)
    assert len(progress.renderables) == 2
    assert isinstance(log.renderables[0], Table)
    assert isinstance(log.renderables[1], Padding)
    assert log.renderables[0].row_count == 2


def test_get_rendable_medium_dashboard_running(mock_running_job_lg, dashboard_medium):
    """On medium and large dashboards display everything, with proper padding."""
    dashboard = dashboard_medium._dashboard

    with patch.object(Board, "_get_job") as mock_job_data:
        mock_job_data.return_value = mock_running_job_lg
        dashboard_medium.set_logger(None)
        dashboard._update_render_data(dashboard_medium._chip)

    logger = logging.getLogger("test")
    logger.setLevel(logging.INFO)
    dashboard_medium.set_logger(logger)

    for i in range(100):
        logger.log(logging.INFO, f"{i}th row")

    dashboard._update_rendable_data()
    rendable = dashboard._get_rendable()

    assert isinstance(rendable, Group)
    assert len(rendable.renderables) == 3

    # Verify the order
    job_board = rendable.renderables[0]
    progress = rendable.renderables[1]
    log = rendable.renderables[2]

    assert isinstance(job_board, Group)
    assert len(job_board.renderables) == 2
    assert isinstance(job_board.renderables[0], Table)
    assert isinstance(job_board.renderables[1], Padding)
    assert job_board.renderables[0].row_count == dashboard._layout.job_board_height

    assert isinstance(progress, Group)
    assert len(progress.renderables) == 2
    assert isinstance(progress.renderables[0], Progress)
    assert isinstance(progress.renderables[1], Padding)

    assert isinstance(log.renderables[0], Table)
    assert isinstance(log.renderables[1], Padding)
    assert log.renderables[0].row_count == dashboard._layout.log_height


def test_get_rendable_xsmall_dashboard_finished_success(mock_finished_job_passed, dashboard_xsmall):
    dashboard = dashboard_xsmall._dashboard

    with patch.object(Board, "_get_job") as mock_job_data:
        mock_job_data.return_value = mock_finished_job_passed
        dashboard._update_render_data(dashboard_xsmall._chip)

    dashboard._update_rendable_data()
    rendable = dashboard._get_rendable()

    assert isinstance(rendable, Group)
    assert len(rendable.renderables) == 1

    # Display Summary
    assert isinstance(rendable.renderables[0], Group)


def test_get_rendable_small_dashboard_finished_success(mock_finished_job_passed, dashboard_small):
    dashboard = dashboard_small._dashboard

    with patch.object(Board, "_get_job") as mock_job_data:
        mock_job_data.return_value = mock_finished_job_passed
        dashboard._update_render_data(dashboard_small._chip)

    dashboard._update_rendable_data()
    rendable = dashboard._get_rendable()

    assert isinstance(rendable, Group)
    assert len(rendable.renderables) == 3

    jobs = rendable.renderables[0]
    assert isinstance(jobs, Group)
    assert len(jobs.renderables) == 2
    assert isinstance(jobs.renderables[0], Table)
    assert isinstance(jobs.renderables[1], Padding)

    # Display Log
    assert isinstance(rendable.renderables[1], Group)
    assert isinstance(rendable.renderables[2], Group)


def test_get_rendable_medium_dashboard_finished_success(mock_finished_job_passed, dashboard_medium):
    dashboard = dashboard_medium._dashboard

    with patch.object(Board, "_get_job") as mock_job_data:
        mock_job_data.return_value = mock_finished_job_passed
        dashboard._update_render_data(dashboard_medium._chip)

    dashboard._update_rendable_data()
    rendable = dashboard._get_rendable()

    assert isinstance(rendable, Group)
    assert len(rendable.renderables) == 3

    jobs = rendable.renderables[0]
    assert isinstance(jobs, Group)
    assert len(jobs.renderables) == 2
    assert isinstance(jobs.renderables[0], Table)
    assert isinstance(jobs.renderables[1], Padding)

    # Display Log
    assert isinstance(rendable.renderables[1], Group)
    assert isinstance(rendable.renderables[2], Group)


def test_get_rendable_xsmall_dashboard_finished_fail(mock_finished_job_fail, dashboard_xsmall):
    dashboard = dashboard_xsmall._dashboard

    with patch.object(Board, "_get_job") as mock_job_data:
        mock_job_data.return_value = mock_finished_job_fail
        dashboard._update_render_data(dashboard_xsmall._chip)

    dashboard._update_rendable_data()
    rendable = dashboard._get_rendable()

    assert isinstance(rendable, Group)
    assert len(rendable.renderables) == 1

    # Display Done
    progress = rendable.renderables[0]
    assert len(progress.renderables) == 2
    assert isinstance(progress.renderables[0], Progress)
<<<<<<< HEAD
    assert isinstance(progress.renderables[1], Padding)

    # Display Summary
    assert isinstance(rendable.renderables[1], Padding)


def test_layout_limit_jobs():
    layout = Layout()

    layout.update(15, 120, 50, 20)
    assert layout.job_board_height == 4
    assert layout.progress_bar_height == 5
    assert layout.log_height == 1


def test_layout_normal_size():
    layout = Layout()

    layout.update(50, 120, 15, 5)
    assert layout.job_board_height == 15
    assert layout.progress_bar_height == 5
    assert layout.log_height == 25
=======
    assert isinstance(progress.renderables[1], Padding)
>>>>>>> b3c21979
<|MERGE_RESOLUTION|>--- conflicted
+++ resolved
@@ -992,11 +992,7 @@
     progress = rendable.renderables[0]
     assert len(progress.renderables) == 2
     assert isinstance(progress.renderables[0], Progress)
-<<<<<<< HEAD
     assert isinstance(progress.renderables[1], Padding)
-
-    # Display Summary
-    assert isinstance(rendable.renderables[1], Padding)
 
 
 def test_layout_limit_jobs():
@@ -1014,7 +1010,4 @@
     layout.update(50, 120, 15, 5)
     assert layout.job_board_height == 15
     assert layout.progress_bar_height == 5
-    assert layout.log_height == 25
-=======
-    assert isinstance(progress.renderables[1], Padding)
->>>>>>> b3c21979
+    assert layout.log_height == 25