--- conflicted
+++ resolved
@@ -3770,7 +3770,7 @@
                 "cli: -nice 5",
                 "api: chip.set('option','nice',5)"
             ],
-            "help": "Sets the type of execution priority of each individual flowgraph steps.\nIf the parameter is undefined, nice will not be used.",
+            "help": "Sets the type of execution priority of each individual flowgraph steps.\nIf the parameter is undefined, nice will not be used. For more information see `Unix 'nice'\n<https://en.wikipedia.org/wiki/Nice_(Unix)>`_.",
             "lock": false,
             "notes": null,
             "require": null,
@@ -3778,7 +3778,7 @@
             "set": false,
             "shorthelp": "Tool execution scheduling priority",
             "signature": null,
-            "switch": "-nice <str>",
+            "switch": "-nice <int>",
             "type": "int",
             "value": null
         },
@@ -6098,11 +6098,7 @@
         }
     },
     "schemaversion": {
-<<<<<<< HEAD
-        "defvalue": "0.16.1",
-=======
-        "defvalue": "0.17.0",
->>>>>>> df6ce426
+        "defvalue": "0.18.0",
         "example": [
             "api: chip.get('schemaversion')"
         ],
@@ -6116,11 +6112,7 @@
         "signature": null,
         "switch": "-schemaversion <str>",
         "type": "str",
-<<<<<<< HEAD
-        "value": "0.16.1"
-=======
-        "value": "0.17.0"
->>>>>>> df6ce426
+        "value": "0.18.0"
     },
     "tool": {
         "default": {
