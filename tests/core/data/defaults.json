{
    "arg": {
        "index": {
            "example": [
                "cli: -arg_index 0",
                "api: chip.set('arg', 'index', '0')"
            ],
            "help": "Dynamic parameter passed in by the SC runtime as an argument to\na runtime task. The parameter enables configuration code\n(usually TCL) to use control flow that depend on the current\n'index'. The parameter is used the run() function and\nis not intended for external use.",
            "lock": false,
            "node": {
                "default": {
                    "default": {
                        "signature": null,
                        "value": null
                    }
                }
            },
            "notes": null,
            "pernode": "never",
            "require": null,
            "scope": "scratch",
            "shorthelp": "ARG: Index argument",
            "switch": [
                "-arg_index <str>"
            ],
            "type": "str"
        },
        "step": {
            "example": [
                "cli: -arg_step 'route'",
                "api: chip.set('arg', 'step', 'route')"
            ],
            "help": "Dynamic parameter passed in by the SC runtime as an argument to\na runtime task. The parameter enables configuration code\n(usually TCL) to use control flow that depend on the current\n'step'. The parameter is used the run() function and\nis not intended for external use.",
            "lock": false,
            "node": {
                "default": {
                    "default": {
                        "signature": null,
                        "value": null
                    }
                }
            },
            "notes": null,
            "pernode": "never",
            "require": null,
            "scope": "scratch",
            "shorthelp": "ARG: Step argument",
            "switch": [
                "-arg_step <str>"
            ],
            "type": "str"
        }
    },
    "asic": {
        "cells": {
            "antenna": {
                "example": [
                    "cli: -asic_cells_antenna '*eco*'",
                    "api: chip.set('asic', 'cells', 'antenna', '*eco*')"
                ],
                "help": "List of cells grouped by a property that can be accessed\ndirectly by the designer and tools. The example below shows how\nall cells containing the string 'eco' could be marked as dont use\nfor the tool.",
                "lock": false,
                "node": {
                    "default": {
                        "default": {
                            "signature": [],
                            "value": []
                        }
                    }
                },
                "notes": null,
                "pernode": "optional",
                "require": null,
                "scope": "job",
                "shorthelp": "ASIC: antenna cell list",
                "switch": [
                    "-asic_cells_antenna '<str>'"
                ],
                "type": "[str]"
            },
            "clkbuf": {
                "example": [
                    "cli: -asic_cells_clkbuf '*eco*'",
                    "api: chip.set('asic', 'cells', 'clkbuf', '*eco*')"
                ],
                "help": "List of cells grouped by a property that can be accessed\ndirectly by the designer and tools. The example below shows how\nall cells containing the string 'eco' could be marked as dont use\nfor the tool.",
                "lock": false,
                "node": {
                    "default": {
                        "default": {
                            "signature": [],
                            "value": []
                        }
                    }
                },
                "notes": null,
                "pernode": "optional",
                "require": null,
                "scope": "job",
                "shorthelp": "ASIC: clkbuf cell list",
                "switch": [
                    "-asic_cells_clkbuf '<str>'"
                ],
                "type": "[str]"
            },
            "clkdelay": {
                "example": [
                    "cli: -asic_cells_clkdelay '*eco*'",
                    "api: chip.set('asic', 'cells', 'clkdelay', '*eco*')"
                ],
                "help": "List of cells grouped by a property that can be accessed\ndirectly by the designer and tools. The example below shows how\nall cells containing the string 'eco' could be marked as dont use\nfor the tool.",
                "lock": false,
                "node": {
                    "default": {
                        "default": {
                            "signature": [],
                            "value": []
                        }
                    }
                },
                "notes": null,
                "pernode": "optional",
                "require": null,
                "scope": "job",
                "shorthelp": "ASIC: clkdelay cell list",
                "switch": [
                    "-asic_cells_clkdelay '<str>'"
                ],
                "type": "[str]"
            },
            "clkgate": {
                "example": [
                    "cli: -asic_cells_clkgate '*eco*'",
                    "api: chip.set('asic', 'cells', 'clkgate', '*eco*')"
                ],
                "help": "List of cells grouped by a property that can be accessed\ndirectly by the designer and tools. The example below shows how\nall cells containing the string 'eco' could be marked as dont use\nfor the tool.",
                "lock": false,
                "node": {
                    "default": {
                        "default": {
                            "signature": [],
                            "value": []
                        }
                    }
                },
                "notes": null,
                "pernode": "optional",
                "require": null,
                "scope": "job",
                "shorthelp": "ASIC: clkgate cell list",
                "switch": [
                    "-asic_cells_clkgate '<str>'"
                ],
                "type": "[str]"
            },
            "clkicg": {
                "example": [
                    "cli: -asic_cells_clkicg '*eco*'",
                    "api: chip.set('asic', 'cells', 'clkicg', '*eco*')"
                ],
                "help": "List of cells grouped by a property that can be accessed\ndirectly by the designer and tools. The example below shows how\nall cells containing the string 'eco' could be marked as dont use\nfor the tool.",
                "lock": false,
                "node": {
                    "default": {
                        "default": {
                            "signature": [],
                            "value": []
                        }
                    }
                },
                "notes": null,
                "pernode": "optional",
                "require": null,
                "scope": "job",
                "shorthelp": "ASIC: clkicg cell list",
                "switch": [
                    "-asic_cells_clkicg '<str>'"
                ],
                "type": "[str]"
            },
            "clkinv": {
                "example": [
                    "cli: -asic_cells_clkinv '*eco*'",
                    "api: chip.set('asic', 'cells', 'clkinv', '*eco*')"
                ],
                "help": "List of cells grouped by a property that can be accessed\ndirectly by the designer and tools. The example below shows how\nall cells containing the string 'eco' could be marked as dont use\nfor the tool.",
                "lock": false,
                "node": {
                    "default": {
                        "default": {
                            "signature": [],
                            "value": []
                        }
                    }
                },
                "notes": null,
                "pernode": "optional",
                "require": null,
                "scope": "job",
                "shorthelp": "ASIC: clkinv cell list",
                "switch": [
                    "-asic_cells_clkinv '<str>'"
                ],
                "type": "[str]"
            },
            "clklogic": {
                "example": [
                    "cli: -asic_cells_clklogic '*eco*'",
                    "api: chip.set('asic', 'cells', 'clklogic', '*eco*')"
                ],
                "help": "List of cells grouped by a property that can be accessed\ndirectly by the designer and tools. The example below shows how\nall cells containing the string 'eco' could be marked as dont use\nfor the tool.",
                "lock": false,
                "node": {
                    "default": {
                        "default": {
                            "signature": [],
                            "value": []
                        }
                    }
                },
                "notes": null,
                "pernode": "optional",
                "require": null,
                "scope": "job",
                "shorthelp": "ASIC: clklogic cell list",
                "switch": [
                    "-asic_cells_clklogic '<str>'"
                ],
                "type": "[str]"
            },
            "decap": {
                "example": [
                    "cli: -asic_cells_decap '*eco*'",
                    "api: chip.set('asic', 'cells', 'decap', '*eco*')"
                ],
                "help": "List of cells grouped by a property that can be accessed\ndirectly by the designer and tools. The example below shows how\nall cells containing the string 'eco' could be marked as dont use\nfor the tool.",
                "lock": false,
                "node": {
                    "default": {
                        "default": {
                            "signature": [],
                            "value": []
                        }
                    }
                },
                "notes": null,
                "pernode": "optional",
                "require": null,
                "scope": "job",
                "shorthelp": "ASIC: decap cell list",
                "switch": [
                    "-asic_cells_decap '<str>'"
                ],
                "type": "[str]"
            },
            "delay": {
                "example": [
                    "cli: -asic_cells_delay '*eco*'",
                    "api: chip.set('asic', 'cells', 'delay', '*eco*')"
                ],
                "help": "List of cells grouped by a property that can be accessed\ndirectly by the designer and tools. The example below shows how\nall cells containing the string 'eco' could be marked as dont use\nfor the tool.",
                "lock": false,
                "node": {
                    "default": {
                        "default": {
                            "signature": [],
                            "value": []
                        }
                    }
                },
                "notes": null,
                "pernode": "optional",
                "require": null,
                "scope": "job",
                "shorthelp": "ASIC: delay cell list",
                "switch": [
                    "-asic_cells_delay '<str>'"
                ],
                "type": "[str]"
            },
            "dontuse": {
                "example": [
                    "cli: -asic_cells_dontuse '*eco*'",
                    "api: chip.set('asic', 'cells', 'dontuse', '*eco*')"
                ],
                "help": "List of cells grouped by a property that can be accessed\ndirectly by the designer and tools. The example below shows how\nall cells containing the string 'eco' could be marked as dont use\nfor the tool.",
                "lock": false,
                "node": {
                    "default": {
                        "default": {
                            "signature": [],
                            "value": []
                        }
                    }
                },
                "notes": null,
                "pernode": "optional",
                "require": null,
                "scope": "job",
                "shorthelp": "ASIC: dontuse cell list",
                "switch": [
                    "-asic_cells_dontuse '<str>'"
                ],
                "type": "[str]"
            },
            "endcap": {
                "example": [
                    "cli: -asic_cells_endcap '*eco*'",
                    "api: chip.set('asic', 'cells', 'endcap', '*eco*')"
                ],
                "help": "List of cells grouped by a property that can be accessed\ndirectly by the designer and tools. The example below shows how\nall cells containing the string 'eco' could be marked as dont use\nfor the tool.",
                "lock": false,
                "node": {
                    "default": {
                        "default": {
                            "signature": [],
                            "value": []
                        }
                    }
                },
                "notes": null,
                "pernode": "optional",
                "require": null,
                "scope": "job",
                "shorthelp": "ASIC: endcap cell list",
                "switch": [
                    "-asic_cells_endcap '<str>'"
                ],
                "type": "[str]"
            },
            "filler": {
                "example": [
                    "cli: -asic_cells_filler '*eco*'",
                    "api: chip.set('asic', 'cells', 'filler', '*eco*')"
                ],
                "help": "List of cells grouped by a property that can be accessed\ndirectly by the designer and tools. The example below shows how\nall cells containing the string 'eco' could be marked as dont use\nfor the tool.",
                "lock": false,
                "node": {
                    "default": {
                        "default": {
                            "signature": [],
                            "value": []
                        }
                    }
                },
                "notes": null,
                "pernode": "optional",
                "require": null,
                "scope": "job",
                "shorthelp": "ASIC: filler cell list",
                "switch": [
                    "-asic_cells_filler '<str>'"
                ],
                "type": "[str]"
            },
            "hold": {
                "example": [
                    "cli: -asic_cells_hold '*eco*'",
                    "api: chip.set('asic', 'cells', 'hold', '*eco*')"
                ],
                "help": "List of cells grouped by a property that can be accessed\ndirectly by the designer and tools. The example below shows how\nall cells containing the string 'eco' could be marked as dont use\nfor the tool.",
                "lock": false,
                "node": {
                    "default": {
                        "default": {
                            "signature": [],
                            "value": []
                        }
                    }
                },
                "notes": null,
                "pernode": "optional",
                "require": null,
                "scope": "job",
                "shorthelp": "ASIC: hold cell list",
                "switch": [
                    "-asic_cells_hold '<str>'"
                ],
                "type": "[str]"
            },
            "tap": {
                "example": [
                    "cli: -asic_cells_tap '*eco*'",
                    "api: chip.set('asic', 'cells', 'tap', '*eco*')"
                ],
                "help": "List of cells grouped by a property that can be accessed\ndirectly by the designer and tools. The example below shows how\nall cells containing the string 'eco' could be marked as dont use\nfor the tool.",
                "lock": false,
                "node": {
                    "default": {
                        "default": {
                            "signature": [],
                            "value": []
                        }
                    }
                },
                "notes": null,
                "pernode": "optional",
                "require": null,
                "scope": "job",
                "shorthelp": "ASIC: tap cell list",
                "switch": [
                    "-asic_cells_tap '<str>'"
                ],
                "type": "[str]"
            },
            "tie": {
                "example": [
                    "cli: -asic_cells_tie '*eco*'",
                    "api: chip.set('asic', 'cells', 'tie', '*eco*')"
                ],
                "help": "List of cells grouped by a property that can be accessed\ndirectly by the designer and tools. The example below shows how\nall cells containing the string 'eco' could be marked as dont use\nfor the tool.",
                "lock": false,
                "node": {
                    "default": {
                        "default": {
                            "signature": [],
                            "value": []
                        }
                    }
                },
                "notes": null,
                "pernode": "optional",
                "require": null,
                "scope": "job",
                "shorthelp": "ASIC: tie cell list",
                "switch": [
                    "-asic_cells_tie '<str>'"
                ],
                "type": "[str]"
            }
        },
        "delaymodel": {
            "example": [
                "cli: -asic_delaymodel ccs",
                "api: chip.set('asic', 'delaymodel', 'ccs')"
            ],
            "help": "Delay model to use for the target libs. Supported values\nare nldm and ccs.",
            "lock": false,
            "node": {
                "default": {
                    "default": {
                        "signature": null,
                        "value": null
                    }
                }
            },
            "notes": null,
            "pernode": "optional",
            "require": null,
            "scope": "job",
            "shorthelp": "ASIC: delay model",
            "switch": [
                "-asic_delaymodel <str>"
            ],
            "type": "str"
        },
        "libarch": {
            "example": [
                "cli: -asic_libarch '12track'",
                "api: chip.set('asic', 'libarch', '12track')"
            ],
            "help": "The library architecture (e.g. library height) used to build the\ndesign. For example a PDK with support for 9 and 12 track libraries\nmight have 'libarchs' called 9t and 12t.",
            "lock": false,
            "node": {
                "default": {
                    "default": {
                        "signature": null,
                        "value": null
                    }
                }
            },
            "notes": null,
            "pernode": "optional",
            "require": null,
            "scope": "job",
            "shorthelp": "ASIC: library architecture",
            "switch": [
                "-asic_libarch '<str>'"
            ],
            "type": "str"
        },
        "logiclib": {
            "example": [
                "cli: -asic_logiclib nangate45",
                "api: chip.set('asic', 'logiclib', 'nangate45')"
            ],
            "help": "List of all selected logic libraries libraries\nto use for optimization for a given library architecture\n(9T, 11T, etc).",
            "lock": false,
            "node": {
                "default": {
                    "default": {
                        "signature": [],
                        "value": []
                    }
                }
            },
            "notes": null,
            "pernode": "optional",
            "require": null,
            "scope": "job",
            "shorthelp": "ASIC: logic libraries",
            "switch": [
                "-asic_logiclib <str>"
            ],
            "type": "[str]"
        },
        "macrolib": {
            "example": [
                "cli: -asic_macrolib sram64x1024",
                "api: chip.set('asic', 'macrolib', 'sram64x1024')"
            ],
            "help": "List of macro libraries to be linked in during synthesis and place\nand route. Macro libraries are used for resolving instances but are\nnot used as targets for logic synthesis.",
            "lock": false,
            "node": {
                "default": {
                    "default": {
                        "signature": [],
                        "value": []
                    }
                }
            },
            "notes": null,
            "pernode": "optional",
            "require": null,
            "scope": "job",
            "shorthelp": "ASIC: macro libraries",
            "switch": [
                "-asic_macrolib <str>"
            ],
            "type": "[str]"
        },
        "site": {
            "default": {
                "example": [
                    "cli: -asic_site '12track Site_12T'",
                    "api: chip.set('asic', 'site', '12track', 'Site_12T')"
                ],
                "help": "Site names for a given library architecture.",
                "lock": false,
                "node": {
                    "default": {
                        "default": {
                            "signature": [],
                            "value": []
                        }
                    }
                },
                "notes": null,
                "pernode": "optional",
                "require": null,
                "scope": "job",
                "shorthelp": "ASIC: Library sites",
                "switch": [
                    "-asic_site 'libarch <str>'"
                ],
                "type": "[str]"
            }
        }
    },
    "checklist": {
        "default": {
            "default": {
                "criteria": {
                    "example": [
                        "cli: -checklist_criteria 'ISO D000 errors==0'",
                        "api: chip.set('checklist', 'ISO', 'D000', 'criteria', 'errors==0')"
                    ],
                    "help": "Simple list of signoff criteria for checklist item which\nmust all be met for signoff. Each signoff criteria consists of\na metric, a relational operator, and a value in the form.\n'metric op value'.",
                    "lock": false,
                    "node": {
                        "default": {
                            "default": {
                                "signature": [],
                                "value": []
                            }
                        }
                    },
                    "notes": null,
                    "pernode": "never",
                    "require": null,
                    "scope": "global",
                    "shorthelp": "Checklist: item criteria",
                    "switch": [
                        "-checklist_criteria 'standard item <float>'"
                    ],
                    "type": "[str]"
                },
                "dataformat": {
                    "example": [
                        "cli: -checklist_dataformat 'ISO D000 dataformat README'",
                        "api: chip.set('checklist', 'ISO', 'D000', 'dataformat', 'README')"
                    ],
                    "help": "Free text description of the type of data files acceptable as\nchecklist signoff validation.",
                    "lock": false,
                    "node": {
                        "default": {
                            "default": {
                                "signature": null,
                                "value": null
                            }
                        }
                    },
                    "notes": null,
                    "pernode": "never",
                    "require": null,
                    "scope": "global",
                    "shorthelp": "Checklist: item data format",
                    "switch": [
                        "-checklist_dataformat 'standard item <float>'"
                    ],
                    "type": "str"
                },
                "description": {
                    "example": [
                        "cli: -checklist_description 'ISO D000 A-DESCRIPTION'",
                        "api: chip.set('checklist', 'ISO', 'D000', 'description', 'A-DESCRIPTION')"
                    ],
                    "help": "A short one line description of the checklist item.",
                    "lock": false,
                    "node": {
                        "default": {
                            "default": {
                                "signature": null,
                                "value": null
                            }
                        }
                    },
                    "notes": null,
                    "pernode": "never",
                    "require": null,
                    "scope": "global",
                    "shorthelp": "Checklist: item description",
                    "switch": [
                        "-checklist_description 'standard item <str>"
                    ],
                    "type": "str"
                },
                "ok": {
                    "example": [
                        "cli: -checklist_ok 'ISO D000 true'",
                        "api: chip.set('checklist', 'ISO', 'D000', 'ok', True)"
                    ],
                    "help": "Boolean check mark for the checklist item. A value of\nTrue indicates a human has inspected the all item dictionary\nparameters check out.",
                    "lock": false,
                    "node": {
                        "default": {
                            "default": {
                                "signature": null,
                                "value": false
                            }
                        }
                    },
                    "notes": null,
                    "pernode": "never",
                    "require": "all",
                    "scope": "global",
                    "shorthelp": "Checklist: item ok",
                    "switch": [
                        "-checklist_ok 'standard item <str>'"
                    ],
                    "type": "bool"
                },
                "rationale": {
                    "example": [
                        "cli: -checklist_rationale 'ISO D000 reliability'",
                        "api: chip.set('checklist', 'ISO', 'D000', 'rationale', 'reliability')"
                    ],
                    "help": "Rationale for the the checklist item. Rationale should be a\nunique alphanumeric code used by the standard or a short one line\nor single word description.",
                    "lock": false,
                    "node": {
                        "default": {
                            "default": {
                                "signature": [],
                                "value": []
                            }
                        }
                    },
                    "notes": null,
                    "pernode": "never",
                    "require": null,
                    "scope": "global",
                    "shorthelp": "Checklist: item rational",
                    "switch": [
                        "-checklist_rationale 'standard item <str>"
                    ],
                    "type": "[str]"
                },
                "report": {
                    "copy": false,
                    "example": [
                        "cli: -checklist_report 'ISO D000 my.rpt'",
                        "api: chip.set('checklist', 'ISO', 'D000', 'report', 'my.rpt')"
                    ],
                    "hashalgo": "sha256",
                    "help": "Filepath to report(s) of specified type documenting the successful\nvalidation of the checklist item.",
                    "lock": false,
                    "node": {
                        "default": {
                            "default": {
                                "author": [],
                                "date": [],
                                "filehash": [],
                                "signature": [],
                                "value": []
                            }
                        }
                    },
                    "notes": null,
                    "pernode": "never",
                    "require": null,
                    "scope": "global",
                    "shorthelp": "Checklist: item report",
                    "switch": [
                        "-checklist_report 'standard item <file>'"
                    ],
                    "type": "[file]"
                },
                "requirement": {
                    "example": [
                        "cli: -checklist_requirement 'ISO D000 DOCSTRING'",
                        "api: chip.set('checklist', 'ISO', 'D000', 'requirement', 'DOCSTRING')"
                    ],
                    "help": "A complete requirement description of the checklist item\nentered as a multi-line string.",
                    "lock": false,
                    "node": {
                        "default": {
                            "default": {
                                "signature": null,
                                "value": null
                            }
                        }
                    },
                    "notes": null,
                    "pernode": "never",
                    "require": null,
                    "scope": "global",
                    "shorthelp": "Checklist: item requirement",
                    "switch": [
                        "-checklist_requirement 'standard item <str>"
                    ],
                    "type": "str"
                },
                "task": {
                    "example": [
                        "cli: -checklist_task 'ISO D000 (job0,place,0)'",
                        "api: chip.set('checklist', 'ISO', 'D000', 'task', ('job0', 'place', '0'))"
                    ],
                    "help": "Flowgraph job and task used to verify the checklist item.\nThe parameter should be left empty for manual and for tool\nflows that bypass the SC infrastructure.",
                    "lock": false,
                    "node": {
                        "default": {
                            "default": {
                                "signature": [],
                                "value": []
                            }
                        }
                    },
                    "notes": null,
                    "pernode": "never",
                    "require": null,
                    "scope": "global",
                    "shorthelp": "Checklist: item task",
                    "switch": [
                        "-checklist_task 'standard item <(str,str,str)>'"
                    ],
                    "type": "[(str,str,str)]"
                },
                "waiver": {
                    "default": {
                        "copy": false,
                        "example": [
                            "cli: -checklist_waiver 'ISO D000 bold my.txt'",
                            "api: chip.set('checklist', 'ISO', 'D000', 'waiver', 'hold', 'my.txt')"
                        ],
                        "hashalgo": "sha256",
                        "help": "Filepath to report(s) documenting waivers for the checklist\nitem specified on a per metric basis.",
                        "lock": false,
                        "node": {
                            "default": {
                                "default": {
                                    "author": [],
                                    "date": [],
                                    "filehash": [],
                                    "signature": [],
                                    "value": []
                                }
                            }
                        },
                        "notes": null,
                        "pernode": "never",
                        "require": null,
                        "scope": "global",
                        "shorthelp": "Checklist: item metric waivers",
                        "switch": [
                            "-checklist_waiver 'standard item metric <file>'"
                        ],
                        "type": "[file]"
                    }
                }
            }
        }
    },
    "constraint": {
        "aspectratio": {
            "example": [
                "cli: -constraint_aspectratio 2.0",
                "api: chip.set('constraint', 'aspectratio', '2.0')"
            ],
            "help": "Height to width ratio of the block for automated floorplanning.\nValues below 0.1 and above 10 should be avoided as they will likely fail\nto converge during placement and routing. The ideal aspect ratio for\nmost designs is 1. This value is only used when no diearea or floorplan\nis supplied.",
            "lock": false,
            "node": {
                "default": {
                    "default": {
                        "signature": null,
                        "value": "1.0"
                    }
                }
            },
            "notes": null,
            "pernode": "optional",
            "require": null,
            "scope": "job",
            "shorthelp": "Constraint: Layout aspect ratio",
            "switch": [
                "-constraint_aspectratio <float>"
            ],
            "type": "float"
        },
        "component": {
            "default": {
                "flip": {
                    "example": [
                        "cli: -constraint_component_flip 'i0 true'",
                        "api: chip.set('constraint', 'component', 'i0', 'flip', True)"
                    ],
                    "help": "Boolean parameter specifying that the instanced library component should be flipped\naround the vertical axis before being placed on the substrate. The need to\nflip a component depends on the component footprint. Most dies have pads\nfacing up and so must be flipped when assembled face down (eg. flip-chip,\nWCSP).",
                    "lock": false,
                    "node": {
                        "default": {
                            "default": {
                                "signature": null,
                                "value": false
                            }
                        }
                    },
                    "notes": null,
                    "pernode": "optional",
                    "require": "all",
                    "scope": "job",
                    "shorthelp": "Constraint: Component flip option",
                    "switch": [
                        "-constraint_component_flip 'inst <bool>'"
                    ],
                    "type": "bool"
                },
                "halo": {
                    "example": [
                        "cli: -constraint_component_halo 'i0 (1,1)'",
                        "api: chip.set('constraint', 'component', 'i0', 'halo', (1, 1))"
                    ],
                    "help": "Placement keepout halo around the named component, specified as a\n(horizontal, vertical) tuple represented in microns or lambda units.",
                    "lock": false,
                    "node": {
                        "default": {
                            "default": {
                                "signature": null,
                                "value": null
                            }
                        }
                    },
                    "notes": null,
                    "pernode": "optional",
                    "require": null,
                    "scope": "job",
                    "shorthelp": "Constraint: Component halo",
                    "switch": [
                        "-constraint_component_halo 'inst <(float,float)>'"
                    ],
                    "type": "(float,float)",
                    "unit": "um"
                },
                "partname": {
                    "example": [
                        "cli: -constraint_component_partname 'i0 filler_x1'",
                        "api: chip.set('constraint', 'component', 'i0', 'partname', 'filler_x1')"
                    ],
                    "help": "Part name of a named instance. The parameter is required for instances\nthat are not contained within the design netlist (ie. physical only cells).",
                    "lock": false,
                    "node": {
                        "default": {
                            "default": {
                                "signature": null,
                                "value": null
                            }
                        }
                    },
                    "notes": null,
                    "pernode": "optional",
                    "require": null,
                    "scope": "job",
                    "shorthelp": "Constraint: Component part name",
                    "switch": [
                        "-constraint_component_partname 'inst <str>'"
                    ],
                    "type": "str"
                },
                "placement": {
                    "example": [
                        "cli: -constraint_component_placement 'i0 (2.0,3.0,0.0)'",
                        "api: chip.set('constraint', 'component', 'i0', 'placement', (2.0, 3.0, 0.0))"
                    ],
                    "help": "Placement location of a named instance, specified as a (x, y, z) tuple of\nfloats. The location refers to the placement of the center/centroid of the\ncomponent. The 'placement' parameter is a goal/intent, not an exact specification.\nThe compiler and layout system may adjust coordinates to meet competing\ngoals such as manufacturing design rules and grid placement\nguidelines. The 'z' coordinate shall be set to 0 for planar systems\nwith only (x, y) coordinates. Discretized systems like PCB stacks,\npackage stacks, and breadboards only allow a reduced\nset of floating point values (0, 1, 2, 3). The user specifying the\nplacement will need to have some understanding of the type of\nlayout system the component is being placed in (ASIC, SIP, PCB) but\nshould not need to know exact manufacturing specifications.",
                    "lock": false,
                    "node": {
                        "default": {
                            "default": {
                                "signature": null,
                                "value": null
                            }
                        }
                    },
                    "notes": null,
                    "pernode": "optional",
                    "require": null,
                    "scope": "job",
                    "shorthelp": "Constraint: Component placement",
                    "switch": [
                        "-constraint_component_placement 'inst <(float,float,float)>'"
                    ],
                    "type": "(float,float,float)",
                    "unit": "um"
                },
                "rotation": {
                    "example": [
                        "cli: -constraint_component_rotation 'i0 90'",
                        "api: chip.set('constraint', 'component', 'i0', 'rotation', '90')"
                    ],
                    "help": "Placement rotation of the component specified in degrees. Rotation\ngoes counter-clockwise for all parts on top and clock-wise for parts\non the bottom. In both cases, this is from the perspective of looking\nat the top of the board. Rotation is specified in degrees. Most gridded\nlayout systems (like ASICs) only allow a finite number of rotation\nvalues (0, 90, 180, 270).",
                    "lock": false,
                    "node": {
                        "default": {
                            "default": {
                                "signature": null,
                                "value": null
                            }
                        }
                    },
                    "notes": null,
                    "pernode": "optional",
                    "require": null,
                    "scope": "job",
                    "shorthelp": "Constraint: Component rotation",
                    "switch": [
                        "-constraint_component_rotation 'inst <float>'"
                    ],
                    "type": "float"
                }
            }
        },
        "corearea": {
            "example": [
                "cli: -constraint_corearea '(0,0)'",
                "api: chip.set('constraint', 'corearea', (0, 0))"
            ],
            "help": "List of (x, y) points that define the outline of the core area for the\nphysical design. Simple rectangle areas can be defined with two points,\none for the lower left corner and one for the upper right corner. All\nvalues are specified in microns or lambda units.",
            "lock": false,
            "node": {
                "default": {
                    "default": {
                        "signature": [],
                        "value": []
                    }
                }
            },
            "notes": null,
            "pernode": "optional",
            "require": null,
            "scope": "job",
            "shorthelp": "Constraint: Layout core area",
            "switch": [
                "-constraint_corearea <[(float,float)]>"
            ],
            "type": "[(float,float)]",
            "unit": "um"
        },
        "coremargin": {
            "example": [
                "cli: -constraint_coremargin 1",
                "api: chip.set('constraint', 'coremargin', '1')"
            ],
            "help": "Halo/margin between the outline and core area for fully\nautomated layout sizing and floorplanning, specified in\nmicrons or lambda units.",
            "lock": false,
            "node": {
                "default": {
                    "default": {
                        "signature": null,
                        "value": null
                    }
                }
            },
            "notes": null,
            "pernode": "optional",
            "require": null,
            "scope": "job",
            "shorthelp": "Constraint: Layout core margin",
            "switch": [
                "-constraint_coremargin <float>"
            ],
            "type": "float",
            "unit": "um"
        },
        "density": {
            "example": [
                "cli: -constraint_density 30",
                "api: chip.set('constraint', 'density', '30')"
            ],
            "help": "Target density based on the total design cells area reported\nafter synthesis/elaboration. This number is used when no outline\nor floorplan is supplied. Any number between 1 and 100 is legal,\nbut values above 50 may fail due to area/congestion issues during\nautomated place and route.",
            "lock": false,
            "node": {
                "default": {
                    "default": {
                        "signature": null,
                        "value": null
                    }
                }
            },
            "notes": null,
            "pernode": "optional",
            "require": null,
            "scope": "job",
            "shorthelp": "Constraint: Layout density",
            "switch": [
                "-constraint_density <float>"
            ],
            "type": "float"
        },
        "net": {
            "default": {
                "diffpair": {
                    "example": [
                        "cli: -constraint_net_diffpair 'clkn clkp'",
                        "api: chip.set('constraint', 'net', 'clkn', 'diffpair', 'clkp')"
                    ],
                    "help": "Differential pair signal of the named net (only used for actual\ndifferential pairs).",
                    "lock": false,
                    "node": {
                        "default": {
                            "default": {
                                "signature": null,
                                "value": null
                            }
                        }
                    },
                    "notes": null,
                    "pernode": "optional",
                    "require": null,
                    "scope": "job",
                    "shorthelp": "Constraint: Net diffpair",
                    "switch": [
                        "-constraint_net_diffpair 'name <str>'"
                    ],
                    "type": "str"
                },
                "match": {
                    "example": [
                        "cli: -constraint_net_match 'clk1 clk2'",
                        "api: chip.set('constraint', 'net', 'clk1', 'match', 'clk2')"
                    ],
                    "help": "List of nets whose routing should closely matched the named\nnet in terms of length, layer, width, etc. Wildcards ('*') can\nbe used for net names.",
                    "lock": false,
                    "node": {
                        "default": {
                            "default": {
                                "signature": [],
                                "value": []
                            }
                        }
                    },
                    "notes": null,
                    "pernode": "optional",
                    "require": null,
                    "scope": "job",
                    "shorthelp": "Constraint: Net matched routing",
                    "switch": [
                        "-constraint_net_match 'name <str>'"
                    ],
                    "type": "[str]"
                },
                "maxlayer": {
                    "example": [
                        "cli: -constraint_net_maxlayer 'nreset m1'",
                        "api: chip.set('constraint', 'net', 'nreset', 'maxlayer', 'm1')"
                    ],
                    "help": "Maximum metal layer to be used for automated place and route\nspecified on a per net basis. Metal names should either be the PDK\nspecific metal stack name or an integer with '1' being the lowest\nrouting layer. Wildcards ('*') can be used for net names.",
                    "lock": false,
                    "node": {
                        "default": {
                            "default": {
                                "signature": null,
                                "value": null
                            }
                        }
                    },
                    "notes": null,
                    "pernode": "optional",
                    "require": null,
                    "scope": "job",
                    "shorthelp": "Constraint: Net maximum routing layer",
                    "switch": [
                        "-constraint_net_maxlayer 'name <str>'"
                    ],
                    "type": "str"
                },
                "maxlength": {
                    "example": [
                        "cli: -constraint_net_maxlength 'nreset 1000'",
                        "api: chip.set('constraint', 'net', 'nreset', 'maxlength', '1000')"
                    ],
                    "help": "Maximum total length of a net, specified in microns or lambda units.\nWildcards ('*') can be used for net names.",
                    "lock": false,
                    "node": {
                        "default": {
                            "default": {
                                "signature": null,
                                "value": null
                            }
                        }
                    },
                    "notes": null,
                    "pernode": "optional",
                    "require": null,
                    "scope": "job",
                    "shorthelp": "Constraint: Net max length",
                    "switch": [
                        "-constraint_net_maxlength 'name <float>'"
                    ],
                    "type": "float",
                    "unit": "um"
                },
                "maxresistance": {
                    "example": [
                        "cli: -constraint_net_maxresistance 'nreset 1'",
                        "api: chip.set('constraint', 'net', 'nreset', 'maxresistance', '1')"
                    ],
                    "help": "Maximum resistance of named net between driver and receiver\nspecified in ohms. Wildcards ('*') can be used for net names.",
                    "lock": false,
                    "node": {
                        "default": {
                            "default": {
                                "signature": null,
                                "value": null
                            }
                        }
                    },
                    "notes": null,
                    "pernode": "optional",
                    "require": null,
                    "scope": "job",
                    "shorthelp": "Constraint: Net max resistance",
                    "switch": [
                        "-constraint_net_maxresistance 'name <float>'"
                    ],
                    "type": "float",
                    "unit": "ohm"
                },
                "minlayer": {
                    "example": [
                        "cli: -constraint_net_minlayer 'nreset m1'",
                        "api: chip.set('constraint', 'net', 'nreset', 'minlayer', 'm1')"
                    ],
                    "help": "Minimum metal layer to be used for automated place and route\nspecified on a per net basis. Metal names should either be the PDK\nspecific metal stack name or an integer with '1' being the lowest\nrouting layer. Wildcards ('*') can be used for net names.",
                    "lock": false,
                    "node": {
                        "default": {
                            "default": {
                                "signature": null,
                                "value": null
                            }
                        }
                    },
                    "notes": null,
                    "pernode": "optional",
                    "require": null,
                    "scope": "job",
                    "shorthelp": "Constraint: Net minimum routing layer",
                    "switch": [
                        "-constraint_net_minlayer 'name <str>'"
                    ],
                    "type": "str"
                },
                "ndr": {
                    "example": [
                        "cli: -constraint_net_ndr 'nreset (0.4,0.4)'",
                        "api: chip.set('constraint', 'net', 'nreset', 'ndr', (0.4, 0.4))"
                    ],
                    "help": "Definitions of non-default routing rule specified on a per\nnet basis. Constraints are entered as a (width, space) tuples\nspecified in microns or lambda units. Wildcards ('*') can be used\nfor net names.",
                    "lock": false,
                    "node": {
                        "default": {
                            "default": {
                                "signature": null,
                                "value": null
                            }
                        }
                    },
                    "notes": null,
                    "pernode": "optional",
                    "require": null,
                    "scope": "job",
                    "shorthelp": "Constraint: Net routing rule",
                    "switch": [
                        "-constraint_net_ndr 'name <(float,float)>'"
                    ],
                    "type": "(float,float)",
                    "unit": "um"
                },
                "shield": {
                    "example": [
                        "cli: -constraint_net_shield 'clk vss'",
                        "api: chip.set('constraint', 'net', 'clk', 'shield', 'vss')"
                    ],
                    "help": "Specifies that the named net should be shielded by the given\nsignal on both sides of the net.",
                    "lock": false,
                    "node": {
                        "default": {
                            "default": {
                                "signature": null,
                                "value": null
                            }
                        }
                    },
                    "notes": null,
                    "pernode": "optional",
                    "require": null,
                    "scope": "job",
                    "shorthelp": "Constraint: Net shielding",
                    "switch": [
                        "-constraint_net_shield 'name <str>'"
                    ],
                    "type": "str"
                },
                "sympair": {
                    "example": [
                        "cli: -constraint_net_sympair 'netA netB'",
                        "api: chip.set('constraint', 'net', 'netA', 'sympair', 'netB')"
                    ],
                    "help": "Symmetrical pair signal to the named net. The two nets should be routed\nas reflections around the vertical or horizontal axis to minimize on-chip\nvariability.",
                    "lock": false,
                    "node": {
                        "default": {
                            "default": {
                                "signature": null,
                                "value": null
                            }
                        }
                    },
                    "notes": null,
                    "pernode": "optional",
                    "require": null,
                    "scope": "job",
                    "shorthelp": "Constraint: Net sympair",
                    "switch": [
                        "-constraint_net_sympair 'name <str>'"
                    ],
                    "type": "str"
                }
            }
        },
        "outline": {
            "example": [
                "cli: -constraint_outline '(0,0)'",
                "api: chip.set('constraint', 'outline', (0, 0))"
            ],
            "help": "List of (x, y) points that define the outline physical layout\nphysical design. Simple rectangle areas can be defined with two points,\none for the lower left corner and one for the upper right corner. All\nvalues are specified in microns or lambda units.",
            "lock": false,
            "node": {
                "default": {
                    "default": {
                        "signature": [],
                        "value": []
                    }
                }
            },
            "notes": null,
            "pernode": "optional",
            "require": null,
            "scope": "job",
            "shorthelp": "Constraint: Layout outline",
            "switch": [
                "-constraint_outline <[(float,float)]>"
            ],
            "type": "[(float,float)]",
            "unit": "um"
        },
        "pin": {
            "default": {
                "layer": {
                    "example": [
                        "cli: -constraint_pin_layer 'nreset m4'",
                        "api: chip.set('constraint', 'pin', 'nreset', 'layer', 'm4')"
                    ],
                    "help": "Pin metal layer specified based on the SC standard layer stack\nstarting with m1 as the lowest routing layer and ending\nwith m<n> as the highest routing layer.",
                    "lock": false,
                    "node": {
                        "default": {
                            "default": {
                                "signature": null,
                                "value": null
                            }
                        }
                    },
                    "notes": null,
                    "pernode": "optional",
                    "require": null,
                    "scope": "job",
                    "shorthelp": "Constraint: Pin layer",
                    "switch": [
                        "-constraint_pin_layer 'name <str>'"
                    ],
                    "type": "str"
                },
                "order": {
                    "example": [
                        "cli: -constraint_pin_order 'nreset 1'",
                        "api: chip.set('constraint', 'pin', 'nreset', 'order', 1)"
                    ],
                    "help": "The relative position of the named pin in a vector of pins\non the side specified by the 'side' option. Pin order counting\nis done clockwise. If multiple pins on the same side have the\nsame order number, the actual order is at the discretion of the\ntool.",
                    "lock": false,
                    "node": {
                        "default": {
                            "default": {
                                "signature": null,
                                "value": null
                            }
                        }
                    },
                    "notes": null,
                    "pernode": "optional",
                    "require": null,
                    "scope": "job",
                    "shorthelp": "Constraint: Pin order",
                    "switch": [
                        "-constraint_pin_order 'name <int>'"
                    ],
                    "type": "int"
                },
                "placement": {
                    "example": [
                        "cli: -constraint_pin_placement 'nreset (2.0,3.0,0.0)'",
                        "api: chip.set('constraint', 'pin', 'nreset', 'placement', (2.0, 3.0, 0.0))"
                    ],
                    "help": "Placement location of a named pin, specified as a (x, y, z) tuple of\nfloats. The location refers to the placement of the center of the\npin. The 'placement' parameter is a goal/intent, not an exact specification.\nThe compiler and layout system may adjust sizes to meet competing\ngoals such as manufacturing design rules and grid placement\nguidelines. The 'z' coordinate shall be set to 0 for planar components\nwith only (x, y) coordinates. Discretized systems like 3D chips with\npins on top and bottom may choose to discretize the top and bottom\nlayer as 0, 1 or use absolute coordinates. Values are specified\nin microns or lambda units.",
                    "lock": false,
                    "node": {
                        "default": {
                            "default": {
                                "signature": null,
                                "value": null
                            }
                        }
                    },
                    "notes": null,
                    "pernode": "optional",
                    "require": null,
                    "scope": "job",
                    "shorthelp": "Constraint: Pin placement",
                    "switch": [
                        "-constraint_pin_placement 'name <(float,float,float)>'"
                    ],
                    "type": "(float,float,float)",
                    "unit": "um"
                },
                "side": {
                    "example": [
                        "cli: -constraint_pin_side 'nreset 1'",
                        "api: chip.set('constraint', 'pin', 'nreset', 'side', 1)"
                    ],
                    "help": "Side of block where the named pin should be placed. Sides are\nenumerated as integers with '1' being the lower left side,\nwith the side index incremented on right turn in a clock wise\nfashion. In case of conflict between 'lower' and 'left',\n'left' has precedence. The side option and order option are\northogonal to the placement option.",
                    "lock": false,
                    "node": {
                        "default": {
                            "default": {
                                "signature": null,
                                "value": null
                            }
                        }
                    },
                    "notes": null,
                    "pernode": "optional",
                    "require": null,
                    "scope": "job",
                    "shorthelp": "Constraint: Pin side",
                    "switch": [
                        "-constraint_pin_side 'name <int>'"
                    ],
                    "type": "int"
                }
            }
        },
        "timing": {
            "default": {
                "check": {
                    "example": [
                        "cli: -constraint_timing_check 'worst setup'",
                        "api: chip.add('constraint', 'timing', 'worst', 'check', 'setup')"
                    ],
                    "help": "List of checks for to perform for the scenario. The checks must\nalign with the capabilities of the EDA tools and flow being used.\nChecks generally include objectives like meeting setup and hold goals\nand minimize power. Standard check names include setup, hold, power,\nnoise, reliability.",
                    "lock": false,
                    "node": {
                        "default": {
                            "default": {
                                "signature": [],
                                "value": []
                            }
                        }
                    },
                    "notes": null,
                    "pernode": "optional",
                    "require": null,
                    "scope": "job",
                    "shorthelp": "Constraint: timing checks",
                    "switch": [
                        "-constraint_timing_check 'scenario <str>'"
                    ],
                    "type": "[str]"
                },
                "file": {
                    "copy": true,
                    "example": [
                        "cli: -constraint_timing_file 'worst hello.sdc'",
                        "api: chip.set('constraint', 'timing', 'worst', 'file', 'hello.sdc')"
                    ],
                    "hashalgo": "sha256",
                    "help": "List of timing constraint files to use for the scenario. The\nvalues are combined with any constraints specified by the design\n'constraint' parameter. If no constraints are found, a default\nconstraint file is used based on the clock definitions.",
                    "lock": false,
                    "node": {
                        "default": {
                            "default": {
                                "author": [],
                                "date": [],
                                "filehash": [],
                                "signature": [],
                                "value": []
                            }
                        }
                    },
                    "notes": null,
                    "pernode": "optional",
                    "require": null,
                    "scope": "job",
                    "shorthelp": "Constraint: SDC files",
                    "switch": [
                        "-constraint_timing_file 'scenario <file>'"
                    ],
                    "type": "[file]"
                },
                "libcorner": {
                    "example": [
                        "cli: -constraint_timing_libcorner 'worst ttt'",
                        "api: chip.set('constraint', 'timing', 'worst', 'libcorner', 'ttt')"
                    ],
                    "help": "List of characterization corners used to select\ntiming files for all logiclibs and macrolibs.",
                    "lock": false,
                    "node": {
                        "default": {
                            "default": {
                                "signature": [],
                                "value": []
                            }
                        }
                    },
                    "notes": null,
                    "pernode": "optional",
                    "require": null,
                    "scope": "job",
                    "shorthelp": "Constraint: library corner",
                    "switch": [
                        "-constraint_timing_libcorner 'scenario <str>'"
                    ],
                    "type": "[str]"
                },
                "mode": {
                    "example": [
                        "cli: -constraint_timing_mode 'worst test'",
                        "api: chip.set('constraint', 'timing', 'worst', 'mode', 'test')"
                    ],
                    "help": "Operating mode for the scenario. Operating mode strings\ncan be values such as test, functional, standby.",
                    "lock": false,
                    "node": {
                        "default": {
                            "default": {
                                "signature": null,
                                "value": null
                            }
                        }
                    },
                    "notes": null,
                    "pernode": "optional",
                    "require": null,
                    "scope": "job",
                    "shorthelp": "Constraint: operating mode",
                    "switch": [
                        "-constraint_timing_mode 'scenario <str>'"
                    ],
                    "type": "str"
                },
                "opcond": {
                    "example": [
                        "cli: -constraint_timing_opcond 'worst typical_1.0'",
                        "api: chip.set('constraint', 'timing', 'worst', 'opcond', 'typical_1.0')"
                    ],
                    "help": "Operating condition applied to the scenario. The value\ncan be used to access specific conditions within the library\ntiming models from the 'logiclib' timing models.",
                    "lock": false,
                    "node": {
                        "default": {
                            "default": {
                                "signature": null,
                                "value": null
                            }
                        }
                    },
                    "notes": null,
                    "pernode": "optional",
                    "require": null,
                    "scope": "job",
                    "shorthelp": "Constraint: operating condition",
                    "switch": [
                        "-constraint_timing_opcond 'scenario <str>'"
                    ],
                    "type": "str"
                },
                "pexcorner": {
                    "example": [
                        "cli: -constraint_timing_pexcorner 'worst max'",
                        "api: chip.set('constraint', 'timing', 'worst', 'pexcorner', 'max')"
                    ],
                    "help": "Parasitic corner applied to the scenario. The\n'pexcorner' string must match a corner found in the pdk\npexmodel setup.",
                    "lock": false,
                    "node": {
                        "default": {
                            "default": {
                                "signature": null,
                                "value": null
                            }
                        }
                    },
                    "notes": null,
                    "pernode": "optional",
                    "require": null,
                    "scope": "job",
                    "shorthelp": "Constraint: pex corner",
                    "switch": [
                        "-constraint_timing_pexcorner 'scenario <str>'"
                    ],
                    "type": "str"
                },
                "temperature": {
                    "example": [
                        "cli: -constraint_timing_temperature 'worst 125'",
                        "api: chip.set('constraint', 'timing', 'worst', 'temperature', '125')"
                    ],
                    "help": "Chip temperature applied to the scenario specified in degrees C.",
                    "lock": false,
                    "node": {
                        "default": {
                            "default": {
                                "signature": null,
                                "value": null
                            }
                        }
                    },
                    "notes": null,
                    "pernode": "optional",
                    "require": null,
                    "scope": "job",
                    "shorthelp": "Constraint: temperature",
                    "switch": [
                        "-constraint_timing_temperature 'scenario <float>'"
                    ],
                    "type": "float",
                    "unit": "C"
                },
                "voltage": {
                    "default": {
                        "example": [
                            "cli: -constraint_timing_voltage 'worst VDD 0.9'",
                            "api: chip.set('constraint', 'timing', 'worst', 'voltage', 'VDD', '0.9')"
                        ],
                        "help": "Operating voltage applied to a specific pin in the scenario.",
                        "lock": false,
                        "node": {
                            "default": {
                                "default": {
                                    "signature": null,
                                    "value": null
                                }
                            }
                        },
                        "notes": null,
                        "pernode": "optional",
                        "require": null,
                        "scope": "job",
                        "shorthelp": "Constraint: pin voltage level",
                        "switch": [
                            "-constraint_timing_voltage 'scenario <pin> <float>'"
                        ],
                        "type": "float",
                        "unit": "V"
                    }
                }
            }
        }
    },
    "datasheet": {
        "feature": {
            "default": {
                "example": [
                    "cli: -datasheet_feature 'ram 64e6'",
                    "api: chip.set('datasheet', 'feature', 'ram', 64e6)"
                ],
                "help": "Quantity of a specified feature. The 'unit'\nfield should be used to specify the units used when unclear.",
                "lock": false,
                "node": {
                    "default": {
                        "default": {
                            "signature": null,
                            "value": null
                        }
                    }
                },
                "notes": null,
                "pernode": "never",
                "require": null,
                "scope": "job",
                "shorthelp": "Datasheet: features",
                "switch": [
                    "-datasheet_feature 'name <float>'"
                ],
                "type": "float"
            }
        },
        "footprint": {
            "example": [
                "cli: -datasheet_footprint 'bga169'",
                "api: chip.set('datasheet', 'footprint', 'bga169')"
            ],
            "help": "List of available physical footprints for the named\ndevice specified as strings. Strings can either be official\nstandard footprint names or a custom naming methodology used in\nconjunction with 'fileset' names in the output parameter.",
            "lock": false,
            "node": {
                "default": {
                    "default": {
                        "signature": [],
                        "value": []
                    }
                }
            },
            "notes": null,
            "pernode": "never",
            "require": null,
            "scope": "job",
            "shorthelp": "Datasheet: footprint",
            "switch": [
                "-datasheet_footprint 'design <str>'"
            ],
            "type": "[str]"
        },
        "limit": {
            "junctiontemp": {
                "example": [
                    "cli: -datasheet_limit_junctiontemp '(-40, 125)'",
                    "api: chip.set('datasheet', 'limit', 'junctiontemp', (-40, 125)"
                ],
                "help": "Limit junction temperature limits. Values are tuples of (min, max).",
                "lock": false,
                "node": {
                    "default": {
                        "default": {
                            "signature": null,
                            "value": null
                        }
                    }
                },
                "notes": null,
                "pernode": "never",
                "require": null,
                "scope": "job",
                "shorthelp": "Datasheet: limit junction temperature limits",
                "switch": [
                    "-datasheet_limit_junctiontemp '<(float,float)>'"
                ],
                "type": "(float,float)",
                "unit": "C"
            },
            "seb": {
                "example": [
                    "cli: -datasheet_limit_seb '(75, 75)'",
                    "api: chip.set('datasheet', 'limit', 'seb', (75, 75)"
                ],
                "help": "Limit single event burnout threshold. Values are tuples of (min, max).",
                "lock": false,
                "node": {
                    "default": {
                        "default": {
                            "signature": null,
                            "value": null
                        }
                    }
                },
                "notes": null,
                "pernode": "never",
                "require": null,
                "scope": "job",
                "shorthelp": "Datasheet: limit single event burnout threshold",
                "switch": [
                    "-datasheet_limit_seb '<(float,float)>'"
                ],
                "type": "(float,float)",
                "unit": "MeV-cm2/mg"
            },
            "segr": {
                "example": [
                    "cli: -datasheet_limit_segr '(75, 75)'",
                    "api: chip.set('datasheet', 'limit', 'segr', (75, 75)"
                ],
                "help": "Limit single event gate rupture threshold. Values are tuples of (min, max).",
                "lock": false,
                "node": {
                    "default": {
                        "default": {
                            "signature": null,
                            "value": null
                        }
                    }
                },
                "notes": null,
                "pernode": "never",
                "require": null,
                "scope": "job",
                "shorthelp": "Datasheet: limit single event gate rupture threshold",
                "switch": [
                    "-datasheet_limit_segr '<(float,float)>'"
                ],
                "type": "(float,float)",
                "unit": "MeV-cm2/mg"
            },
            "sel": {
                "example": [
                    "cli: -datasheet_limit_sel '(75, 75)'",
                    "api: chip.set('datasheet', 'limit', 'sel', (75, 75)"
                ],
                "help": "Limit single event latchup threshold. Values are tuples of (min, max).",
                "lock": false,
                "node": {
                    "default": {
                        "default": {
                            "signature": null,
                            "value": null
                        }
                    }
                },
                "notes": null,
                "pernode": "never",
                "require": null,
                "scope": "job",
                "shorthelp": "Datasheet: limit single event latchup threshold",
                "switch": [
                    "-datasheet_limit_sel '<(float,float)>'"
                ],
                "type": "(float,float)",
                "unit": "MeV-cm2/mg"
            },
            "set": {
                "example": [
                    "cli: -datasheet_limit_set '(75, 75)'",
                    "api: chip.set('datasheet', 'limit', 'set', (75, 75)"
                ],
                "help": "Limit single event transient threshold. Values are tuples of (min, max).",
                "lock": false,
                "node": {
                    "default": {
                        "default": {
                            "signature": null,
                            "value": null
                        }
                    }
                },
                "notes": null,
                "pernode": "never",
                "require": null,
                "scope": "job",
                "shorthelp": "Datasheet: limit single event transient threshold",
                "switch": [
                    "-datasheet_limit_set '<(float,float)>'"
                ],
                "type": "(float,float)",
                "unit": "MeV-cm2/mg"
            },
            "seu": {
                "example": [
                    "cli: -datasheet_limit_seu '(75, 75)'",
                    "api: chip.set('datasheet', 'limit', 'seu', (75, 75)"
                ],
                "help": "Limit single event upset threshold. Values are tuples of (min, max).",
                "lock": false,
                "node": {
                    "default": {
                        "default": {
                            "signature": null,
                            "value": null
                        }
                    }
                },
                "notes": null,
                "pernode": "never",
                "require": null,
                "scope": "job",
                "shorthelp": "Datasheet: limit single event upset threshold",
                "switch": [
                    "-datasheet_limit_seu '<(float,float)>'"
                ],
                "type": "(float,float)",
                "unit": "MeV-cm2/mg"
            },
            "soldertemp": {
                "example": [
                    "cli: -datasheet_limit_soldertemp '(-40, 125)'",
                    "api: chip.set('datasheet', 'limit', 'soldertemp', (-40, 125)"
                ],
                "help": "Limit solder temperature limits. Values are tuples of (min, max).",
                "lock": false,
                "node": {
                    "default": {
                        "default": {
                            "signature": null,
                            "value": null
                        }
                    }
                },
                "notes": null,
                "pernode": "never",
                "require": null,
                "scope": "job",
                "shorthelp": "Datasheet: limit solder temperature limits",
                "switch": [
                    "-datasheet_limit_soldertemp '<(float,float)>'"
                ],
                "type": "(float,float)",
                "unit": "C"
            },
            "storagetemp": {
                "example": [
                    "cli: -datasheet_limit_storagetemp '(-40, 125)'",
                    "api: chip.set('datasheet', 'limit', 'storagetemp', (-40, 125)"
                ],
                "help": "Limit storage temperature limits. Values are tuples of (min, max).",
                "lock": false,
                "node": {
                    "default": {
                        "default": {
                            "signature": null,
                            "value": null
                        }
                    }
                },
                "notes": null,
                "pernode": "never",
                "require": null,
                "scope": "job",
                "shorthelp": "Datasheet: limit storage temperature limits",
                "switch": [
                    "-datasheet_limit_storagetemp '<(float,float)>'"
                ],
                "type": "(float,float)",
                "unit": "C"
            },
            "tid": {
                "example": [
                    "cli: -datasheet_limit_tid '(300000.0, 300000.0)'",
                    "api: chip.set('datasheet', 'limit', 'tid', (300000.0, 300000.0)"
                ],
                "help": "Limit total ionizing dose threshold. Values are tuples of (min, max).",
                "lock": false,
                "node": {
                    "default": {
                        "default": {
                            "signature": null,
                            "value": null
                        }
                    }
                },
                "notes": null,
                "pernode": "never",
                "require": null,
                "scope": "job",
                "shorthelp": "Datasheet: limit total ionizing dose threshold",
                "switch": [
                    "-datasheet_limit_tid '<(float,float)>'"
                ],
                "type": "(float,float)",
                "unit": "rad"
            }
        },
        "pin": {
            "default": {
                "bw": {
                    "default": {
                        "example": [
                            "cli: -datasheet_pin_bw 'sclk global (500000000.0, 600000000.0, 700000000.0)'",
                            "api: chip.set('datasheet', 'pin', 'sclk', 'bw', 'global', (500000000.0, 600000000.0, 700000000.0)"
                        ],
                        "help": "Pin nyquist bandwidth. Values are tuples of (min, typical, max).",
                        "lock": false,
                        "node": {
                            "default": {
                                "default": {
                                    "signature": null,
                                    "value": null
                                }
                            }
                        },
                        "notes": null,
                        "pernode": "never",
                        "require": null,
                        "scope": "job",
                        "shorthelp": "Datasheet: pin nyquist bandwidth",
                        "switch": [
                            "-datasheet_pin_bw 'pin mode <(float,float,float)>'"
                        ],
                        "type": "(float,float,float)",
                        "unit": "Hz"
                    }
                },
                "cap": {
                    "default": {
                        "example": [
                            "cli: -datasheet_pin_cap 'sclk global (1e-12, 1.2e-12, 1.5e-12)'",
                            "api: chip.set('datasheet', 'pin', 'sclk', 'cap', 'global', (1e-12, 1.2e-12, 1.5e-12)"
                        ],
                        "help": "Pin capacitance. Values are tuples of (min, typical, max).",
                        "lock": false,
                        "node": {
                            "default": {
                                "default": {
                                    "signature": null,
                                    "value": null
                                }
                            }
                        },
                        "notes": null,
                        "pernode": "never",
                        "require": null,
                        "scope": "job",
                        "shorthelp": "Datasheet: pin capacitance",
                        "switch": [
                            "-datasheet_pin_cap 'pin mode <(float,float,float)>'"
                        ],
                        "type": "(float,float,float)",
                        "unit": "F"
                    }
                },
                "cmrr": {
                    "default": {
                        "example": [
                            "cli: -datasheet_pin_cmrr 'sclk global (70, 80, 90)'",
                            "api: chip.set('datasheet', 'pin', 'sclk', 'cmrr', 'global', (70, 80, 90)"
                        ],
                        "help": "Pin common mode rejection ratio. Values are tuples of (min, typical, max).",
                        "lock": false,
                        "node": {
                            "default": {
                                "default": {
                                    "signature": null,
                                    "value": null
                                }
                            }
                        },
                        "notes": null,
                        "pernode": "never",
                        "require": null,
                        "scope": "job",
                        "shorthelp": "Datasheet: pin common mode rejection ratio",
                        "switch": [
                            "-datasheet_pin_cmrr 'pin mode <(float,float,float)>'"
                        ],
                        "type": "(float,float,float)",
                        "unit": "dB"
                    }
                },
                "complement": {
                    "default": {
                        "example": [
                            "cli: -datasheet_pin_complement 'ina global inb'",
                            "api: chip.set('datasheet', 'pin', 'ina', 'complement', 'global', 'inb')"
                        ],
                        "help": "Pin complement specified on a per mode basis for differential\nsignals.",
                        "lock": false,
                        "node": {
                            "default": {
                                "default": {
                                    "signature": null,
                                    "value": null
                                }
                            }
                        },
                        "notes": null,
                        "pernode": "never",
                        "require": null,
                        "scope": "job",
                        "shorthelp": "Datasheet: pin complement",
                        "switch": [
                            "-datasheet_pin_complement 'name mode <str>'"
                        ],
                        "type": "str"
                    }
                },
                "dir": {
                    "default": {
                        "example": [
                            "cli: -datasheet_pin_dir 'clk global input'",
                            "api: chip.set('datasheet', 'pin', 'clk', 'dir', 'global', 'input')"
                        ],
                        "help": "Pin direction specified on a per mode basis. Acceptable pin\ndirections include: input, output, inout.",
                        "lock": false,
                        "node": {
                            "default": {
                                "default": {
                                    "signature": null,
                                    "value": null
                                }
                            }
                        },
                        "notes": null,
                        "pernode": "never",
                        "require": null,
                        "scope": "job",
                        "shorthelp": "Datasheet: pin direction",
                        "switch": [
                            "-datasheet_pin_dir 'name mode <str>'"
                        ],
                        "type": "str"
                    }
                },
                "dnl": {
                    "default": {
                        "example": [
                            "cli: -datasheet_pin_dnl 'sclk global (-1.0, 0.0, 1.0)'",
                            "api: chip.set('datasheet', 'pin', 'sclk', 'dnl', 'global', (-1.0, 0.0, 1.0)"
                        ],
                        "help": "Pin differential nonlinearity. Values are tuples of (min, typical, max).",
                        "lock": false,
                        "node": {
                            "default": {
                                "default": {
                                    "signature": null,
                                    "value": null
                                }
                            }
                        },
                        "notes": null,
                        "pernode": "never",
                        "require": null,
                        "scope": "job",
                        "shorthelp": "Datasheet: pin differential nonlinearity",
                        "switch": [
                            "-datasheet_pin_dnl 'pin mode <(float,float,float)>'"
                        ],
                        "type": "(float,float,float)",
                        "unit": "LSB"
                    }
                },
                "enob": {
                    "default": {
                        "example": [
                            "cli: -datasheet_pin_enob 'sclk global (8, 9, 10)'",
                            "api: chip.set('datasheet', 'pin', 'sclk', 'enob', 'global', (8, 9, 10)"
                        ],
                        "help": "Pin effective number of bits. Values are tuples of (min, typical, max).",
                        "lock": false,
                        "node": {
                            "default": {
                                "default": {
                                    "signature": null,
                                    "value": null
                                }
                            }
                        },
                        "notes": null,
                        "pernode": "never",
                        "require": null,
                        "scope": "job",
                        "shorthelp": "Datasheet: pin effective number of bits",
                        "switch": [
                            "-datasheet_pin_enob 'pin mode <(float,float,float)>'"
                        ],
                        "type": "(float,float,float)",
                        "unit": "bits"
                    }
                },
                "function": {
                    "default": {
                        "example": [
                            "cli: -datasheet_pin_function 'z global a&b'",
                            "api: chip.set('datasheet', 'pin', 'z', 'function', 'global', 'a&b')"
                        ],
                        "help": "Pin function specified on a per mode basis.\nOnly applicable to output pins.",
                        "lock": false,
                        "node": {
                            "default": {
                                "default": {
                                    "signature": null,
                                    "value": null
                                }
                            }
                        },
                        "notes": null,
                        "pernode": "never",
                        "require": null,
                        "scope": "job",
                        "shorthelp": "Datasheet: pin function",
                        "switch": [
                            "-datasheet_pin_function 'name mode <str>'"
                        ],
                        "type": "str"
                    }
                },
                "gain": {
                    "default": {
                        "example": [
                            "cli: -datasheet_pin_gain 'sclk global (11.4, 11.4, 11.4)'",
                            "api: chip.set('datasheet', 'pin', 'sclk', 'gain', 'global', (11.4, 11.4, 11.4)"
                        ],
                        "help": "Pin gain. Values are tuples of (min, typical, max).",
                        "lock": false,
                        "node": {
                            "default": {
                                "default": {
                                    "signature": null,
                                    "value": null
                                }
                            }
                        },
                        "notes": null,
                        "pernode": "never",
                        "require": null,
                        "scope": "job",
                        "shorthelp": "Datasheet: pin gain",
                        "switch": [
                            "-datasheet_pin_gain 'pin mode <(float,float,float)>'"
                        ],
                        "type": "(float,float,float)",
                        "unit": "dB"
                    }
                },
                "hd2": {
                    "default": {
                        "example": [
                            "cli: -datasheet_pin_hd2 'sclk global (62, 64, 66)'",
                            "api: chip.set('datasheet', 'pin', 'sclk', 'hd2', 'global', (62, 64, 66)"
                        ],
                        "help": "Pin 2nd order harmonic distortion. Values are tuples of (min, typical, max).",
                        "lock": false,
                        "node": {
                            "default": {
                                "default": {
                                    "signature": null,
                                    "value": null
                                }
                            }
                        },
                        "notes": null,
                        "pernode": "never",
                        "require": null,
                        "scope": "job",
                        "shorthelp": "Datasheet: pin 2nd order harmonic distortion",
                        "switch": [
                            "-datasheet_pin_hd2 'pin mode <(float,float,float)>'"
                        ],
                        "type": "(float,float,float)",
                        "unit": "dBc"
                    }
                },
                "hd3": {
                    "default": {
                        "example": [
                            "cli: -datasheet_pin_hd3 'sclk global (62, 64, 66)'",
                            "api: chip.set('datasheet', 'pin', 'sclk', 'hd3', 'global', (62, 64, 66)"
                        ],
                        "help": "Pin 3rd order harmonic distortion. Values are tuples of (min, typical, max).",
                        "lock": false,
                        "node": {
                            "default": {
                                "default": {
                                    "signature": null,
                                    "value": null
                                }
                            }
                        },
                        "notes": null,
                        "pernode": "never",
                        "require": null,
                        "scope": "job",
                        "shorthelp": "Datasheet: pin 3rd order harmonic distortion",
                        "switch": [
                            "-datasheet_pin_hd3 'pin mode <(float,float,float)>'"
                        ],
                        "type": "(float,float,float)",
                        "unit": "dBc"
                    }
                },
                "hd4": {
                    "default": {
                        "example": [
                            "cli: -datasheet_pin_hd4 'sclk global (62, 64, 66)'",
                            "api: chip.set('datasheet', 'pin', 'sclk', 'hd4', 'global', (62, 64, 66)"
                        ],
                        "help": "Pin 4th order harmonic distortion. Values are tuples of (min, typical, max).",
                        "lock": false,
                        "node": {
                            "default": {
                                "default": {
                                    "signature": null,
                                    "value": null
                                }
                            }
                        },
                        "notes": null,
                        "pernode": "never",
                        "require": null,
                        "scope": "job",
                        "shorthelp": "Datasheet: pin 4th order harmonic distortion",
                        "switch": [
                            "-datasheet_pin_hd4 'pin mode <(float,float,float)>'"
                        ],
                        "type": "(float,float,float)",
                        "unit": "dBc"
                    }
                },
                "ib1db": {
                    "default": {
                        "example": [
                            "cli: -datasheet_pin_ib1db 'sclk global (-1, 1, 1)'",
                            "api: chip.set('datasheet', 'pin', 'sclk', 'ib1db', 'global', (-1, 1, 1)"
                        ],
                        "help": "Pin rf in band 1 dB compression point. Values are tuples of (min, typical, max).",
                        "lock": false,
                        "node": {
                            "default": {
                                "default": {
                                    "signature": null,
                                    "value": null
                                }
                            }
                        },
                        "notes": null,
                        "pernode": "never",
                        "require": null,
                        "scope": "job",
                        "shorthelp": "Datasheet: pin rf in band 1 dB compression point",
                        "switch": [
                            "-datasheet_pin_ib1db 'pin mode <(float,float,float)>'"
                        ],
                        "type": "(float,float,float)",
                        "unit": "dBm"
                    }
                },
                "ibias": {
                    "default": {
                        "example": [
                            "cli: -datasheet_pin_ibias 'sclk global (0.001, 0.0012, 0.0015)'",
                            "api: chip.set('datasheet', 'pin', 'sclk', 'ibias', 'global', (0.001, 0.0012, 0.0015)"
                        ],
                        "help": "Pin bias current. Values are tuples of (min, typical, max).",
                        "lock": false,
                        "node": {
                            "default": {
                                "default": {
                                    "signature": null,
                                    "value": null
                                }
                            }
                        },
                        "notes": null,
                        "pernode": "never",
                        "require": null,
                        "scope": "job",
                        "shorthelp": "Datasheet: pin bias current",
                        "switch": [
                            "-datasheet_pin_ibias 'pin mode <(float,float,float)>'"
                        ],
                        "type": "(float,float,float)",
                        "unit": "A"
                    }
                },
                "iinject": {
                    "default": {
                        "example": [
                            "cli: -datasheet_pin_iinject 'sclk global (0.001, 0.0012, 0.0015)'",
                            "api: chip.set('datasheet', 'pin', 'sclk', 'iinject', 'global', (0.001, 0.0012, 0.0015)"
                        ],
                        "help": "Pin injection current. Values are tuples of (min, typical, max).",
                        "lock": false,
                        "node": {
                            "default": {
                                "default": {
                                    "signature": null,
                                    "value": null
                                }
                            }
                        },
                        "notes": null,
                        "pernode": "never",
                        "require": null,
                        "scope": "job",
                        "shorthelp": "Datasheet: pin injection current",
                        "switch": [
                            "-datasheet_pin_iinject 'pin mode <(float,float,float)>'"
                        ],
                        "type": "(float,float,float)",
                        "unit": "A"
                    }
                },
                "iip3": {
                    "default": {
                        "example": [
                            "cli: -datasheet_pin_iip3 'sclk global (3, 3, 3)'",
                            "api: chip.set('datasheet', 'pin', 'sclk', 'iip3', 'global', (3, 3, 3)"
                        ],
                        "help": "Pin rf 3rd order input intercept point. Values are tuples of (min, typical, max).",
                        "lock": false,
                        "node": {
                            "default": {
                                "default": {
                                    "signature": null,
                                    "value": null
                                }
                            }
                        },
                        "notes": null,
                        "pernode": "never",
                        "require": null,
                        "scope": "job",
                        "shorthelp": "Datasheet: pin rf 3rd order input intercept point",
                        "switch": [
                            "-datasheet_pin_iip3 'pin mode <(float,float,float)>'"
                        ],
                        "type": "(float,float,float)",
                        "unit": "dBm"
                    }
                },
                "ileakage": {
                    "default": {
                        "example": [
                            "cli: -datasheet_pin_ileakage 'sclk global (1e-06, 1.2e-06, 1.5e-06)'",
                            "api: chip.set('datasheet', 'pin', 'sclk', 'ileakage', 'global', (1e-06, 1.2e-06, 1.5e-06)"
                        ],
                        "help": "Pin leakage current. Values are tuples of (min, typical, max).",
                        "lock": false,
                        "node": {
                            "default": {
                                "default": {
                                    "signature": null,
                                    "value": null
                                }
                            }
                        },
                        "notes": null,
                        "pernode": "never",
                        "require": null,
                        "scope": "job",
                        "shorthelp": "Datasheet: pin leakage current",
                        "switch": [
                            "-datasheet_pin_ileakage 'pin mode <(float,float,float)>'"
                        ],
                        "type": "(float,float,float)",
                        "unit": "A"
                    }
                },
                "imd3": {
                    "default": {
                        "example": [
                            "cli: -datasheet_pin_imd3 'sclk global (82, 88, 98)'",
                            "api: chip.set('datasheet', 'pin', 'sclk', 'imd3', 'global', (82, 88, 98)"
                        ],
                        "help": "Pin 3rd order intermodulation distortion. Values are tuples of (min, typical, max).",
                        "lock": false,
                        "node": {
                            "default": {
                                "default": {
                                    "signature": null,
                                    "value": null
                                }
                            }
                        },
                        "notes": null,
                        "pernode": "never",
                        "require": null,
                        "scope": "job",
                        "shorthelp": "Datasheet: pin 3rd order intermodulation distortion",
                        "switch": [
                            "-datasheet_pin_imd3 'pin mode <(float,float,float)>'"
                        ],
                        "type": "(float,float,float)",
                        "unit": "dBc"
                    }
                },
                "inl": {
                    "default": {
                        "example": [
                            "cli: -datasheet_pin_inl 'sclk global (-7, 0.0, 7)'",
                            "api: chip.set('datasheet', 'pin', 'sclk', 'inl', 'global', (-7, 0.0, 7)"
                        ],
                        "help": "Pin integral nonlinearity. Values are tuples of (min, typical, max).",
                        "lock": false,
                        "node": {
                            "default": {
                                "default": {
                                    "signature": null,
                                    "value": null
                                }
                            }
                        },
                        "notes": null,
                        "pernode": "never",
                        "require": null,
                        "scope": "job",
                        "shorthelp": "Datasheet: pin integral nonlinearity",
                        "switch": [
                            "-datasheet_pin_inl 'pin mode <(float,float,float)>'"
                        ],
                        "type": "(float,float,float)",
                        "unit": "LSB"
                    }
                },
                "ioffset": {
                    "default": {
                        "example": [
                            "cli: -datasheet_pin_ioffset 'sclk global (0.001, 0.0012, 0.0015)'",
                            "api: chip.set('datasheet', 'pin', 'sclk', 'ioffset', 'global', (0.001, 0.0012, 0.0015)"
                        ],
                        "help": "Pin offset current. Values are tuples of (min, typical, max).",
                        "lock": false,
                        "node": {
                            "default": {
                                "default": {
                                    "signature": null,
                                    "value": null
                                }
                            }
                        },
                        "notes": null,
                        "pernode": "never",
                        "require": null,
                        "scope": "job",
                        "shorthelp": "Datasheet: pin offset current",
                        "switch": [
                            "-datasheet_pin_ioffset 'pin mode <(float,float,float)>'"
                        ],
                        "type": "(float,float,float)",
                        "unit": "A"
                    }
                },
                "ioh": {
                    "default": {
                        "example": [
                            "cli: -datasheet_pin_ioh 'sclk global (0.01, 0.012, 0.015)'",
                            "api: chip.set('datasheet', 'pin', 'sclk', 'ioh', 'global', (0.01, 0.012, 0.015)"
                        ],
                        "help": "Pin output high current. Values are tuples of (min, typical, max).",
                        "lock": false,
                        "node": {
                            "default": {
                                "default": {
                                    "signature": null,
                                    "value": null
                                }
                            }
                        },
                        "notes": null,
                        "pernode": "never",
                        "require": null,
                        "scope": "job",
                        "shorthelp": "Datasheet: pin output high current",
                        "switch": [
                            "-datasheet_pin_ioh 'pin mode <(float,float,float)>'"
                        ],
                        "type": "(float,float,float)",
                        "unit": "A"
                    }
                },
                "iol": {
                    "default": {
                        "example": [
                            "cli: -datasheet_pin_iol 'sclk global (0.01, 0.012, 0.015)'",
                            "api: chip.set('datasheet', 'pin', 'sclk', 'iol', 'global', (0.01, 0.012, 0.015)"
                        ],
                        "help": "Pin output low current. Values are tuples of (min, typical, max).",
                        "lock": false,
                        "node": {
                            "default": {
                                "default": {
                                    "signature": null,
                                    "value": null
                                }
                            }
                        },
                        "notes": null,
                        "pernode": "never",
                        "require": null,
                        "scope": "job",
                        "shorthelp": "Datasheet: pin output low current",
                        "switch": [
                            "-datasheet_pin_iol 'pin mode <(float,float,float)>'"
                        ],
                        "type": "(float,float,float)",
                        "unit": "A"
                    }
                },
                "ishort": {
                    "default": {
                        "example": [
                            "cli: -datasheet_pin_ishort 'sclk global (0.001, 0.0012, 0.0015)'",
                            "api: chip.set('datasheet', 'pin', 'sclk', 'ishort', 'global', (0.001, 0.0012, 0.0015)"
                        ],
                        "help": "Pin short circuit current. Values are tuples of (min, typical, max).",
                        "lock": false,
                        "node": {
                            "default": {
                                "default": {
                                    "signature": null,
                                    "value": null
                                }
                            }
                        },
                        "notes": null,
                        "pernode": "never",
                        "require": null,
                        "scope": "job",
                        "shorthelp": "Datasheet: pin short circuit current",
                        "switch": [
                            "-datasheet_pin_ishort 'pin mode <(float,float,float)>'"
                        ],
                        "type": "(float,float,float)",
                        "unit": "A"
                    }
                },
                "isupply": {
                    "default": {
                        "example": [
                            "cli: -datasheet_pin_isupply 'sclk global (0.001, 0.012, 0.015)'",
                            "api: chip.set('datasheet', 'pin', 'sclk', 'isupply', 'global', (0.001, 0.012, 0.015)"
                        ],
                        "help": "Pin supply current. Values are tuples of (min, typical, max).",
                        "lock": false,
                        "node": {
                            "default": {
                                "default": {
                                    "signature": null,
                                    "value": null
                                }
                            }
                        },
                        "notes": null,
                        "pernode": "never",
                        "require": null,
                        "scope": "job",
                        "shorthelp": "Datasheet: pin supply current",
                        "switch": [
                            "-datasheet_pin_isupply 'pin mode <(float,float,float)>'"
                        ],
                        "type": "(float,float,float)",
                        "unit": "A"
                    }
                },
                "map": {
                    "default": {
                        "example": [
                            "cli: -datasheet_pin_map 'in0 bga512 B4'",
                            "api: chip.set('datasheet', 'pin', 'in0', 'map', 'bga512', 'B4')"
                        ],
                        "help": "Signal to package pin mapping specified on a per package basis.",
                        "lock": false,
                        "node": {
                            "default": {
                                "default": {
                                    "signature": null,
                                    "value": null
                                }
                            }
                        },
                        "notes": null,
                        "pernode": "never",
                        "require": null,
                        "scope": "job",
                        "shorthelp": "Datasheet: pin map",
                        "switch": [
                            "-datasheet_pin_map 'design name package <str>'"
                        ],
                        "type": "str"
                    }
                },
                "noisefigure": {
                    "default": {
                        "example": [
                            "cli: -datasheet_pin_noisefigure 'sclk global (4.6, 4.6, 4.6)'",
                            "api: chip.set('datasheet', 'pin', 'sclk', 'noisefigure', 'global', (4.6, 4.6, 4.6)"
                        ],
                        "help": "Pin rf noise figure. Values are tuples of (min, typical, max).",
                        "lock": false,
                        "node": {
                            "default": {
                                "default": {
                                    "signature": null,
                                    "value": null
                                }
                            }
                        },
                        "notes": null,
                        "pernode": "never",
                        "require": null,
                        "scope": "job",
                        "shorthelp": "Datasheet: pin rf noise figure",
                        "switch": [
                            "-datasheet_pin_noisefigure 'pin mode <(float,float,float)>'"
                        ],
                        "type": "(float,float,float)",
                        "unit": "dB"
                    }
                },
                "nsd": {
                    "default": {
                        "example": [
                            "cli: -datasheet_pin_nsd 'sclk global (-158, -158, -158)'",
                            "api: chip.set('datasheet', 'pin', 'sclk', 'nsd', 'global', (-158, -158, -158)"
                        ],
                        "help": "Pin noise spectral density. Values are tuples of (min, typical, max).",
                        "lock": false,
                        "node": {
                            "default": {
                                "default": {
                                    "signature": null,
                                    "value": null
                                }
                            }
                        },
                        "notes": null,
                        "pernode": "never",
                        "require": null,
                        "scope": "job",
                        "shorthelp": "Datasheet: pin noise spectral density",
                        "switch": [
                            "-datasheet_pin_nsd 'pin mode <(float,float,float)>'"
                        ],
                        "type": "(float,float,float)",
                        "unit": "dBFS/Hz"
                    }
                },
                "oob1db": {
                    "default": {
                        "example": [
                            "cli: -datasheet_pin_oob1db 'sclk global (3, 3, 3)'",
                            "api: chip.set('datasheet', 'pin', 'sclk', 'oob1db', 'global', (3, 3, 3)"
                        ],
                        "help": "Pin rf out of band 1 dB compression point. Values are tuples of (min, typical, max).",
                        "lock": false,
                        "node": {
                            "default": {
                                "default": {
                                    "signature": null,
                                    "value": null
                                }
                            }
                        },
                        "notes": null,
                        "pernode": "never",
                        "require": null,
                        "scope": "job",
                        "shorthelp": "Datasheet: pin rf out of band 1 dB compression point",
                        "switch": [
                            "-datasheet_pin_oob1db 'pin mode <(float,float,float)>'"
                        ],
                        "type": "(float,float,float)",
                        "unit": "dBm"
                    }
                },
                "phasenoise": {
                    "default": {
                        "example": [
                            "cli: -datasheet_pin_phasenoise 'sclk global (-158, -158, -158)'",
                            "api: chip.set('datasheet', 'pin', 'sclk', 'phasenoise', 'global', (-158, -158, -158)"
                        ],
                        "help": "Pin phase noise. Values are tuples of (min, typical, max).",
                        "lock": false,
                        "node": {
                            "default": {
                                "default": {
                                    "signature": null,
                                    "value": null
                                }
                            }
                        },
                        "notes": null,
                        "pernode": "never",
                        "require": null,
                        "scope": "job",
                        "shorthelp": "Datasheet: pin phase noise",
                        "switch": [
                            "-datasheet_pin_phasenoise 'pin mode <(float,float,float)>'"
                        ],
                        "type": "(float,float,float)",
                        "unit": "dBc/Hz"
                    }
                },
                "polarity": {
                    "default": {
                        "default": {
                            "enum": [
                                "positive",
                                "negative",
                                "none"
                            ],
                            "example": [
                                "cli: -datasheet_pin_polarity 'q def clk none'",
                                "api: chip.set('datasheet', 'pin', 'q', 'polarity', 'def', 'clk', 'none')"
                            ],
                            "help": "Pin polarity specified on a per mode basis. Only applicable to output\npins.",
                            "lock": false,
                            "node": {
                                "default": {
                                    "default": {
                                        "signature": null,
                                        "value": null
                                    }
                                }
                            },
                            "notes": null,
                            "pernode": "never",
                            "require": null,
                            "scope": "job",
                            "shorthelp": "Datasheet: pin polarity",
                            "switch": [
                                "-datasheet_pin_polarity 'name mode relpin <str>'"
                            ],
                            "type": "enum"
                        }
                    }
                },
                "pout": {
                    "default": {
                        "example": [
                            "cli: -datasheet_pin_pout 'sclk global (12.2, 12.2, 12.2)'",
                            "api: chip.set('datasheet', 'pin', 'sclk', 'pout', 'global', (12.2, 12.2, 12.2)"
                        ],
                        "help": "Pin output power. Values are tuples of (min, typical, max).",
                        "lock": false,
                        "node": {
                            "default": {
                                "default": {
                                    "signature": null,
                                    "value": null
                                }
                            }
                        },
                        "notes": null,
                        "pernode": "never",
                        "require": null,
                        "scope": "job",
                        "shorthelp": "Datasheet: pin output power",
                        "switch": [
                            "-datasheet_pin_pout 'pin mode <(float,float,float)>'"
                        ],
                        "type": "(float,float,float)",
                        "unit": "dBm"
                    }
                },
                "pout2": {
                    "default": {
                        "example": [
                            "cli: -datasheet_pin_pout2 'sclk global (-14, -14, -14)'",
                            "api: chip.set('datasheet', 'pin', 'sclk', 'pout2', 'global', (-14, -14, -14)"
                        ],
                        "help": "Pin 2nd harmonic power. Values are tuples of (min, typical, max).",
                        "lock": false,
                        "node": {
                            "default": {
                                "default": {
                                    "signature": null,
                                    "value": null
                                }
                            }
                        },
                        "notes": null,
                        "pernode": "never",
                        "require": null,
                        "scope": "job",
                        "shorthelp": "Datasheet: pin 2nd harmonic power",
                        "switch": [
                            "-datasheet_pin_pout2 'pin mode <(float,float,float)>'"
                        ],
                        "type": "(float,float,float)",
                        "unit": "dBm"
                    }
                },
                "pout3": {
                    "default": {
                        "example": [
                            "cli: -datasheet_pin_pout3 'sclk global (-28, -28, -28)'",
                            "api: chip.set('datasheet', 'pin', 'sclk', 'pout3', 'global', (-28, -28, -28)"
                        ],
                        "help": "Pin 3rd harmonic power. Values are tuples of (min, typical, max).",
                        "lock": false,
                        "node": {
                            "default": {
                                "default": {
                                    "signature": null,
                                    "value": null
                                }
                            }
                        },
                        "notes": null,
                        "pernode": "never",
                        "require": null,
                        "scope": "job",
                        "shorthelp": "Datasheet: pin 3rd harmonic power",
                        "switch": [
                            "-datasheet_pin_pout3 'pin mode <(float,float,float)>'"
                        ],
                        "type": "(float,float,float)",
                        "unit": "dBm"
                    }
                },
                "power": {
                    "default": {
                        "example": [
                            "cli: -datasheet_pin_power 'sclk global (1, 2, 3)'",
                            "api: chip.set('datasheet', 'pin', 'sclk', 'power', 'global', (1, 2, 3)"
                        ],
                        "help": "Pin power consumption. Values are tuples of (min, typical, max).",
                        "lock": false,
                        "node": {
                            "default": {
                                "default": {
                                    "signature": null,
                                    "value": null
                                }
                            }
                        },
                        "notes": null,
                        "pernode": "never",
                        "require": null,
                        "scope": "job",
                        "shorthelp": "Datasheet: pin power consumption",
                        "switch": [
                            "-datasheet_pin_power 'pin mode <(float,float,float)>'"
                        ],
                        "type": "(float,float,float)",
                        "unit": "W"
                    }
                },
                "psnr": {
                    "default": {
                        "example": [
                            "cli: -datasheet_pin_psnr 'sclk global (61, 61, 61)'",
                            "api: chip.set('datasheet', 'pin', 'sclk', 'psnr', 'global', (61, 61, 61)"
                        ],
                        "help": "Pin power supply noise rejection. Values are tuples of (min, typical, max).",
                        "lock": false,
                        "node": {
                            "default": {
                                "default": {
                                    "signature": null,
                                    "value": null
                                }
                            }
                        },
                        "notes": null,
                        "pernode": "never",
                        "require": null,
                        "scope": "job",
                        "shorthelp": "Datasheet: pin power supply noise rejection",
                        "switch": [
                            "-datasheet_pin_psnr 'pin mode <(float,float,float)>'"
                        ],
                        "type": "(float,float,float)",
                        "unit": "dB"
                    }
                },
                "rdiff": {
                    "default": {
                        "example": [
                            "cli: -datasheet_pin_rdiff 'sclk global (45, 50, 55)'",
                            "api: chip.set('datasheet', 'pin', 'sclk', 'rdiff', 'global', (45, 50, 55)"
                        ],
                        "help": "Pin differential pair resistance. Values are tuples of (min, typical, max).",
                        "lock": false,
                        "node": {
                            "default": {
                                "default": {
                                    "signature": null,
                                    "value": null
                                }
                            }
                        },
                        "notes": null,
                        "pernode": "never",
                        "require": null,
                        "scope": "job",
                        "shorthelp": "Datasheet: pin differential pair resistance",
                        "switch": [
                            "-datasheet_pin_rdiff 'pin mode <(float,float,float)>'"
                        ],
                        "type": "(float,float,float)",
                        "unit": "Ohm"
                    }
                },
                "rdown": {
                    "default": {
                        "example": [
                            "cli: -datasheet_pin_rdown 'sclk global (1000, 1200, 3000)'",
                            "api: chip.set('datasheet', 'pin', 'sclk', 'rdown', 'global', (1000, 1200, 3000)"
                        ],
                        "help": "Pin output pulldown resistance. Values are tuples of (min, typical, max).",
                        "lock": false,
                        "node": {
                            "default": {
                                "default": {
                                    "signature": null,
                                    "value": null
                                }
                            }
                        },
                        "notes": null,
                        "pernode": "never",
                        "require": null,
                        "scope": "job",
                        "shorthelp": "Datasheet: pin output pulldown resistance",
                        "switch": [
                            "-datasheet_pin_rdown 'pin mode <(float,float,float)>'"
                        ],
                        "type": "(float,float,float)",
                        "unit": "Ohm"
                    }
                },
                "resetvalue": {
                    "default": {
                        "enum": [
                            "weak1",
                            "weak0",
                            "strong0",
                            "strong1",
                            "highz"
                        ],
                        "example": [
                            "cli: -datasheet_pin_resetvalue 'clk global weak1'",
                            "api: chip.set('datasheet', 'pin', 'clk', 'resetvalue', 'global', 'weak1')"
                        ],
                        "help": "Pin reset value specified on a per mode basis.",
                        "lock": false,
                        "node": {
                            "default": {
                                "default": {
                                    "signature": null,
                                    "value": null
                                }
                            }
                        },
                        "notes": null,
                        "pernode": "never",
                        "require": null,
                        "scope": "job",
                        "shorthelp": "Datasheet: pin reset value",
                        "switch": [
                            "-datasheet_pin_resetvalue 'name mode <str>'"
                        ],
                        "type": "enum"
                    }
                },
                "rin": {
                    "default": {
                        "example": [
                            "cli: -datasheet_pin_rin 'sclk global (1000, 1200, 3000)'",
                            "api: chip.set('datasheet', 'pin', 'sclk', 'rin', 'global', (1000, 1200, 3000)"
                        ],
                        "help": "Pin input resistance. Values are tuples of (min, typical, max).",
                        "lock": false,
                        "node": {
                            "default": {
                                "default": {
                                    "signature": null,
                                    "value": null
                                }
                            }
                        },
                        "notes": null,
                        "pernode": "never",
                        "require": null,
                        "scope": "job",
                        "shorthelp": "Datasheet: pin input resistance",
                        "switch": [
                            "-datasheet_pin_rin 'pin mode <(float,float,float)>'"
                        ],
                        "type": "(float,float,float)",
                        "unit": "Ohm"
                    }
                },
                "rup": {
                    "default": {
                        "example": [
                            "cli: -datasheet_pin_rup 'sclk global (1000, 1200, 3000)'",
                            "api: chip.set('datasheet', 'pin', 'sclk', 'rup', 'global', (1000, 1200, 3000)"
                        ],
                        "help": "Pin output pullup resistance. Values are tuples of (min, typical, max).",
                        "lock": false,
                        "node": {
                            "default": {
                                "default": {
                                    "signature": null,
                                    "value": null
                                }
                            }
                        },
                        "notes": null,
                        "pernode": "never",
                        "require": null,
                        "scope": "job",
                        "shorthelp": "Datasheet: pin output pullup resistance",
                        "switch": [
                            "-datasheet_pin_rup 'pin mode <(float,float,float)>'"
                        ],
                        "type": "(float,float,float)",
                        "unit": "Ohm"
                    }
                },
                "rweakdown": {
                    "default": {
                        "example": [
                            "cli: -datasheet_pin_rweakdown 'sclk global (1000, 1200, 3000)'",
                            "api: chip.set('datasheet', 'pin', 'sclk', 'rweakdown', 'global', (1000, 1200, 3000)"
                        ],
                        "help": "Pin weak pulldown resistance. Values are tuples of (min, typical, max).",
                        "lock": false,
                        "node": {
                            "default": {
                                "default": {
                                    "signature": null,
                                    "value": null
                                }
                            }
                        },
                        "notes": null,
                        "pernode": "never",
                        "require": null,
                        "scope": "job",
                        "shorthelp": "Datasheet: pin weak pulldown resistance",
                        "switch": [
                            "-datasheet_pin_rweakdown 'pin mode <(float,float,float)>'"
                        ],
                        "type": "(float,float,float)",
                        "unit": "Ohm"
                    }
                },
                "rweakup": {
                    "default": {
                        "example": [
                            "cli: -datasheet_pin_rweakup 'sclk global (1000, 1200, 3000)'",
                            "api: chip.set('datasheet', 'pin', 'sclk', 'rweakup', 'global', (1000, 1200, 3000)"
                        ],
                        "help": "Pin weak pullup resistance. Values are tuples of (min, typical, max).",
                        "lock": false,
                        "node": {
                            "default": {
                                "default": {
                                    "signature": null,
                                    "value": null
                                }
                            }
                        },
                        "notes": null,
                        "pernode": "never",
                        "require": null,
                        "scope": "job",
                        "shorthelp": "Datasheet: pin weak pullup resistance",
                        "switch": [
                            "-datasheet_pin_rweakup 'pin mode <(float,float,float)>'"
                        ],
                        "type": "(float,float,float)",
                        "unit": "Ohm"
                    }
                },
                "s11": {
                    "default": {
                        "example": [
                            "cli: -datasheet_pin_s11 'sclk global (7, 7, 7)'",
                            "api: chip.set('datasheet', 'pin', 'sclk', 's11', 'global', (7, 7, 7)"
                        ],
                        "help": "Pin rf input return loss. Values are tuples of (min, typical, max).",
                        "lock": false,
                        "node": {
                            "default": {
                                "default": {
                                    "signature": null,
                                    "value": null
                                }
                            }
                        },
                        "notes": null,
                        "pernode": "never",
                        "require": null,
                        "scope": "job",
                        "shorthelp": "Datasheet: pin rf input return loss",
                        "switch": [
                            "-datasheet_pin_s11 'pin mode <(float,float,float)>'"
                        ],
                        "type": "(float,float,float)",
                        "unit": "dB"
                    }
                },
                "s12": {
                    "default": {
                        "example": [
                            "cli: -datasheet_pin_s12 'sclk global (-20, -20, -20)'",
                            "api: chip.set('datasheet', 'pin', 'sclk', 's12', 'global', (-20, -20, -20)"
                        ],
                        "help": "Pin rf reverse isolation. Values are tuples of (min, typical, max).",
                        "lock": false,
                        "node": {
                            "default": {
                                "default": {
                                    "signature": null,
                                    "value": null
                                }
                            }
                        },
                        "notes": null,
                        "pernode": "never",
                        "require": null,
                        "scope": "job",
                        "shorthelp": "Datasheet: pin rf reverse isolation",
                        "switch": [
                            "-datasheet_pin_s12 'pin mode <(float,float,float)>'"
                        ],
                        "type": "(float,float,float)",
                        "unit": "dB"
                    }
                },
                "s21": {
                    "default": {
                        "example": [
                            "cli: -datasheet_pin_s21 'sclk global (10, 11, 12)'",
                            "api: chip.set('datasheet', 'pin', 'sclk', 's21', 'global', (10, 11, 12)"
                        ],
                        "help": "Pin rf gain. Values are tuples of (min, typical, max).",
                        "lock": false,
                        "node": {
                            "default": {
                                "default": {
                                    "signature": null,
                                    "value": null
                                }
                            }
                        },
                        "notes": null,
                        "pernode": "never",
                        "require": null,
                        "scope": "job",
                        "shorthelp": "Datasheet: pin rf gain",
                        "switch": [
                            "-datasheet_pin_s21 'pin mode <(float,float,float)>'"
                        ],
                        "type": "(float,float,float)",
                        "unit": "dB"
                    }
                },
                "s22": {
                    "default": {
                        "example": [
                            "cli: -datasheet_pin_s22 'sclk global (10, 10, 10)'",
                            "api: chip.set('datasheet', 'pin', 'sclk', 's22', 'global', (10, 10, 10)"
                        ],
                        "help": "Pin rf output return loss. Values are tuples of (min, typical, max).",
                        "lock": false,
                        "node": {
                            "default": {
                                "default": {
                                    "signature": null,
                                    "value": null
                                }
                            }
                        },
                        "notes": null,
                        "pernode": "never",
                        "require": null,
                        "scope": "job",
                        "shorthelp": "Datasheet: pin rf output return loss",
                        "switch": [
                            "-datasheet_pin_s22 'pin mode <(float,float,float)>'"
                        ],
                        "type": "(float,float,float)",
                        "unit": "dB"
                    }
                },
                "sfdr": {
                    "default": {
                        "example": [
                            "cli: -datasheet_pin_sfdr 'sclk global (82, 88, 98)'",
                            "api: chip.set('datasheet', 'pin', 'sclk', 'sfdr', 'global', (82, 88, 98)"
                        ],
                        "help": "Pin spurious-free dynamic range. Values are tuples of (min, typical, max).",
                        "lock": false,
                        "node": {
                            "default": {
                                "default": {
                                    "signature": null,
                                    "value": null
                                }
                            }
                        },
                        "notes": null,
                        "pernode": "never",
                        "require": null,
                        "scope": "job",
                        "shorthelp": "Datasheet: pin spurious-free dynamic range",
                        "switch": [
                            "-datasheet_pin_sfdr 'pin mode <(float,float,float)>'"
                        ],
                        "type": "(float,float,float)",
                        "unit": "dBc"
                    }
                },
                "signal": {
                    "default": {
                        "example": [
                            "cli: -datasheet_pin_signal 'clk0 ddr4 CLKN'",
                            "api: chip.set('datasheet', 'pin', 'clk0', 'signal', 'ddr4', 'CLKN')"
                        ],
                        "help": "Pin mapping to standardized interface signals.",
                        "lock": false,
                        "node": {
                            "default": {
                                "default": {
                                    "signature": [],
                                    "value": []
                                }
                            }
                        },
                        "notes": null,
                        "pernode": "never",
                        "require": null,
                        "scope": "job",
                        "shorthelp": "Datasheet: pin signal map",
                        "switch": [
                            "-datasheet_pin_signal 'name mode <str>'"
                        ],
                        "type": "[str]"
                    }
                },
                "sinad": {
                    "default": {
                        "example": [
                            "cli: -datasheet_pin_sinad 'sclk global (71, 72, 73)'",
                            "api: chip.set('datasheet', 'pin', 'sclk', 'sinad', 'global', (71, 72, 73)"
                        ],
                        "help": "Pin signal to noise and distortion ratio. Values are tuples of (min, typical, max).",
                        "lock": false,
                        "node": {
                            "default": {
                                "default": {
                                    "signature": null,
                                    "value": null
                                }
                            }
                        },
                        "notes": null,
                        "pernode": "never",
                        "require": null,
                        "scope": "job",
                        "shorthelp": "Datasheet: pin signal to noise and distortion ratio",
                        "switch": [
                            "-datasheet_pin_sinad 'pin mode <(float,float,float)>'"
                        ],
                        "type": "(float,float,float)",
                        "unit": "dB"
                    }
                },
                "snr": {
                    "default": {
                        "example": [
                            "cli: -datasheet_pin_snr 'sclk global (70, 72, 74)'",
                            "api: chip.set('datasheet', 'pin', 'sclk', 'snr', 'global', (70, 72, 74)"
                        ],
                        "help": "Pin signal to noise ratio. Values are tuples of (min, typical, max).",
                        "lock": false,
                        "node": {
                            "default": {
                                "default": {
                                    "signature": null,
                                    "value": null
                                }
                            }
                        },
                        "notes": null,
                        "pernode": "never",
                        "require": null,
                        "scope": "job",
                        "shorthelp": "Datasheet: pin signal to noise ratio",
                        "switch": [
                            "-datasheet_pin_snr 'pin mode <(float,float,float)>'"
                        ],
                        "type": "(float,float,float)",
                        "unit": "dB"
                    }
                },
                "standard": {
                    "default": {
                        "example": [
                            "cli: -datasheet_pin_standard 'clk def LVCMOS'",
                            "api: chip.set('datasheet', 'pin', 'clk', 'standard', 'def', 'LVCMOS')"
                        ],
                        "help": "Pin electrical signaling standard (LVDS, LVCMOS, TTL, ...).",
                        "lock": false,
                        "node": {
                            "default": {
                                "default": {
                                    "signature": [],
                                    "value": []
                                }
                            }
                        },
                        "notes": null,
                        "pernode": "never",
                        "require": null,
                        "scope": "job",
                        "shorthelp": "Datasheet: pin standard",
                        "switch": [
                            "-datasheet_pin_standard 'name mode <str>'"
                        ],
                        "type": "[str]"
                    }
                },
                "tdelayf": {
                    "default": {
                        "default": {
                            "example": [
                                "cli: -datasheet_pin_tdelayf 'a glob clock (1e-09, 2e-09, 4e-09)'",
                                "api: chip.set('datasheet', 'pin', 'a', 'tdelayf', 'glob', 'ck', (1e-09, 2e-09, 4e-09)"
                            ],
                            "help": "Pin propagation delay (fall) specified on a per pin, mode, and relpin basis.\nValues are tuples of (min, typical, max).",
                            "lock": false,
                            "node": {
                                "default": {
                                    "default": {
                                        "signature": null,
                                        "value": null
                                    }
                                }
                            },
                            "notes": null,
                            "pernode": "never",
                            "require": null,
                            "scope": "job",
                            "shorthelp": "Datasheet: pin propagation delay (fall)",
                            "switch": [
                                "-datasheet_pin_tdelayf 'pin mode relpin <(float,float,float)>'"
                            ],
                            "type": "(float,float,float)",
                            "unit": "s"
                        }
                    }
                },
                "tdelayr": {
                    "default": {
                        "default": {
                            "example": [
                                "cli: -datasheet_pin_tdelayr 'a glob clock (1e-09, 2e-09, 4e-09)'",
                                "api: chip.set('datasheet', 'pin', 'a', 'tdelayr', 'glob', 'ck', (1e-09, 2e-09, 4e-09)"
                            ],
                            "help": "Pin propagation delay (rise) specified on a per pin, mode, and relpin basis.\nValues are tuples of (min, typical, max).",
                            "lock": false,
                            "node": {
                                "default": {
                                    "default": {
                                        "signature": null,
                                        "value": null
                                    }
                                }
                            },
                            "notes": null,
                            "pernode": "never",
                            "require": null,
                            "scope": "job",
                            "shorthelp": "Datasheet: pin propagation delay (rise)",
                            "switch": [
                                "-datasheet_pin_tdelayr 'pin mode relpin <(float,float,float)>'"
                            ],
                            "type": "(float,float,float)",
                            "unit": "s"
                        }
                    }
                },
                "tduty": {
                    "default": {
                        "example": [
                            "cli: -datasheet_pin_tduty 'sclk global (45, 50, 55)'",
                            "api: chip.set('datasheet', 'pin', 'sclk', 'tduty', 'global', (45, 50, 55)"
                        ],
                        "help": "Pin duty cycle. Values are tuples of (min, typical, max).",
                        "lock": false,
                        "node": {
                            "default": {
                                "default": {
                                    "signature": null,
                                    "value": null
                                }
                            }
                        },
                        "notes": null,
                        "pernode": "never",
                        "require": null,
                        "scope": "job",
                        "shorthelp": "Datasheet: pin duty cycle",
                        "switch": [
                            "-datasheet_pin_tduty 'pin mode <(float,float,float)>'"
                        ],
                        "type": "(float,float,float)",
                        "unit": "%"
                    }
                },
                "tfall": {
                    "default": {
                        "default": {
                            "example": [
                                "cli: -datasheet_pin_tfall 'a glob clock (1e-09, 2e-09, 4e-09)'",
                                "api: chip.set('datasheet', 'pin', 'a', 'tfall', 'glob', 'ck', (1e-09, 2e-09, 4e-09)"
                            ],
                            "help": "Pin fall transition specified on a per pin, mode, and relpin basis.\nValues are tuples of (min, typical, max).",
                            "lock": false,
                            "node": {
                                "default": {
                                    "default": {
                                        "signature": null,
                                        "value": null
                                    }
                                }
                            },
                            "notes": null,
                            "pernode": "never",
                            "require": null,
                            "scope": "job",
                            "shorthelp": "Datasheet: pin fall transition",
                            "switch": [
                                "-datasheet_pin_tfall 'pin mode relpin <(float,float,float)>'"
                            ],
                            "type": "(float,float,float)",
                            "unit": "s"
                        }
                    }
                },
                "thigh": {
                    "default": {
                        "example": [
                            "cli: -datasheet_pin_thigh 'sclk global (1e-09, 2e-09, 4e-09)'",
                            "api: chip.set('datasheet', 'pin', 'sclk', 'thigh', 'global', (1e-09, 2e-09, 4e-09)"
                        ],
                        "help": "Pin pulse width high. Values are tuples of (min, typical, max).",
                        "lock": false,
                        "node": {
                            "default": {
                                "default": {
                                    "signature": null,
                                    "value": null
                                }
                            }
                        },
                        "notes": null,
                        "pernode": "never",
                        "require": null,
                        "scope": "job",
                        "shorthelp": "Datasheet: pin pulse width high",
                        "switch": [
                            "-datasheet_pin_thigh 'pin mode <(float,float,float)>'"
                        ],
                        "type": "(float,float,float)",
                        "unit": "s"
                    }
                },
                "thold": {
                    "default": {
                        "default": {
                            "example": [
                                "cli: -datasheet_pin_thold 'a glob clock (1e-09, 2e-09, 4e-09)'",
                                "api: chip.set('datasheet', 'pin', 'a', 'thold', 'glob', 'ck', (1e-09, 2e-09, 4e-09)"
                            ],
                            "help": "Pin hold time specified on a per pin, mode, and relpin basis.\nValues are tuples of (min, typical, max).",
                            "lock": false,
                            "node": {
                                "default": {
                                    "default": {
                                        "signature": null,
                                        "value": null
                                    }
                                }
                            },
                            "notes": null,
                            "pernode": "never",
                            "require": null,
                            "scope": "job",
                            "shorthelp": "Datasheet: pin hold time",
                            "switch": [
                                "-datasheet_pin_thold 'pin mode relpin <(float,float,float)>'"
                            ],
                            "type": "(float,float,float)",
                            "unit": "s"
                        }
                    }
                },
                "tjitter": {
                    "default": {
                        "example": [
                            "cli: -datasheet_pin_tjitter 'sclk global (1e-09, 2e-09, 4e-09)'",
                            "api: chip.set('datasheet', 'pin', 'sclk', 'tjitter', 'global', (1e-09, 2e-09, 4e-09)"
                        ],
                        "help": "Pin rms jitter. Values are tuples of (min, typical, max).",
                        "lock": false,
                        "node": {
                            "default": {
                                "default": {
                                    "signature": null,
                                    "value": null
                                }
                            }
                        },
                        "notes": null,
                        "pernode": "never",
                        "require": null,
                        "scope": "job",
                        "shorthelp": "Datasheet: pin rms jitter",
                        "switch": [
                            "-datasheet_pin_tjitter 'pin mode <(float,float,float)>'"
                        ],
                        "type": "(float,float,float)",
                        "unit": "s"
                    }
                },
                "tlow": {
                    "default": {
                        "example": [
                            "cli: -datasheet_pin_tlow 'sclk global (1e-09, 2e-09, 4e-09)'",
                            "api: chip.set('datasheet', 'pin', 'sclk', 'tlow', 'global', (1e-09, 2e-09, 4e-09)"
                        ],
                        "help": "Pin pulse width low. Values are tuples of (min, typical, max).",
                        "lock": false,
                        "node": {
                            "default": {
                                "default": {
                                    "signature": null,
                                    "value": null
                                }
                            }
                        },
                        "notes": null,
                        "pernode": "never",
                        "require": null,
                        "scope": "job",
                        "shorthelp": "Datasheet: pin pulse width low",
                        "switch": [
                            "-datasheet_pin_tlow 'pin mode <(float,float,float)>'"
                        ],
                        "type": "(float,float,float)",
                        "unit": "s"
                    }
                },
                "tperiod": {
                    "default": {
                        "example": [
                            "cli: -datasheet_pin_tperiod 'sclk global (1e-09, 2e-09, 4e-09)'",
                            "api: chip.set('datasheet', 'pin', 'sclk', 'tperiod', 'global', (1e-09, 2e-09, 4e-09)"
                        ],
                        "help": "Pin minimum period. Values are tuples of (min, typical, max).",
                        "lock": false,
                        "node": {
                            "default": {
                                "default": {
                                    "signature": null,
                                    "value": null
                                }
                            }
                        },
                        "notes": null,
                        "pernode": "never",
                        "require": null,
                        "scope": "job",
                        "shorthelp": "Datasheet: pin minimum period",
                        "switch": [
                            "-datasheet_pin_tperiod 'pin mode <(float,float,float)>'"
                        ],
                        "type": "(float,float,float)",
                        "unit": "s"
                    }
                },
                "tpulse": {
                    "default": {
                        "example": [
                            "cli: -datasheet_pin_tpulse 'sclk global (1e-09, 2e-09, 4e-09)'",
                            "api: chip.set('datasheet', 'pin', 'sclk', 'tpulse', 'global', (1e-09, 2e-09, 4e-09)"
                        ],
                        "help": "Pin pulse width. Values are tuples of (min, typical, max).",
                        "lock": false,
                        "node": {
                            "default": {
                                "default": {
                                    "signature": null,
                                    "value": null
                                }
                            }
                        },
                        "notes": null,
                        "pernode": "never",
                        "require": null,
                        "scope": "job",
                        "shorthelp": "Datasheet: pin pulse width",
                        "switch": [
                            "-datasheet_pin_tpulse 'pin mode <(float,float,float)>'"
                        ],
                        "type": "(float,float,float)",
                        "unit": "s"
                    }
                },
                "trise": {
                    "default": {
                        "default": {
                            "example": [
                                "cli: -datasheet_pin_trise 'a glob clock (1e-09, 2e-09, 4e-09)'",
                                "api: chip.set('datasheet', 'pin', 'a', 'trise', 'glob', 'ck', (1e-09, 2e-09, 4e-09)"
                            ],
                            "help": "Pin rise transition specified on a per pin, mode, and relpin basis.\nValues are tuples of (min, typical, max).",
                            "lock": false,
                            "node": {
                                "default": {
                                    "default": {
                                        "signature": null,
                                        "value": null
                                    }
                                }
                            },
                            "notes": null,
                            "pernode": "never",
                            "require": null,
                            "scope": "job",
                            "shorthelp": "Datasheet: pin rise transition",
                            "switch": [
                                "-datasheet_pin_trise 'pin mode relpin <(float,float,float)>'"
                            ],
                            "type": "(float,float,float)",
                            "unit": "s"
                        }
                    }
                },
                "tsetup": {
                    "default": {
                        "default": {
                            "example": [
                                "cli: -datasheet_pin_tsetup 'a glob clock (1e-09, 2e-09, 4e-09)'",
                                "api: chip.set('datasheet', 'pin', 'a', 'tsetup', 'glob', 'ck', (1e-09, 2e-09, 4e-09)"
                            ],
                            "help": "Pin setup time specified on a per pin, mode, and relpin basis.\nValues are tuples of (min, typical, max).",
                            "lock": false,
                            "node": {
                                "default": {
                                    "default": {
                                        "signature": null,
                                        "value": null
                                    }
                                }
                            },
                            "notes": null,
                            "pernode": "never",
                            "require": null,
                            "scope": "job",
                            "shorthelp": "Datasheet: pin setup time",
                            "switch": [
                                "-datasheet_pin_tsetup 'pin mode relpin <(float,float,float)>'"
                            ],
                            "type": "(float,float,float)",
                            "unit": "s"
                        }
                    }
                },
                "tskew": {
                    "default": {
                        "default": {
                            "example": [
                                "cli: -datasheet_pin_tskew 'a glob clock (1e-09, 2e-09, 4e-09)'",
                                "api: chip.set('datasheet', 'pin', 'a', 'tskew', 'glob', 'ck', (1e-09, 2e-09, 4e-09)"
                            ],
                            "help": "Pin timing skew specified on a per pin, mode, and relpin basis.\nValues are tuples of (min, typical, max).",
                            "lock": false,
                            "node": {
                                "default": {
                                    "default": {
                                        "signature": null,
                                        "value": null
                                    }
                                }
                            },
                            "notes": null,
                            "pernode": "never",
                            "require": null,
                            "scope": "job",
                            "shorthelp": "Datasheet: pin timing skew",
                            "switch": [
                                "-datasheet_pin_tskew 'pin mode relpin <(float,float,float)>'"
                            ],
                            "type": "(float,float,float)",
                            "unit": "s"
                        }
                    }
                },
                "type": {
                    "default": {
                        "enum": [
                            "digital",
                            "analog",
                            "clock",
                            "supply",
                            "ground"
                        ],
                        "example": [
                            "cli: -datasheet_pin_type 'vdd global supply'",
                            "api: chip.set('datasheet', 'pin', 'vdd', 'type', 'global', 'supply')"
                        ],
                        "help": "Pin type specified on a per mode basis.",
                        "lock": false,
                        "node": {
                            "default": {
                                "default": {
                                    "signature": null,
                                    "value": null
                                }
                            }
                        },
                        "notes": null,
                        "pernode": "never",
                        "require": null,
                        "scope": "job",
                        "shorthelp": "Datasheet: pin type",
                        "switch": [
                            "-datasheet_pin_type 'name mode <str>'"
                        ],
                        "type": "enum"
                    }
                },
                "vcdm": {
                    "default": {
                        "example": [
                            "cli: -datasheet_pin_vcdm 'sclk global (125, 150, 175)'",
                            "api: chip.set('datasheet', 'pin', 'sclk', 'vcdm', 'global', (125, 150, 175)"
                        ],
                        "help": "Pin ESD charge device model voltage level. Values are tuples of (min, typical, max).",
                        "lock": false,
                        "node": {
                            "default": {
                                "default": {
                                    "signature": null,
                                    "value": null
                                }
                            }
                        },
                        "notes": null,
                        "pernode": "never",
                        "require": null,
                        "scope": "job",
                        "shorthelp": "Datasheet: pin ESD charge device model voltage level",
                        "switch": [
                            "-datasheet_pin_vcdm 'pin mode <(float,float,float)>'"
                        ],
                        "type": "(float,float,float)",
                        "unit": "V"
                    }
                },
                "vcm": {
                    "default": {
                        "example": [
                            "cli: -datasheet_pin_vcm 'sclk global (0.3, 1.2, 1.6)'",
                            "api: chip.set('datasheet', 'pin', 'sclk', 'vcm', 'global', (0.3, 1.2, 1.6)"
                        ],
                        "help": "Pin common mode voltage. Values are tuples of (min, typical, max).",
                        "lock": false,
                        "node": {
                            "default": {
                                "default": {
                                    "signature": null,
                                    "value": null
                                }
                            }
                        },
                        "notes": null,
                        "pernode": "never",
                        "require": null,
                        "scope": "job",
                        "shorthelp": "Datasheet: pin common mode voltage",
                        "switch": [
                            "-datasheet_pin_vcm 'pin mode <(float,float,float)>'"
                        ],
                        "type": "(float,float,float)",
                        "unit": "V"
                    }
                },
                "vdiff": {
                    "default": {
                        "example": [
                            "cli: -datasheet_pin_vdiff 'sclk global (0.2, 0.3, 0.9)'",
                            "api: chip.set('datasheet', 'pin', 'sclk', 'vdiff', 'global', (0.2, 0.3, 0.9)"
                        ],
                        "help": "Pin differential voltage. Values are tuples of (min, typical, max).",
                        "lock": false,
                        "node": {
                            "default": {
                                "default": {
                                    "signature": null,
                                    "value": null
                                }
                            }
                        },
                        "notes": null,
                        "pernode": "never",
                        "require": null,
                        "scope": "job",
                        "shorthelp": "Datasheet: pin differential voltage",
                        "switch": [
                            "-datasheet_pin_vdiff 'pin mode <(float,float,float)>'"
                        ],
                        "type": "(float,float,float)",
                        "unit": "V"
                    }
                },
                "vgainerror": {
                    "default": {
                        "example": [
                            "cli: -datasheet_pin_vgainerror 'sclk global (-1.0, 0.0, 1.0)'",
                            "api: chip.set('datasheet', 'pin', 'sclk', 'vgainerror', 'global', (-1.0, 0.0, 1.0)"
                        ],
                        "help": "Pin gain error. Values are tuples of (min, typical, max).",
                        "lock": false,
                        "node": {
                            "default": {
                                "default": {
                                    "signature": null,
                                    "value": null
                                }
                            }
                        },
                        "notes": null,
                        "pernode": "never",
                        "require": null,
                        "scope": "job",
                        "shorthelp": "Datasheet: pin gain error",
                        "switch": [
                            "-datasheet_pin_vgainerror 'pin mode <(float,float,float)>'"
                        ],
                        "type": "(float,float,float)",
                        "unit": "mV"
                    }
                },
                "vhbm": {
                    "default": {
                        "example": [
                            "cli: -datasheet_pin_vhbm 'sclk global (200, 250, 300)'",
                            "api: chip.set('datasheet', 'pin', 'sclk', 'vhbm', 'global', (200, 250, 300)"
                        ],
                        "help": "Pin ESD human body model voltage level. Values are tuples of (min, typical, max).",
                        "lock": false,
                        "node": {
                            "default": {
                                "default": {
                                    "signature": null,
                                    "value": null
                                }
                            }
                        },
                        "notes": null,
                        "pernode": "never",
                        "require": null,
                        "scope": "job",
                        "shorthelp": "Datasheet: pin ESD human body model voltage level",
                        "switch": [
                            "-datasheet_pin_vhbm 'pin mode <(float,float,float)>'"
                        ],
                        "type": "(float,float,float)",
                        "unit": "V"
                    }
                },
                "vih": {
                    "default": {
                        "example": [
                            "cli: -datasheet_pin_vih 'sclk global (1.4, 1.8, 2.2)'",
                            "api: chip.set('datasheet', 'pin', 'sclk', 'vih', 'global', (1.4, 1.8, 2.2)"
                        ],
                        "help": "Pin high input voltage level. Values are tuples of (min, typical, max).",
                        "lock": false,
                        "node": {
                            "default": {
                                "default": {
                                    "signature": null,
                                    "value": null
                                }
                            }
                        },
                        "notes": null,
                        "pernode": "never",
                        "require": null,
                        "scope": "job",
                        "shorthelp": "Datasheet: pin high input voltage level",
                        "switch": [
                            "-datasheet_pin_vih 'pin mode <(float,float,float)>'"
                        ],
                        "type": "(float,float,float)",
                        "unit": "V"
                    }
                },
                "vil": {
                    "default": {
                        "example": [
                            "cli: -datasheet_pin_vil 'sclk global (-0.2, 0, 1.0)'",
                            "api: chip.set('datasheet', 'pin', 'sclk', 'vil', 'global', (-0.2, 0, 1.0)"
                        ],
                        "help": "Pin low input voltage level. Values are tuples of (min, typical, max).",
                        "lock": false,
                        "node": {
                            "default": {
                                "default": {
                                    "signature": null,
                                    "value": null
                                }
                            }
                        },
                        "notes": null,
                        "pernode": "never",
                        "require": null,
                        "scope": "job",
                        "shorthelp": "Datasheet: pin low input voltage level",
                        "switch": [
                            "-datasheet_pin_vil 'pin mode <(float,float,float)>'"
                        ],
                        "type": "(float,float,float)",
                        "unit": "V"
                    }
                },
                "vmax": {
                    "default": {
                        "example": [
                            "cli: -datasheet_pin_vmax 'sclk global (0.2, 0.3, 0.9)'",
                            "api: chip.set('datasheet', 'pin', 'sclk', 'vmax', 'global', (0.2, 0.3, 0.9)"
                        ],
                        "help": "Pin absolute maximum voltage. Values are tuples of (min, typical, max).",
                        "lock": false,
                        "node": {
                            "default": {
                                "default": {
                                    "signature": null,
                                    "value": null
                                }
                            }
                        },
                        "notes": null,
                        "pernode": "never",
                        "require": null,
                        "scope": "job",
                        "shorthelp": "Datasheet: pin absolute maximum voltage",
                        "switch": [
                            "-datasheet_pin_vmax 'pin mode <(float,float,float)>'"
                        ],
                        "type": "(float,float,float)",
                        "unit": "V"
                    }
                },
                "vmm": {
                    "default": {
                        "example": [
                            "cli: -datasheet_pin_vmm 'sclk global (100, 125, 150)'",
                            "api: chip.set('datasheet', 'pin', 'sclk', 'vmm', 'global', (100, 125, 150)"
                        ],
                        "help": "Pin ESD machine model voltage level. Values are tuples of (min, typical, max).",
                        "lock": false,
                        "node": {
                            "default": {
                                "default": {
                                    "signature": null,
                                    "value": null
                                }
                            }
                        },
                        "notes": null,
                        "pernode": "never",
                        "require": null,
                        "scope": "job",
                        "shorthelp": "Datasheet: pin ESD machine model voltage level",
                        "switch": [
                            "-datasheet_pin_vmm 'pin mode <(float,float,float)>'"
                        ],
                        "type": "(float,float,float)",
                        "unit": "V"
                    }
                },
                "vnoise": {
                    "default": {
                        "example": [
                            "cli: -datasheet_pin_vnoise 'sclk global (0, 0.01, 0.1)'",
                            "api: chip.set('datasheet', 'pin', 'sclk', 'vnoise', 'global', (0, 0.01, 0.1)"
                        ],
                        "help": "Pin random voltage noise. Values are tuples of (min, typical, max).",
                        "lock": false,
                        "node": {
                            "default": {
                                "default": {
                                    "signature": null,
                                    "value": null
                                }
                            }
                        },
                        "notes": null,
                        "pernode": "never",
                        "require": null,
                        "scope": "job",
                        "shorthelp": "Datasheet: pin random voltage noise",
                        "switch": [
                            "-datasheet_pin_vnoise 'pin mode <(float,float,float)>'"
                        ],
                        "type": "(float,float,float)",
                        "unit": "V"
                    }
                },
                "vnominal": {
                    "default": {
                        "example": [
                            "cli: -datasheet_pin_vnominal 'sclk global (1.72, 1.8, 1.92)'",
                            "api: chip.set('datasheet', 'pin', 'sclk', 'vnominal', 'global', (1.72, 1.8, 1.92)"
                        ],
                        "help": "Pin nominal operating voltage. Values are tuples of (min, typical, max).",
                        "lock": false,
                        "node": {
                            "default": {
                                "default": {
                                    "signature": null,
                                    "value": null
                                }
                            }
                        },
                        "notes": null,
                        "pernode": "never",
                        "require": null,
                        "scope": "job",
                        "shorthelp": "Datasheet: pin nominal operating voltage",
                        "switch": [
                            "-datasheet_pin_vnominal 'pin mode <(float,float,float)>'"
                        ],
                        "type": "(float,float,float)",
                        "unit": "V"
                    }
                },
                "vofferror": {
                    "default": {
                        "example": [
                            "cli: -datasheet_pin_vofferror 'sclk global (-1.0, 0.0, 1.0)'",
                            "api: chip.set('datasheet', 'pin', 'sclk', 'vofferror', 'global', (-1.0, 0.0, 1.0)"
                        ],
                        "help": "Pin offset error. Values are tuples of (min, typical, max).",
                        "lock": false,
                        "node": {
                            "default": {
                                "default": {
                                    "signature": null,
                                    "value": null
                                }
                            }
                        },
                        "notes": null,
                        "pernode": "never",
                        "require": null,
                        "scope": "job",
                        "shorthelp": "Datasheet: pin offset error",
                        "switch": [
                            "-datasheet_pin_vofferror 'pin mode <(float,float,float)>'"
                        ],
                        "type": "(float,float,float)",
                        "unit": "mV"
                    }
                },
                "voffset": {
                    "default": {
                        "example": [
                            "cli: -datasheet_pin_voffset 'sclk global (0.2, 0.3, 0.9)'",
                            "api: chip.set('datasheet', 'pin', 'sclk', 'voffset', 'global', (0.2, 0.3, 0.9)"
                        ],
                        "help": "Pin offset voltage. Values are tuples of (min, typical, max).",
                        "lock": false,
                        "node": {
                            "default": {
                                "default": {
                                    "signature": null,
                                    "value": null
                                }
                            }
                        },
                        "notes": null,
                        "pernode": "never",
                        "require": null,
                        "scope": "job",
                        "shorthelp": "Datasheet: pin offset voltage",
                        "switch": [
                            "-datasheet_pin_voffset 'pin mode <(float,float,float)>'"
                        ],
                        "type": "(float,float,float)",
                        "unit": "V"
                    }
                },
                "voh": {
                    "default": {
                        "example": [
                            "cli: -datasheet_pin_voh 'sclk global (4.6, 4.8, 5.2)'",
                            "api: chip.set('datasheet', 'pin', 'sclk', 'voh', 'global', (4.6, 4.8, 5.2)"
                        ],
                        "help": "Pin high output voltage level. Values are tuples of (min, typical, max).",
                        "lock": false,
                        "node": {
                            "default": {
                                "default": {
                                    "signature": null,
                                    "value": null
                                }
                            }
                        },
                        "notes": null,
                        "pernode": "never",
                        "require": null,
                        "scope": "job",
                        "shorthelp": "Datasheet: pin high output voltage level",
                        "switch": [
                            "-datasheet_pin_voh 'pin mode <(float,float,float)>'"
                        ],
                        "type": "(float,float,float)",
                        "unit": "V"
                    }
                },
                "vol": {
                    "default": {
                        "example": [
                            "cli: -datasheet_pin_vol 'sclk global (-0.2, 0, 0.2)'",
                            "api: chip.set('datasheet', 'pin', 'sclk', 'vol', 'global', (-0.2, 0, 0.2)"
                        ],
                        "help": "Pin low output voltage level. Values are tuples of (min, typical, max).",
                        "lock": false,
                        "node": {
                            "default": {
                                "default": {
                                    "signature": null,
                                    "value": null
                                }
                            }
                        },
                        "notes": null,
                        "pernode": "never",
                        "require": null,
                        "scope": "job",
                        "shorthelp": "Datasheet: pin low output voltage level",
                        "switch": [
                            "-datasheet_pin_vol 'pin mode <(float,float,float)>'"
                        ],
                        "type": "(float,float,float)",
                        "unit": "V"
                    }
                },
                "vslew": {
                    "default": {
                        "example": [
                            "cli: -datasheet_pin_vslew 'sclk global (1e-09, 2e-09, 4e-09)'",
                            "api: chip.set('datasheet', 'pin', 'sclk', 'vslew', 'global', (1e-09, 2e-09, 4e-09)"
                        ],
                        "help": "Pin slew rate. Values are tuples of (min, typical, max).",
                        "lock": false,
                        "node": {
                            "default": {
                                "default": {
                                    "signature": null,
                                    "value": null
                                }
                            }
                        },
                        "notes": null,
                        "pernode": "never",
                        "require": null,
                        "scope": "job",
                        "shorthelp": "Datasheet: pin slew rate",
                        "switch": [
                            "-datasheet_pin_vslew 'pin mode <(float,float,float)>'"
                        ],
                        "type": "(float,float,float)",
                        "unit": "V/s"
                    }
                }
            }
        },
        "reliability": {
            "default": {
                "default": {
                    "example": [
                        "cli: -datasheet_reliability 'JESD22-A104 time 1000'",
                        "api: chip.set('datasheet', 'reliability', 'JESD22-A104', 'time', 1000)"
                    ],
                    "help": "Device reliability specified on a per standard basis. The\nreliability test condition is captured as key/value pairs, where\nthe key is any test condition capture in the standard. Examples\nof test conditions include time, mintemp, maxtemp, cycles, vmax,\nmoisture.",
                    "lock": false,
                    "node": {
                        "default": {
                            "default": {
                                "signature": null,
                                "value": null
                            }
                        }
                    },
                    "notes": null,
                    "pernode": "never",
                    "require": null,
                    "scope": "job",
                    "shorthelp": "Datasheet: reliability",
                    "switch": [
                        "-datasheet_reliability 'standard item <float>'"
                    ],
                    "type": "float"
                }
            }
        },
        "thermal": {
            "rja": {
                "example": [
                    "cli: -datasheet_thermal_rja '30.4'",
                    "api: chip.set('datasheet', 'thermal', 'rja', 30.4)"
                ],
                "help": "Device rja.",
                "lock": false,
                "node": {
                    "default": {
                        "default": {
                            "signature": null,
                            "value": null
                        }
                    }
                },
                "notes": null,
                "pernode": "never",
                "require": null,
                "scope": "job",
                "shorthelp": "Datasheet: thermal junction to ambient resistance",
                "switch": [
                    "-datasheet_thermal_rja '<float>'"
                ],
                "type": "float",
                "unit": "C/W"
            },
            "rjb": {
                "example": [
                    "cli: -datasheet_thermal_rjb '30.4'",
                    "api: chip.set('datasheet', 'thermal', 'rjb', 30.4)"
                ],
                "help": "Device rjb.",
                "lock": false,
                "node": {
                    "default": {
                        "default": {
                            "signature": null,
                            "value": null
                        }
                    }
                },
                "notes": null,
                "pernode": "never",
                "require": null,
                "scope": "job",
                "shorthelp": "Datasheet: thermal junction to board resistance",
                "switch": [
                    "-datasheet_thermal_rjb '<float>'"
                ],
                "type": "float",
                "unit": "C/W"
            },
            "rjcb": {
                "example": [
                    "cli: -datasheet_thermal_rjcb '30.4'",
                    "api: chip.set('datasheet', 'thermal', 'rjcb', 30.4)"
                ],
                "help": "Device rjcb.",
                "lock": false,
                "node": {
                    "default": {
                        "default": {
                            "signature": null,
                            "value": null
                        }
                    }
                },
                "notes": null,
                "pernode": "never",
                "require": null,
                "scope": "job",
                "shorthelp": "Datasheet: thermal junction to case (bottom) resistance",
                "switch": [
                    "-datasheet_thermal_rjcb '<float>'"
                ],
                "type": "float",
                "unit": "C/W"
            },
            "rjct": {
                "example": [
                    "cli: -datasheet_thermal_rjct '30.4'",
                    "api: chip.set('datasheet', 'thermal', 'rjct', 30.4)"
                ],
                "help": "Device rjct.",
                "lock": false,
                "node": {
                    "default": {
                        "default": {
                            "signature": null,
                            "value": null
                        }
                    }
                },
                "notes": null,
                "pernode": "never",
                "require": null,
                "scope": "job",
                "shorthelp": "Datasheet: thermal junction to case (top) resistance",
                "switch": [
                    "-datasheet_thermal_rjct '<float>'"
                ],
                "type": "float",
                "unit": "C/W"
            },
            "tjb": {
                "example": [
                    "cli: -datasheet_thermal_tjb '30.4'",
                    "api: chip.set('datasheet', 'thermal', 'tjb', 30.4)"
                ],
                "help": "Device tjb.",
                "lock": false,
                "node": {
                    "default": {
                        "default": {
                            "signature": null,
                            "value": null
                        }
                    }
                },
                "notes": null,
                "pernode": "never",
                "require": null,
                "scope": "job",
                "shorthelp": "Datasheet: thermal junction to bottom model",
                "switch": [
                    "-datasheet_thermal_tjb '<float>'"
                ],
                "type": "float",
                "unit": "C/W"
            },
            "tjt": {
                "example": [
                    "cli: -datasheet_thermal_tjt '30.4'",
                    "api: chip.set('datasheet', 'thermal', 'tjt', 30.4)"
                ],
                "help": "Device tjt.",
                "lock": false,
                "node": {
                    "default": {
                        "default": {
                            "signature": null,
                            "value": null
                        }
                    }
                },
                "notes": null,
                "pernode": "never",
                "require": null,
                "scope": "job",
                "shorthelp": "Datasheet: thermal junction to top model",
                "switch": [
                    "-datasheet_thermal_tjt '<float>'"
                ],
                "type": "float",
                "unit": "C/W"
            }
        }
    },
    "design": {
        "example": [
            "cli: -design hello_world",
            "api: chip.set('design', 'hello_world')"
        ],
        "help": "Name of the top level module or library. Required for all\nchip objects.",
        "lock": false,
        "node": {
            "default": {
                "default": {
                    "signature": null,
                    "value": null
                }
            }
        },
        "notes": null,
        "pernode": "never",
        "require": "all",
        "scope": "global",
        "shorthelp": "Design top module name",
        "switch": [
            "-design <str>"
        ],
        "type": "str"
    },
    "flowgraph": {
        "default": {
            "default": {
                "default": {
                    "args": {
                        "example": [
                            "cli: -flowgraph_args 'asicflow cts 0 0'",
                            "api: chip.add('flowgraph', 'asicflow', 'cts', '0', 'args', '0')"
                        ],
                        "help": "User specified flowgraph string arguments specified on a per\nstep and per index basis.",
                        "lock": false,
                        "node": {
                            "default": {
                                "default": {
                                    "signature": [],
                                    "value": []
                                }
                            }
                        },
                        "notes": null,
                        "pernode": "never",
                        "require": null,
                        "scope": "job",
                        "shorthelp": "Flowgraph: setup arguments",
                        "switch": [
                            "-flowgraph_args 'flow step index <str>'"
                        ],
                        "type": "[str]"
                    },
                    "goal": {
                        "default": {
                            "example": [
                                "cli: -flowgraph_goal 'asicflow cts 0 area_cells 1.0'",
                                "api: chip.set('flowgraph', 'asicflow', 'cts', '0', 'goal', 'errors', 0)"
                            ],
                            "help": "Goals specified on a per step and per metric basis used to\ndetermine whether a certain task can be considered when merging\nmultiple tasks at a minimum or maximum node. A task is considered\nfailing if the absolute value of any of its metrics are larger than\nthe goal for that metric, if set.",
                            "lock": false,
                            "node": {
                                "default": {
                                    "default": {
                                        "signature": null,
                                        "value": null
                                    }
                                }
                            },
                            "notes": null,
                            "pernode": "never",
                            "require": null,
                            "scope": "job",
                            "shorthelp": "Flowgraph: metric goals",
                            "switch": [
                                "-flowgraph_goal 'flow step index metric <float>'"
                            ],
                            "type": "float"
                        }
                    },
                    "input": {
                        "example": [
                            "cli: -flowgraph_input 'asicflow cts 0 (place,0)'",
                            "api: chip.set('flowgraph', 'asicflow', 'cts', '0', 'input', ('place', '0'))"
                        ],
                        "help": "A list of inputs for the current step and index, specified as a\n(step, index) tuple.",
                        "lock": false,
                        "node": {
                            "default": {
                                "default": {
                                    "signature": [],
                                    "value": []
                                }
                            }
                        },
                        "notes": null,
                        "pernode": "never",
                        "require": null,
                        "scope": "job",
                        "shorthelp": "Flowgraph: step input",
                        "switch": [
                            "-flowgraph_input 'flow step index <(str,str)>'"
                        ],
                        "type": "[(str,str)]"
                    },
                    "select": {
                        "example": [
                            "cli: -flowgraph_select 'asicflow cts 0 (place,42)'",
                            "api: chip.set('flowgraph', 'asicflow', 'cts', '0', 'select', ('place', '42'))"
                        ],
                        "help": "List of selected inputs for the current step/index specified as\n(in_step, in_index) tuple.",
                        "lock": false,
                        "node": {
                            "default": {
                                "default": {
                                    "signature": [],
                                    "value": []
                                }
                            }
                        },
                        "notes": null,
                        "pernode": "never",
                        "require": null,
                        "scope": "job",
                        "shorthelp": "Flowgraph: task select record",
                        "switch": [
                            "-flowgraph_select 'flow step index <(str,str)>'"
                        ],
                        "type": "[(str,str)]"
                    },
                    "status": {
                        "enum": [
                            "pending",
                            "success",
                            "error"
                        ],
                        "example": [
                            "cli: -flowgraph_status 'asicflow cts 10 success'",
                            "api: chip.set('flowgraph', 'asicflow', 'cts', '10', 'status', 'success')"
                        ],
                        "help": "Parameter that tracks the status of a task. Valid values are:\n\n* \"success\": task ran successfully\n* \"error\": task failed with an error\n\nAn empty value indicates the task has not yet been completed.",
                        "lock": false,
                        "node": {
                            "default": {
                                "default": {
                                    "signature": null,
                                    "value": null
                                }
                            }
                        },
                        "notes": null,
                        "pernode": "never",
                        "require": null,
                        "scope": "job",
                        "shorthelp": "Flowgraph: task status",
                        "switch": [
                            "-flowgraph_status 'flow step index <str>'"
                        ],
                        "type": "enum"
                    },
                    "task": {
                        "example": [
                            "cli: -flowgraph_task 'asicflow myplace 0 place'",
                            "api: chip.set('flowgraph', 'asicflow', 'myplace', '0', 'task', 'place')"
                        ],
                        "help": "Name of the tool associated task used for step execution. Builtin\ntask names include: minimum, maximum, join, verify, mux.",
                        "lock": false,
                        "node": {
                            "default": {
                                "default": {
                                    "signature": null,
                                    "value": null
                                }
                            }
                        },
                        "notes": null,
                        "pernode": "never",
                        "require": null,
                        "scope": "job",
                        "shorthelp": "Flowgraph: task selection",
                        "switch": [
                            "-flowgraph_task 'flow step <str>'"
                        ],
                        "type": "str"
                    },
                    "taskmodule": {
                        "example": [
                            "cli: -flowgraph_taskmodule 'asicflow place 0 siliconcompiler.tools.openroad.place'",
                            "api: chip.set('flowgraph', 'asicflow', 'place', '0', 'taskmodule', 'siliconcompiler.tools.openroad.place')"
                        ],
                        "help": "Full python module name of the task module used for task setup and execution.",
                        "lock": false,
                        "node": {
                            "default": {
                                "default": {
                                    "signature": null,
                                    "value": null
                                }
                            }
                        },
                        "notes": null,
                        "pernode": "never",
                        "require": null,
                        "scope": "job",
                        "shorthelp": "Flowgraph: task module",
                        "switch": [
                            "-flowgraph_taskmodule 'flow step <str>'"
                        ],
                        "type": "str"
                    },
                    "timeout": {
                        "example": [
                            "cli: -flowgraph_timeout 'asicflow cts 0 3600'",
                            "api: chip.set('flowgraph', 'asicflow', 'cts', '0', 'timeout', 3600)"
                        ],
                        "help": "Timeout value in seconds specified on a per step and per index\nbasis. The flowgraph timeout value is compared against the\nwall time tracked by the SC runtime to determine if an\noperation should continue. Timeout values help in situations\nwhere 1.) an operation is stuck and may never finish. 2.) the\noperation progress has saturated and continued execution has\na negative return on investment.",
                        "lock": false,
                        "node": {
                            "default": {
                                "default": {
                                    "signature": null,
                                    "value": null
                                }
                            }
                        },
                        "notes": null,
                        "pernode": "never",
                        "require": null,
                        "scope": "job",
                        "shorthelp": "Flowgraph: task timeout value",
                        "switch": [
                            "-flowgraph_timeout 'flow step 0 <float>'"
                        ],
                        "type": "float",
                        "unit": "s"
                    },
                    "tool": {
                        "example": [
                            "cli: -flowgraph_tool 'asicflow place 0 openroad'",
                            "api: chip.set('flowgraph', 'asicflow', 'place', '0', 'tool', 'openroad')"
                        ],
                        "help": "Name of the tool name used for task execution. The 'tool' parameter\nis ignored for builtin tasks.",
                        "lock": false,
                        "node": {
                            "default": {
                                "default": {
                                    "signature": null,
                                    "value": null
                                }
                            }
                        },
                        "notes": null,
                        "pernode": "never",
                        "require": null,
                        "scope": "job",
                        "shorthelp": "Flowgraph: tool selection",
                        "switch": [
                            "-flowgraph_tool 'flow step <str>'"
                        ],
                        "type": "str"
                    },
                    "valid": {
                        "example": [
                            "cli: -flowgraph_valid 'asicflow cts 0 true'",
                            "api: chip.set('flowgraph', 'asicflow', 'cts', '0', 'valid', True)"
                        ],
                        "help": "Flowgraph valid bit specified on a per step and per index basis.\nThe parameter can be used to control flow execution. If the bit\nis cleared (0), then the step/index combination is invalid and\nshould not be run.",
                        "lock": false,
                        "node": {
                            "default": {
                                "default": {
                                    "signature": null,
                                    "value": false
                                }
                            }
                        },
                        "notes": null,
                        "pernode": "never",
                        "require": "all",
                        "scope": "job",
                        "shorthelp": "Flowgraph: task valid bit",
                        "switch": [
                            "-flowgraph_valid 'flow step index <str>'"
                        ],
                        "type": "bool"
                    },
                    "weight": {
                        "default": {
                            "example": [
                                "cli: -flowgraph_weight 'asicflow cts 0 area_cells 1.0'",
                                "api: chip.set('flowgraph', 'asicflow', 'cts', '0', 'weight', 'area_cells', 1.0)"
                            ],
                            "help": "Weights specified on a per step and per metric basis used to give\neffective \"goodness\" score for a step by calculating the sum all step\nreal metrics results by the corresponding per step weights.",
                            "lock": false,
                            "node": {
                                "default": {
                                    "default": {
                                        "signature": null,
                                        "value": null
                                    }
                                }
                            },
                            "notes": null,
                            "pernode": "never",
                            "require": null,
                            "scope": "job",
                            "shorthelp": "Flowgraph: metric weights",
                            "switch": [
                                "-flowgraph_weight 'flow step index metric <float>'"
                            ],
                            "type": "float"
                        }
                    }
                }
            }
        }
    },
    "fpga": {
        "board": {
            "example": [
                "cli: -fpga_board parallella",
                "api: chip.set('fpga', 'board', 'parallella')"
            ],
            "help": "Complete board name used as a device target by the FPGA compilation\ntool. The board name must be an exact string match to the partname\nhard coded within the FPGA EDA tool. The parameter is optional and can\nbe used in place of a partname and pin constraints for some tools.",
            "lock": false,
            "node": {
                "default": {
                    "default": {
                        "signature": null,
                        "value": null
                    }
                }
            },
            "notes": null,
            "pernode": "never",
            "require": null,
            "scope": "job",
            "shorthelp": "FPGA: board name",
            "switch": [
                "-fpga_board <str>"
            ],
            "type": "str"
        },
        "default": {
            "file": {
                "default": {
                    "copy": false,
                    "example": [
                        "cli: -fpga_file 'fpga64k file archfile my_arch.xml'",
                        "api: chip.set('fpga', 'fpga64k', 'file', 'archfile', 'my_arch.xml')"
                    ],
                    "hashalgo": "sha256",
                    "help": "Specify a file for the FPGA partname.",
                    "lock": false,
                    "node": {
                        "default": {
                            "default": {
                                "author": [],
                                "date": [],
                                "filehash": [],
                                "signature": [],
                                "value": []
                            }
                        }
                    },
                    "notes": null,
                    "pernode": "never",
                    "require": null,
                    "scope": "global",
                    "shorthelp": "FPGA: file",
                    "switch": [
                        "-fpga_file 'partname key <str>'"
                    ],
                    "type": "[file]"
                }
            },
            "lutsize": {
                "example": [
                    "cli: -fpga_lutsize 'fpga64k 4'",
                    "api: chip.set('fpga', 'fpga64k', 'lutsize', '4')"
                ],
                "help": "Specify the number of inputs in each lookup table (LUT) for the\nFPGA partname.  For architectures with fracturable LUTs, this is\nthe number of inputs of the unfractured LUT.",
                "lock": false,
                "node": {
                    "default": {
                        "default": {
                            "signature": null,
                            "value": null
                        }
                    }
                },
                "notes": null,
                "pernode": "never",
                "require": null,
                "scope": "job",
                "shorthelp": "FPGA: lutsize",
                "switch": [
                    "-fpga_lutsize 'partname <int>'"
                ],
                "type": "int"
            },
            "pnrtool": {
                "example": [
                    "cli: -fpga_pnrtool 'fpga64k myplaceroute'",
                    "api: chip.set('fpga', 'fpga64k', 'pnrtool', 'myplaceroute')"
                ],
                "help": "Name of the place and route tool for the FPGA partname.",
                "lock": false,
                "node": {
                    "default": {
                        "default": {
                            "signature": null,
                            "value": null
                        }
                    }
                },
                "notes": null,
                "pernode": "never",
                "require": null,
                "scope": "job",
                "shorthelp": "FPGA: place/route tool",
                "switch": [
                    "-fpga_pnrtool 'partname <str>'"
                ],
                "type": "str"
            },
            "syntool": {
                "example": [
                    "cli: -fpga_syntool 'fpga64 mysynthesis'",
                    "api: chip.set('fpga', 'fpga64k', 'syntool', 'mysynthesis')"
                ],
                "help": "Name of the synthesis tool for the FPGA partname.",
                "lock": false,
                "node": {
                    "default": {
                        "default": {
                            "signature": null,
                            "value": null
                        }
                    }
                },
                "notes": null,
                "pernode": "never",
                "require": null,
                "scope": "job",
                "shorthelp": "FPGA: synthesis tool",
                "switch": [
                    "-fpga_syntool 'partname <str>'"
                ],
                "type": "str"
            },
            "var": {
                "default": {
                    "example": [
                        "cli: -fpga_var 'fpga64k channelwidth 100'",
                        "api: chip.set('fpga', 'fpga64k', 'var', 'channelwidth', '100')"
                    ],
                    "help": "Specify a variable value for the FPGA partname.",
                    "lock": false,
                    "node": {
                        "default": {
                            "default": {
                                "signature": [],
                                "value": []
                            }
                        }
                    },
                    "notes": null,
                    "pernode": "never",
                    "require": null,
                    "scope": "job",
                    "shorthelp": "FPGA: var",
                    "switch": [
                        "-fpga_var 'partname key <str>'"
                    ],
                    "type": "[str]"
                }
            },
            "vendor": {
                "example": [
                    "cli: -fpga_vendor 'fpga64k acme'",
                    "api: chip.set('fpga', 'fpga64k', 'vendor', 'acme')"
                ],
                "help": "Name of the FPGA vendor for the FPGA partname.",
                "lock": false,
                "node": {
                    "default": {
                        "default": {
                            "signature": null,
                            "value": null
                        }
                    }
                },
                "notes": null,
                "pernode": "never",
                "require": null,
                "scope": "job",
                "shorthelp": "FPGA: vendor name",
                "switch": [
                    "-fpga_vendor '<str>'"
                ],
                "type": "str"
            }
        },
        "flash": {
            "example": [
                "cli: -fpga_flash",
                "api: chip.set('fpga', 'flash', True)"
            ],
            "help": "Specifies that the bitstream should be flashed in the board/device.\nThe default is to load the bitstream into volatile memory (SRAM).",
            "lock": false,
            "node": {
                "default": {
                    "default": {
                        "signature": null,
                        "value": false
                    }
                }
            },
            "notes": null,
            "pernode": "never",
            "require": "all",
            "scope": "job",
            "shorthelp": "FPGA: flash enable",
            "switch": [
                "-fpga_flash <bool>"
            ],
            "type": "bool"
        },
        "program": {
            "example": [
                "cli: -fpga_program",
                "api: chip.set('fpga', 'program', True)"
            ],
            "help": "Specifies that the bitstream should be loaded into an FPGA.",
            "lock": false,
            "node": {
                "default": {
                    "default": {
                        "signature": null,
                        "value": false
                    }
                }
            },
            "notes": null,
            "pernode": "never",
            "require": "all",
            "scope": "job",
            "shorthelp": "FPGA: program enable",
            "switch": [
                "-fpga_program <bool>"
            ],
            "type": "bool"
        }
    },
    "history": {},
    "input": {
        "default": {
            "default": {
                "copy": true,
                "example": [
                    "cli: -input 'rtl verilog hello_world.v'",
                    "api: chip.set('input', 'rtl', 'verilog', 'hello_world.v')"
                ],
                "hashalgo": "sha256",
                "help": "List of files of type ('filetype') grouped as a named set ('fileset').\nThe exact names of filetypes and filesets must match the string names\nused by the tasks called during flowgraph execution. By convention,\nthe fileset names should match the the name of the flowgraph being\nexecuted.",
                "lock": false,
                "node": {
                    "default": {
                        "default": {
                            "author": [],
                            "date": [],
                            "filehash": [],
                            "signature": [],
                            "value": []
                        }
                    }
                },
                "notes": null,
                "pernode": "optional",
                "require": null,
                "scope": "job",
                "shorthelp": "Input: files",
                "switch": [
                    "-input 'fileset filetype <file>'"
                ],
                "type": "[file]"
            }
        }
    },
    "library": {},
    "metric": {
        "averagepower": {
            "example": [
                "cli: -metric_averagepower 'place 0 0.01'",
                "api: chip.set('metric', 'averagepower', 0.01, step='place', index=0)"
            ],
            "help": "Metric tracking the average workload power of the design specified on a per step\nand index basis. Power metric depend heavily on the method\nbeing used for extraction: dynamic vs static, workload\nspecification (vcd vs saif), power models, process/voltage/temperature.\nThe power averagepower metric tries to capture the data that would\nusually be reflected inside a datasheet given the appropriate\nfootnote conditions.",
            "lock": false,
            "node": {
                "default": {
                    "default": {
                        "signature": null,
                        "value": null
                    }
                }
            },
            "notes": null,
            "pernode": "required",
            "require": null,
            "scope": "job",
            "shorthelp": "Metric: averagepower",
            "switch": [
                "-metric_averagepower 'step index <float>'"
            ],
            "type": "float",
            "unit": "mw"
        },
        "brams": {
            "example": [
                "cli: -metric_brams 'place 0 100'",
                "api: chip.set('metric', 'brams', 100, step='place', index=0)"
            ],
            "help": "Metric tracking the total FPGA BRAM tiles used by the design as reported\nby the implementation tool. There is no standardized definition\nfor this metric across vendors, so metric comparisons can\ngenerally only be done between runs on identical tools and\ndevice families.",
            "lock": false,
            "node": {
                "default": {
                    "default": {
                        "signature": null,
                        "value": null
                    }
                }
            },
            "notes": null,
            "pernode": "required",
            "require": null,
            "scope": "job",
            "shorthelp": "Metric: FPGA BRAM tiles",
            "switch": [
                "-metric_brams 'step index <int>'"
            ],
            "type": "int"
        },
        "buffers": {
            "example": [
                "cli: -metric_buffers 'place 0 100'",
                "api: chip.set('metric', 'buffers', 50, step='place', index=0)"
            ],
            "help": "Metric tracking the total number of buffer and inverter instances in the design\non a per step and index basis.",
            "lock": false,
            "node": {
                "default": {
                    "default": {
                        "signature": null,
                        "value": null
                    }
                }
            },
            "notes": null,
            "pernode": "required",
            "require": null,
            "scope": "job",
            "shorthelp": "Metric: buffers",
            "switch": [
                "-metric_buffers 'step index <float>'"
            ],
            "type": "int"
        },
        "cellarea": {
            "example": [
                "cli: -metric_cellarea 'place 0 100.00'",
                "api: chip.set('metric', 'cellarea', 100.00, step='place', index=0)"
            ],
            "help": "Metric tracking the total cell area (ignoring fillers) occupied by the design.",
            "lock": false,
            "node": {
                "default": {
                    "default": {
                        "signature": null,
                        "value": null
                    }
                }
            },
            "notes": null,
            "pernode": "required",
            "require": null,
            "scope": "job",
            "shorthelp": "Metric: cellarea",
            "switch": [
                "-metric_cellarea 'step index <float>'"
            ],
            "type": "float",
            "unit": "um^2"
        },
        "cells": {
            "example": [
                "cli: -metric_cells 'place 0 100'",
                "api: chip.set('metric', 'cells', 50, step='place', index=0)"
            ],
            "help": "Metric tracking the total number of cell instances in the design\non a per step and index basis.",
            "lock": false,
            "node": {
                "default": {
                    "default": {
                        "signature": null,
                        "value": null
                    }
                }
            },
            "notes": null,
            "pernode": "required",
            "require": null,
            "scope": "job",
            "shorthelp": "Metric: cells",
            "switch": [
                "-metric_cells 'step index <float>'"
            ],
            "type": "int"
        },
        "coverage": {
            "example": [
                "cli: -metric_coverage 'place 0 99.9'",
                "api: chip.set('metric', 'coverage', 99.9, step='place', index=0)"
            ],
            "help": "Metric tracking the test coverage in the design expressed as a percentage\nwith 100 meaning full coverage. The meaning of the metric depends on the\ntask being executed. It can refer to code coverage, feature coverage,\nstuck at fault coverage.",
            "lock": false,
            "node": {
                "default": {
                    "default": {
                        "signature": null,
                        "value": null
                    }
                }
            },
            "notes": null,
            "pernode": "required",
            "require": null,
            "scope": "job",
            "shorthelp": "Metric: coverage",
            "switch": [
                "-metric_coverage 'step index <float>'"
            ],
            "type": "float",
            "unit": "%"
        },
        "dozepower": {
            "example": [
                "cli: -metric_dozepower 'place 0 0.01'",
                "api: chip.set('metric', 'dozepower', 0.01, step='place', index=0)"
            ],
            "help": "Metric tracking the power consumed while in low frequency operating mode of the design specified on a per step\nand index basis. Power metric depend heavily on the method\nbeing used for extraction: dynamic vs static, workload\nspecification (vcd vs saif), power models, process/voltage/temperature.\nThe power dozepower metric tries to capture the data that would\nusually be reflected inside a datasheet given the appropriate\nfootnote conditions.",
            "lock": false,
            "node": {
                "default": {
                    "default": {
                        "signature": null,
                        "value": null
                    }
                }
            },
            "notes": null,
            "pernode": "required",
            "require": null,
            "scope": "job",
            "shorthelp": "Metric: dozepower",
            "switch": [
                "-metric_dozepower 'step index <float>'"
            ],
            "type": "float",
            "unit": "mw"
        },
        "drvs": {
            "example": [
                "cli: -metric_drvs 'dfm 0 0'",
                "api: chip.set('metric', 'drvs', 0, step='dfm', index=0)"
            ],
            "help": "Metric tracking the total number of design rule violations on a\nper step and index basis.",
            "lock": false,
            "node": {
                "default": {
                    "default": {
                        "signature": null,
                        "value": null
                    }
                }
            },
            "notes": null,
            "pernode": "required",
            "require": null,
            "scope": "job",
            "shorthelp": "Metric: total drvs",
            "switch": [
                "-metric_drvs 'step index <int>'"
            ],
            "type": "int"
        },
        "dsps": {
            "example": [
                "cli: -metric_dsps 'place 0 100'",
                "api: chip.set('metric', 'dsps', 100, step='place', index=0)"
            ],
            "help": "Metric tracking the total FPGA DSP slices used by the design as reported\nby the implementation tool. There is no standardized definition\nfor this metric across vendors, so metric comparisons can\ngenerally only be done between runs on identical tools and\ndevice families.",
            "lock": false,
            "node": {
                "default": {
                    "default": {
                        "signature": null,
                        "value": null
                    }
                }
            },
            "notes": null,
            "pernode": "required",
            "require": null,
            "scope": "job",
            "shorthelp": "Metric: FPGA DSP slices",
            "switch": [
                "-metric_dsps 'step index <int>'"
            ],
            "type": "int"
        },
        "errors": {
            "example": [
                "cli: -metric_errors 'dfm 0 0'",
                "api: chip.set('metric', 'errors', 0, step='dfm', index=0)"
            ],
            "help": "Metric tracking the total number of errors on a\nper step and index basis.",
            "lock": false,
            "node": {
                "default": {
                    "default": {
                        "signature": null,
                        "value": null
                    }
                }
            },
            "notes": null,
            "pernode": "required",
            "require": null,
            "scope": "job",
            "shorthelp": "Metric: total errors",
            "switch": [
                "-metric_errors 'step index <int>'"
            ],
            "type": "int"
        },
        "exetime": {
            "example": [
                "cli: -metric_exetime 'dfm 0 10.0'",
                "api: chip.set('metric', 'exetime', 10.0, step='dfm', index=0)"
            ],
            "help": "Metric tracking time spent by the EDA executable 'exe' on a\nper step and index basis. It does not include the SiliconCompiler\nruntime overhead or time waiting for I/O operations and\ninter-processor communication to complete.",
            "lock": false,
            "node": {
                "default": {
                    "default": {
                        "signature": null,
                        "value": null
                    }
                }
            },
            "notes": null,
            "pernode": "required",
            "require": null,
            "scope": "job",
            "shorthelp": "Metric: exetime",
            "switch": [
                "-metric_exetime 'step index <float>'"
            ],
            "type": "float",
            "unit": "s"
        },
        "fmax": {
            "example": [
                "cli: -metric_fmax 'place 0 100e6'",
                "api: chip.set('metric', 'fmax', 100e6, step='place', index=0)"
            ],
            "help": "Metric tracking the maximum clock frequency on a per step and index basis.",
            "lock": false,
            "node": {
                "default": {
                    "default": {
                        "signature": null,
                        "value": null
                    }
                }
            },
            "notes": null,
            "pernode": "required",
            "require": null,
            "scope": "job",
            "shorthelp": "Metric: fmax",
            "switch": [
                "-metric_fmax 'step index <float>'"
            ],
            "type": "float",
            "unit": "Hz"
        },
        "holdpaths": {
            "example": [
                "cli: -metric_holdpaths 'place 0 10'",
                "api: chip.set('metric', 'holdpaths', 10, step='place', index=0)"
            ],
            "help": "Metric tracking the total number of timing paths violating hold\nconstraints.",
            "lock": false,
            "node": {
                "default": {
                    "default": {
                        "signature": null,
                        "value": null
                    }
                }
            },
            "notes": null,
            "pernode": "required",
            "require": null,
            "scope": "job",
            "shorthelp": "Metric: holdpaths",
            "switch": [
                "-metric_holdpaths 'step index <float>'"
            ],
            "type": "int"
        },
        "holdslack": {
            "example": [
                "cli: -metric_holdslack 'place 0 0.01'",
                "api: chip.set('metric', 'holdslack', 0.01, step='place', index=0)"
            ],
            "help": "Metric tracking the worst hold slack (positive or negative) on a per step and index basis.",
            "lock": false,
            "node": {
                "default": {
                    "default": {
                        "signature": null,
                        "value": null
                    }
                }
            },
            "notes": null,
            "pernode": "required",
            "require": null,
            "scope": "job",
            "shorthelp": "Metric: holdslack",
            "switch": [
                "-metric_holdslack 'step index <float>'"
            ],
            "type": "float",
            "unit": "ns"
        },
        "holdtns": {
            "example": [
                "cli: -metric_holdtns 'place 0 0.01'",
                "api: chip.set('metric', 'holdtns', 0.01, step='place', index=0)"
            ],
            "help": "Metric tracking the total negative hold slack (TNS) on a per step and index basis.",
            "lock": false,
            "node": {
                "default": {
                    "default": {
                        "signature": null,
                        "value": null
                    }
                }
            },
            "notes": null,
            "pernode": "required",
            "require": null,
            "scope": "job",
            "shorthelp": "Metric: holdtns",
            "switch": [
                "-metric_holdtns 'step index <float>'"
            ],
            "type": "float",
            "unit": "ns"
        },
        "holdwns": {
            "example": [
                "cli: -metric_holdwns 'place 0 0.01'",
                "api: chip.set('metric', 'holdwns', 0.01, step='place', index=0)"
            ],
            "help": "Metric tracking the worst negative hold slack (positive values truncated to zero) on a per step and index basis.",
            "lock": false,
            "node": {
                "default": {
                    "default": {
                        "signature": null,
                        "value": null
                    }
                }
            },
            "notes": null,
            "pernode": "required",
            "require": null,
            "scope": "job",
            "shorthelp": "Metric: holdwns",
            "switch": [
                "-metric_holdwns 'step index <float>'"
            ],
            "type": "float",
            "unit": "ns"
        },
        "idlepower": {
            "example": [
                "cli: -metric_idlepower 'place 0 0.01'",
                "api: chip.set('metric', 'idlepower', 0.01, step='place', index=0)"
            ],
            "help": "Metric tracking the power while not performing useful work of the design specified on a per step\nand index basis. Power metric depend heavily on the method\nbeing used for extraction: dynamic vs static, workload\nspecification (vcd vs saif), power models, process/voltage/temperature.\nThe power idlepower metric tries to capture the data that would\nusually be reflected inside a datasheet given the appropriate\nfootnote conditions.",
            "lock": false,
            "node": {
                "default": {
                    "default": {
                        "signature": null,
                        "value": null
                    }
                }
            },
            "notes": null,
            "pernode": "required",
            "require": null,
            "scope": "job",
            "shorthelp": "Metric: idlepower",
            "switch": [
                "-metric_idlepower 'step index <float>'"
            ],
            "type": "float",
            "unit": "mw"
        },
        "irdrop": {
            "example": [
                "cli: -metric_irdrop 'place 0 0.05'",
                "api: chip.set('metric', 'irdrop', 0.05, step='place', index=0)"
            ],
            "help": "Metric tracking the peak IR drop in the design based on extracted\npower and ground rail parasitics, library power models, and\nswitching activity. The switching activity calculated on a per\nnode basis is taken from one of three possible sources, in order\nof priority: VCD file, SAIF file, 'activityfactor' parameter.",
            "lock": false,
            "node": {
                "default": {
                    "default": {
                        "signature": null,
                        "value": null
                    }
                }
            },
            "notes": null,
            "pernode": "required",
            "require": null,
            "scope": "job",
            "shorthelp": "Metric: peak IR drop",
            "switch": [
                "-metric_irdrop 'step index <float>'"
            ],
            "type": "float",
            "unit": "mv"
        },
        "leakagepower": {
            "example": [
                "cli: -metric_leakagepower 'place 0 0.01'",
                "api: chip.set('metric', 'leakagepower', 0.01, step='place', index=0)"
            ],
            "help": "Metric tracking the leakage power with rails active but without any dynamic switching activity of the design specified on a per step\nand index basis. Power metric depend heavily on the method\nbeing used for extraction: dynamic vs static, workload\nspecification (vcd vs saif), power models, process/voltage/temperature.\nThe power leakagepower metric tries to capture the data that would\nusually be reflected inside a datasheet given the appropriate\nfootnote conditions.",
            "lock": false,
            "node": {
                "default": {
                    "default": {
                        "signature": null,
                        "value": null
                    }
                }
            },
            "notes": null,
            "pernode": "required",
            "require": null,
            "scope": "job",
            "shorthelp": "Metric: leakagepower",
            "switch": [
                "-metric_leakagepower 'step index <float>'"
            ],
            "type": "float",
            "unit": "mw"
        },
        "luts": {
            "example": [
                "cli: -metric_luts 'place 0 100'",
                "api: chip.set('metric', 'luts', 100, step='place', index=0)"
            ],
            "help": "Metric tracking the total FPGA LUTs used by the design as reported\nby the implementation tool. There is no standardized definition\nfor this metric across vendors, so metric comparisons can\ngenerally only be done between runs on identical tools and\ndevice families.",
            "lock": false,
            "node": {
                "default": {
                    "default": {
                        "signature": null,
                        "value": null
                    }
                }
            },
            "notes": null,
            "pernode": "required",
            "require": null,
            "scope": "job",
            "shorthelp": "Metric: FPGA LUTs",
            "switch": [
                "-metric_luts 'step index <int>'"
            ],
            "type": "int"
        },
        "macros": {
            "example": [
                "cli: -metric_macros 'place 0 100'",
                "api: chip.set('metric', 'macros', 50, step='place', index=0)"
            ],
            "help": "Metric tracking the total number of macros in the design\non a per step and index basis.",
            "lock": false,
            "node": {
                "default": {
                    "default": {
                        "signature": null,
                        "value": null
                    }
                }
            },
            "notes": null,
            "pernode": "required",
            "require": null,
            "scope": "job",
            "shorthelp": "Metric: macros",
            "switch": [
                "-metric_macros 'step index <float>'"
            ],
            "type": "int"
        },
        "memory": {
            "example": [
                "cli: -metric_memory 'dfm 0 10e9'",
                "api: chip.set('metric', 'memory', 10e9, step='dfm', index=0)"
            ],
            "help": "Metric tracking total peak program memory footprint on a per\nstep and index basis.",
            "lock": false,
            "node": {
                "default": {
                    "default": {
                        "signature": null,
                        "value": null
                    }
                }
            },
            "notes": null,
            "pernode": "required",
            "require": null,
            "scope": "job",
            "shorthelp": "Metric: memory",
            "switch": [
                "-metric_memory 'step index <float>'"
            ],
            "type": "float",
            "unit": "B"
        },
        "nets": {
            "example": [
                "cli: -metric_nets 'place 0 100'",
                "api: chip.set('metric', 'nets', 50, step='place', index=0)"
            ],
            "help": "Metric tracking the total number of nets in the design\non a per step and index basis.",
            "lock": false,
            "node": {
                "default": {
                    "default": {
                        "signature": null,
                        "value": null
                    }
                }
            },
            "notes": null,
            "pernode": "required",
            "require": null,
            "scope": "job",
            "shorthelp": "Metric: nets",
            "switch": [
                "-metric_nets 'step index <float>'"
            ],
            "type": "int"
        },
        "overflow": {
            "example": [
                "cli: -metric_overflow 'place 0 0'",
                "api: chip.set('metric', 'overflow', 50, step='place', index=0)"
            ],
            "help": "Metric tracking the total number of overflow tracks for the routing\non per step and index basis. Any non-zero number suggests an over\ncongested design. To analyze where the congestion is occurring\ninspect the router log files for detailed per metal overflow\nreporting and open up the design to find routing hotspots.",
            "lock": false,
            "node": {
                "default": {
                    "default": {
                        "signature": null,
                        "value": null
                    }
                }
            },
            "notes": null,
            "pernode": "required",
            "require": null,
            "scope": "job",
            "shorthelp": "Metric: overflow",
            "switch": [
                "-metric_overflow 'step index <float>'"
            ],
            "type": "int"
        },
        "peakpower": {
            "example": [
                "cli: -metric_peakpower 'place 0 0.01'",
                "api: chip.set('metric', 'peakpower', 0.01, step='place', index=0)"
            ],
            "help": "Metric tracking the worst case total peak power of the design specified on a per step\nand index basis. Power metric depend heavily on the method\nbeing used for extraction: dynamic vs static, workload\nspecification (vcd vs saif), power models, process/voltage/temperature.\nThe power peakpower metric tries to capture the data that would\nusually be reflected inside a datasheet given the appropriate\nfootnote conditions.",
            "lock": false,
            "node": {
                "default": {
                    "default": {
                        "signature": null,
                        "value": null
                    }
                }
            },
            "notes": null,
            "pernode": "required",
            "require": null,
            "scope": "job",
            "shorthelp": "Metric: peakpower",
            "switch": [
                "-metric_peakpower 'step index <float>'"
            ],
            "type": "float",
            "unit": "mw"
        },
        "pins": {
            "example": [
                "cli: -metric_pins 'place 0 100'",
                "api: chip.set('metric', 'pins', 50, step='place', index=0)"
            ],
            "help": "Metric tracking the total number of pins in the design\non a per step and index basis.",
            "lock": false,
            "node": {
                "default": {
                    "default": {
                        "signature": null,
                        "value": null
                    }
                }
            },
            "notes": null,
            "pernode": "required",
            "require": null,
            "scope": "job",
            "shorthelp": "Metric: pins",
            "switch": [
                "-metric_pins 'step index <float>'"
            ],
            "type": "int"
        },
        "registers": {
            "example": [
                "cli: -metric_registers 'place 0 100'",
                "api: chip.set('metric', 'registers', 50, step='place', index=0)"
            ],
            "help": "Metric tracking the total number of register instances in the design\non a per step and index basis.",
            "lock": false,
            "node": {
                "default": {
                    "default": {
                        "signature": null,
                        "value": null
                    }
                }
            },
            "notes": null,
            "pernode": "required",
            "require": null,
            "scope": "job",
            "shorthelp": "Metric: registers",
            "switch": [
                "-metric_registers 'step index <float>'"
            ],
            "type": "int"
        },
        "security": {
            "example": [
                "cli: -metric_security 'place 0 100'",
                "api: chip.set('metric', 'security', 100, step='place', index=0)"
            ],
            "help": "Metric tracking the level of security (1/vulnerability) of the design.\nA completely secure design would have a score of 100. There is no\nabsolute scale for the security metrics (like with power, area, etc)\nso the metric will be task and tool dependent.",
            "lock": false,
            "node": {
                "default": {
                    "default": {
                        "signature": null,
                        "value": null
                    }
                }
            },
            "notes": null,
            "pernode": "required",
            "require": null,
            "scope": "job",
            "shorthelp": "Metric: security",
            "switch": [
                "-metric_security 'step index <float>'"
            ],
            "type": "float",
            "unit": "%"
        },
        "setuppaths": {
            "example": [
                "cli: -metric_setuppaths 'place 0 10'",
                "api: chip.set('metric', 'setuppaths', 10, step='place', index=0)"
            ],
            "help": "Metric tracking the total number of timing paths violating setup\nconstraints.",
            "lock": false,
            "node": {
                "default": {
                    "default": {
                        "signature": null,
                        "value": null
                    }
                }
            },
            "notes": null,
            "pernode": "required",
            "require": null,
            "scope": "job",
            "shorthelp": "Metric: setuppaths",
            "switch": [
                "-metric_setuppaths 'step index <float>'"
            ],
            "type": "int"
        },
        "setupslack": {
            "example": [
                "cli: -metric_setupslack 'place 0 0.01'",
                "api: chip.set('metric', 'setupslack', 0.01, step='place', index=0)"
            ],
            "help": "Metric tracking the worst setup slack (positive or negative) on a per step and index basis.",
            "lock": false,
            "node": {
                "default": {
                    "default": {
                        "signature": null,
                        "value": null
                    }
                }
            },
            "notes": null,
            "pernode": "required",
            "require": null,
            "scope": "job",
            "shorthelp": "Metric: setupslack",
            "switch": [
                "-metric_setupslack 'step index <float>'"
            ],
            "type": "float",
            "unit": "ns"
        },
        "setuptns": {
            "example": [
                "cli: -metric_setuptns 'place 0 0.01'",
                "api: chip.set('metric', 'setuptns', 0.01, step='place', index=0)"
            ],
            "help": "Metric tracking the total negative setup slack (TNS) on a per step and index basis.",
            "lock": false,
            "node": {
                "default": {
                    "default": {
                        "signature": null,
                        "value": null
                    }
                }
            },
            "notes": null,
            "pernode": "required",
            "require": null,
            "scope": "job",
            "shorthelp": "Metric: setuptns",
            "switch": [
                "-metric_setuptns 'step index <float>'"
            ],
            "type": "float",
            "unit": "ns"
        },
        "setupwns": {
            "example": [
                "cli: -metric_setupwns 'place 0 0.01'",
                "api: chip.set('metric', 'setupwns', 0.01, step='place', index=0)"
            ],
            "help": "Metric tracking the worst negative setup slack (positive values truncated to zero) on a per step and index basis.",
            "lock": false,
            "node": {
                "default": {
                    "default": {
                        "signature": null,
                        "value": null
                    }
                }
            },
            "notes": null,
            "pernode": "required",
            "require": null,
            "scope": "job",
            "shorthelp": "Metric: setupwns",
            "switch": [
                "-metric_setupwns 'step index <float>'"
            ],
            "type": "float",
            "unit": "ns"
        },
        "sleeppower": {
            "example": [
                "cli: -metric_sleeppower 'place 0 0.01'",
                "api: chip.set('metric', 'sleeppower', 0.01, step='place', index=0)"
            ],
            "help": "Metric tracking the power consumed with some or all power rails gated off of the design specified on a per step\nand index basis. Power metric depend heavily on the method\nbeing used for extraction: dynamic vs static, workload\nspecification (vcd vs saif), power models, process/voltage/temperature.\nThe power sleeppower metric tries to capture the data that would\nusually be reflected inside a datasheet given the appropriate\nfootnote conditions.",
            "lock": false,
            "node": {
                "default": {
                    "default": {
                        "signature": null,
                        "value": null
                    }
                }
            },
            "notes": null,
            "pernode": "required",
            "require": null,
            "scope": "job",
            "shorthelp": "Metric: sleeppower",
            "switch": [
                "-metric_sleeppower 'step index <float>'"
            ],
            "type": "float",
            "unit": "mw"
        },
        "tasktime": {
            "example": [
                "cli: -metric_tasktime 'dfm 0 10.0'",
                "api: chip.set('metric', 'tasktime', 10.0, step='dfm', index=0)"
            ],
            "help": "Metric tracking the total amount of time spent on a task from\nbeginning to end, including data transfers and pre/post\nprocessing.",
            "lock": false,
            "node": {
                "default": {
                    "default": {
                        "signature": null,
                        "value": null
                    }
                }
            },
            "notes": null,
            "pernode": "required",
            "require": null,
            "scope": "job",
            "shorthelp": "Metric: tasktime",
            "switch": [
                "-metric_tasktime 'step index <float>'"
            ],
            "type": "float",
            "unit": "s"
        },
        "totalarea": {
            "example": [
                "cli: -metric_totalarea 'place 0 100.00'",
                "api: chip.set('metric', 'totalarea', 100.00, step='place', index=0)"
            ],
            "help": "Metric tracking the total physical die area occupied by the design.",
            "lock": false,
            "node": {
                "default": {
                    "default": {
                        "signature": null,
                        "value": null
                    }
                }
            },
            "notes": null,
            "pernode": "required",
            "require": null,
            "scope": "job",
            "shorthelp": "Metric: totalarea",
            "switch": [
                "-metric_totalarea 'step index <float>'"
            ],
            "type": "float",
            "unit": "um^2"
        },
        "totaltime": {
            "example": [
                "cli: -metric_totaltime 'dfm 0 10.0'",
                "api: chip.set('metric', 'totaltime', 10.0, step='dfm', index=0)"
            ],
            "help": "Metric tracking the total amount of time spent from the beginning\nof the run up to and including the current step and index.",
            "lock": false,
            "node": {
                "default": {
                    "default": {
                        "signature": null,
                        "value": null
                    }
                }
            },
            "notes": null,
            "pernode": "required",
            "require": null,
            "scope": "job",
            "shorthelp": "Metric: totaltime",
            "switch": [
                "-metric_totaltime 'step index <float>'"
            ],
            "type": "float",
            "unit": "s"
        },
        "transistors": {
            "example": [
                "cli: -metric_transistors 'place 0 100'",
                "api: chip.set('metric', 'transistors', 50, step='place', index=0)"
            ],
            "help": "Metric tracking the total number of transistors in the design\non a per step and index basis.",
            "lock": false,
            "node": {
                "default": {
                    "default": {
                        "signature": null,
                        "value": null
                    }
                }
            },
            "notes": null,
            "pernode": "required",
            "require": null,
            "scope": "job",
            "shorthelp": "Metric: transistors",
            "switch": [
                "-metric_transistors 'step index <float>'"
            ],
            "type": "int"
        },
        "unconstrained": {
            "example": [
                "cli: -metric_unconstrained 'dfm 0 0'",
                "api: chip.set('metric', 'unconstrained', 0, step='dfm', index=0)"
            ],
            "help": "Metric tracking the total number of unconstrained timing paths on a\nper step and index basis.",
            "lock": false,
            "node": {
                "default": {
                    "default": {
                        "signature": null,
                        "value": null
                    }
                }
            },
            "notes": null,
            "pernode": "required",
            "require": null,
            "scope": "job",
            "shorthelp": "Metric: total unconstrained",
            "switch": [
                "-metric_unconstrained 'step index <int>'"
            ],
            "type": "int"
        },
        "utilization": {
            "example": [
                "cli: -metric_utilization 'place 0 50.00'",
                "api: chip.set('metric', 'utilization', 50.00, step='place', index=0)"
            ],
            "help": "Metric tracking the area utilization of the design calculated as\n100 * (cellarea/totalarea).",
            "lock": false,
            "node": {
                "default": {
                    "default": {
                        "signature": null,
                        "value": null
                    }
                }
            },
            "notes": null,
            "pernode": "required",
            "require": null,
            "scope": "job",
            "shorthelp": "Metric: area utilization",
            "switch": [
                "-metric_utilization step index <float>"
            ],
            "type": "float",
            "unit": "%"
        },
        "vias": {
            "example": [
                "cli: -metric_vias 'place 0 100'",
                "api: chip.set('metric', 'vias', 50, step='place', index=0)"
            ],
            "help": "Metric tracking the total number of vias in the design\non a per step and index basis.",
            "lock": false,
            "node": {
                "default": {
                    "default": {
                        "signature": null,
                        "value": null
                    }
                }
            },
            "notes": null,
            "pernode": "required",
            "require": null,
            "scope": "job",
            "shorthelp": "Metric: vias",
            "switch": [
                "-metric_vias 'step index <float>'"
            ],
            "type": "int"
        },
        "warnings": {
            "example": [
                "cli: -metric_warnings 'dfm 0 0'",
                "api: chip.set('metric', 'warnings', 0, step='dfm', index=0)"
            ],
            "help": "Metric tracking the total number of warnings on a\nper step and index basis.",
            "lock": false,
            "node": {
                "default": {
                    "default": {
                        "signature": null,
                        "value": null
                    }
                }
            },
            "notes": null,
            "pernode": "required",
            "require": null,
            "scope": "job",
            "shorthelp": "Metric: total warnings",
            "switch": [
                "-metric_warnings 'step index <int>'"
            ],
            "type": "int"
        },
        "wirelength": {
            "example": [
                "cli: -metric_wirelength 'place 0 100.0'",
                "api: chip.set('metric', 'wirelength', 50.0, step='place', index=0)"
            ],
            "help": "Metric tracking the total wirelength of the design on a per step\nand index basis.",
            "lock": false,
            "node": {
                "default": {
                    "default": {
                        "signature": null,
                        "value": null
                    }
                }
            },
            "notes": null,
            "pernode": "required",
            "require": null,
            "scope": "job",
            "shorthelp": "Metric: wirelength",
            "switch": [
                "-metric_wirelength 'step index <float>'"
            ],
            "type": "float",
            "unit": "um"
        }
    },
    "option": {
        "autoinstall": {
            "example": [
                "cli: -autoinstall true",
                "api: chip.set('option', 'autoinstall', True)"
            ],
            "help": "Enables automatic installation of missing dependencies from\nthe registry.",
            "lock": false,
            "node": {
                "default": {
                    "default": {
                        "signature": null,
                        "value": false
                    }
                }
            },
            "notes": null,
            "pernode": "never",
            "require": "all",
            "scope": "job",
            "shorthelp": "Option: auto install packages",
            "switch": [
                "-autoinstall <bool>"
            ],
            "type": "bool"
        },
        "breakpoint": {
            "example": [
                "cli: -breakpoint true",
                "api: chip.set('option, 'breakpoint', True)"
            ],
            "help": "Set a breakpoint on specific steps. If the step is a TCL\nbased tool, then the breakpoints stops the flow inside the\nEDA tool. If the step is a command line tool, then the flow\ndrops into a Python interpreter.",
            "lock": false,
            "node": {
                "default": {
                    "default": {
                        "signature": null,
                        "value": false
                    }
                }
            },
            "notes": null,
            "pernode": "optional",
            "require": "all",
            "scope": "job",
            "shorthelp": "Breakpoint list",
            "switch": [
                "-breakpoint <bool>"
            ],
            "type": "bool"
        },
        "builddir": {
            "copy": false,
            "example": [
                "cli: -builddir ./build_the_future",
                "api: chip.set('option', 'builddir', './build_the_future')"
            ],
            "help": "The default build directory is in the local './build' where SC was\nexecuted. The 'builddir' parameter can be used to set an alternate\ncompilation directory path.",
            "lock": false,
            "node": {
                "default": {
                    "default": {
                        "signature": null,
                        "value": "build"
                    }
                }
            },
            "notes": null,
            "pernode": "never",
            "require": null,
            "scope": "job",
            "shorthelp": "Build directory",
            "switch": [
                "-builddir <dir>"
            ],
            "type": "dir"
        },
        "cfg": {
            "copy": false,
            "example": [
                "cli: -cfg mypdk.json",
                "api: chip.set('option', 'cfg', 'mypdk.json')"
            ],
            "hashalgo": "sha256",
            "help": "List of filepaths to JSON formatted schema configuration\nmanifests. The files are read in automatically when using the\n'sc' command line application. In Python programs, JSON manifests\ncan be merged into the current working manifest using the\nread_manifest() method.",
            "lock": false,
            "node": {
                "default": {
                    "default": {
                        "author": [],
                        "date": [],
                        "filehash": [],
                        "signature": [],
                        "value": []
                    }
                }
            },
            "notes": null,
            "pernode": "never",
            "require": null,
            "scope": "job",
            "shorthelp": "Configuration manifest",
            "switch": [
                "-cfg <file>"
            ],
            "type": "[file]"
        },
        "clean": {
            "example": [
                "cli: -clean",
                "api: chip.set('option', 'clean', True)"
            ],
            "help": "Clean up all intermediate and non essential files at the end\nof a task, leaving the following:\n\n* log file\n* replay.sh\n* inputs/\n* outputs/\n* reports/\n* autogenerated manifests\n* any files generated by schema-specified regexes\n* files specified by :keypath:`tool, <tool>, task, <task>, keep`",
            "lock": false,
            "node": {
                "default": {
                    "default": {
                        "signature": null,
                        "value": false
                    }
                }
            },
            "notes": null,
            "pernode": "never",
            "require": "all",
            "scope": "job",
            "shorthelp": "Clean up after run",
            "switch": [
                "-clean <bool>"
            ],
            "type": "bool"
        },
        "cmdfile": {
            "copy": false,
            "example": [
                "cli: -f design.f",
                "api: chip.set('option', 'cmdfile', 'design.f')"
            ],
            "hashalgo": "sha256",
            "help": "Read the specified file, and act as if all text inside it was specified\nas command line parameters. Supported by most verilog simulators\nincluding Icarus and Verilator. The format of the file is not strongly\nstandardized. Support for comments and environment variables within\nthe file varies and depends on the tool used. SC simply passes on\nthe filepath to the tool executable.",
            "lock": false,
            "node": {
                "default": {
                    "default": {
                        "author": [],
                        "date": [],
                        "filehash": [],
                        "signature": [],
                        "value": []
                    }
                }
            },
            "notes": null,
            "pernode": "never",
            "require": null,
            "scope": "job",
            "shorthelp": "Design compilation command file",
            "switch": [
                "-f <file>"
            ],
            "type": "[file]"
        },
        "continue": {
            "example": [
                "cli: -continue",
                "api: chip.set('option', 'continue', True)"
            ],
            "help": "Attempt to continue even when errors are encountered in the SC\nimplementation. If errors are encountered, execution will halt\nbefore a run.",
            "lock": false,
            "node": {
                "default": {
                    "default": {
                        "signature": null,
                        "value": false
                    }
                }
            },
            "notes": null,
            "pernode": "optional",
            "require": "all",
            "scope": "job",
            "shorthelp": "Implementation continue-on-error",
            "switch": [
                "-continue"
            ],
            "type": "bool"
        },
        "copyall": {
            "example": [
                "cli: -copyall",
                "api: chip.set('option', 'copyall', True)"
            ],
            "help": "Specifies that all used files should be copied into the\nbuild directory, overriding the per schema entry copy\nsettings.",
            "lock": false,
            "node": {
                "default": {
                    "default": {
                        "signature": null,
                        "value": false
                    }
                }
            },
            "notes": null,
            "pernode": "never",
            "require": "all",
            "scope": "job",
            "shorthelp": "Copy all inputs to build directory",
            "switch": [
                "-copyall <bool>"
            ],
            "type": "bool"
        },
        "credentials": {
            "copy": false,
            "example": [
                "cli: -credentials /home/user/.sc/credentials",
                "api: chip.set('option', 'credentials', '/home/user/.sc/credentials')"
            ],
            "hashalgo": "sha256",
            "help": "Filepath to credentials used for remote processing. If the\ncredentials parameter is empty, the remote processing client program\ntries to access the \".sc/credentials\" file in the user's home\ndirectory. The file supports the following fields:\n\nuserid=<user id>\nsecret_key=<secret key used for authentication>\nserver=<ipaddr or url>",
            "lock": false,
            "node": {
                "default": {
                    "default": {
                        "author": [],
                        "date": [],
                        "filehash": [],
                        "signature": null,
                        "value": null
                    }
                }
            },
            "notes": null,
            "pernode": "never",
            "require": null,
            "scope": "job",
            "shorthelp": "User credentials file",
            "switch": [
                "-credentials <file>"
            ],
            "type": "file"
        },
        "define": {
            "example": [
                "cli: -DCFG_ASIC=1",
                "api: chip.set('option', 'define', 'CFG_ASIC=1')"
            ],
            "help": "Symbol definition for source preprocessor.",
            "lock": false,
            "node": {
                "default": {
                    "default": {
                        "signature": [],
                        "value": []
                    }
                }
            },
            "notes": null,
            "pernode": "never",
            "require": null,
            "scope": "job",
            "shorthelp": "Design pre-processor symbol",
            "switch": [
                "-D<str>"
            ],
            "type": "[str]"
        },
        "dir": {
            "default": {
                "copy": false,
                "example": [
                    "cli: -dir 'openroad_tapcell ./tapcell.tcl'",
                    "api: chip.set('option', 'dir', 'openroad_files', './openroad_support/')"
                ],
                "help": "List of named directories specified. Certain tools and\nreference flows require special parameters, this\nparameter should only be used for specifying directories that are\nnot directly supported by the schema.",
                "lock": false,
                "node": {
                    "default": {
                        "default": {
                            "signature": [],
                            "value": []
                        }
                    }
                },
                "notes": null,
                "pernode": "never",
                "require": null,
                "scope": "job",
                "shorthelp": "Custom directories",
                "switch": [
                    "-dir 'key <str>'"
                ],
                "type": "[dir]"
            }
        },
        "entrypoint": {
            "example": [
                "cli: -entrypoint top",
                "api: chip.set('option', 'entrypoint', 'top')"
            ],
            "help": "Alternative entrypoint for compilation and\nsimulation. The default entry point is 'design'.",
            "lock": false,
            "node": {
                "default": {
                    "default": {
                        "signature": null,
                        "value": null
                    }
                }
            },
            "notes": null,
            "pernode": "never",
            "require": null,
            "scope": "job",
            "shorthelp": "Program entry point",
            "switch": [
                "-entrypoint <str>"
            ],
            "type": "str"
        },
        "env": {
            "default": {
                "example": [
                    "cli: -env 'PDK_HOME /disk/mypdk'",
                    "api: chip.set('option', 'env', 'PDK_HOME', '/disk/mypdk')"
                ],
                "help": "Certain tools and reference flows require global environment\nvariables to be set. These variables can be managed externally or\nspecified through the env variable.",
                "lock": false,
                "node": {
                    "default": {
                        "default": {
                            "signature": null,
                            "value": null
                        }
                    }
                },
                "notes": null,
                "pernode": "never",
                "require": null,
                "scope": "job",
                "shorthelp": "Environment variables",
                "switch": [
                    "-env 'key <str>'"
                ],
                "type": "str"
            }
        },
        "file": {
            "default": {
                "copy": false,
                "example": [
                    "cli: -file 'openroad_tapcell ./tapcell.tcl'",
                    "api: chip.set('option', 'file', 'openroad_tapcell', './tapcell.tcl')"
                ],
                "hashalgo": "sha256",
                "help": "List of named files specified. Certain tools and\nreference flows require special parameters, this\nparameter should only be used for specifying files that are\nnot directly supported by the schema.",
                "lock": false,
                "node": {
                    "default": {
                        "default": {
                            "author": [],
                            "date": [],
                            "filehash": [],
                            "signature": [],
                            "value": []
                        }
                    }
                },
                "notes": null,
                "pernode": "never",
                "require": null,
                "scope": "job",
                "shorthelp": "Custom files",
                "switch": [
                    "-file 'key <str>'"
                ],
                "type": "[file]"
            }
        },
        "flow": {
            "example": [
                "cli: -flow asicflow",
                "api: chip.set('option', 'flow', 'asicflow')"
            ],
            "help": "Sets the flow for the current run. The flow name\nmust match up with a 'flow' in the flowgraph",
            "lock": false,
            "node": {
                "default": {
                    "default": {
                        "signature": null,
                        "value": null
                    }
                }
            },
            "notes": null,
            "pernode": "never",
            "require": null,
            "scope": "job",
            "shorthelp": "Flow target",
            "switch": [
                "-flow <str>"
            ],
            "type": "str"
        },
        "flowcontinue": {
            "example": [
                "cli: -flowcontinue",
                "api: chip.set('option', 'flowcontinue', True)"
            ],
            "help": "Continue executing flow after a tool logs errors. The default\nbehavior is to quit executing the flow if a task ends and the errors\nmetric is greater than 0. Note that the flow will always cease\nexecuting if the tool returns a nonzero status code.",
            "lock": false,
            "node": {
                "default": {
                    "default": {
                        "signature": null,
                        "value": false
                    }
                }
            },
            "notes": null,
            "pernode": "optional",
            "require": "all",
            "scope": "job",
            "shorthelp": "Flow continue-on-error",
            "switch": [
                "-flowcontinue"
            ],
            "type": "bool"
        },
        "fpga": {
            "example": [
                "cli: -fpga fpga64k",
                "api: chip.set('option', 'fpga', 'fpga64k')"
            ],
            "help": "Target FPGA used during compilation.",
            "lock": false,
            "node": {
                "default": {
                    "default": {
                        "signature": null,
                        "value": null
                    }
                }
            },
            "notes": null,
            "pernode": "never",
            "require": null,
            "scope": "job",
            "shorthelp": "FPGA partname",
            "switch": [
                "-fpga <str>"
            ],
            "type": "str"
        },
        "frontend": {
            "example": [
                "cli: -frontend systemverilog",
                "api: chip.set('option', 'frontend', 'systemverilog')"
            ],
            "help": "Specifies the frontend that flows should use for importing and\nprocessing source files. Default option is 'verilog', also supports\n'systemverilog' and 'chisel'. When using the Python API, this parameter\nmust be configured before calling load_target().",
            "lock": false,
            "node": {
                "default": {
                    "default": {
                        "signature": null,
                        "value": "verilog"
                    }
                }
            },
            "notes": null,
            "pernode": "never",
            "require": null,
            "scope": "job",
            "shorthelp": "Compilation frontend",
            "switch": [
                "-frontend <frontend>"
            ],
            "type": "str"
        },
        "hash": {
            "example": [
                "cli: -hash",
                "api: chip.set('option', 'hash', True)"
            ],
            "help": "Enables hashing of all inputs and outputs during\ncompilation. The hash values are stored in the hashvalue\nfield of the individual parameters.",
            "lock": false,
            "node": {
                "default": {
                    "default": {
                        "signature": null,
                        "value": false
                    }
                }
            },
            "notes": null,
            "pernode": "never",
            "require": "all",
            "scope": "job",
            "shorthelp": "Enable file hashing",
            "switch": [
                "-hash <bool>"
            ],
            "type": "bool"
        },
        "idir": {
            "copy": false,
            "example": [
                "cli: +incdir+./mylib",
                "api: chip.set('option', 'idir', './mylib')"
            ],
            "help": "Search paths to look for files included in the design using\nthe ```include`` statement.",
            "lock": false,
            "node": {
                "default": {
                    "default": {
                        "signature": [],
                        "value": []
                    }
                }
            },
            "notes": null,
            "pernode": "never",
            "require": null,
            "scope": "job",
            "shorthelp": "Design search paths",
            "switch": [
                "+incdir+<dir>",
                "-I <dir>"
            ],
            "type": "[dir]"
        },
        "indexlist": {
            "example": [
                "cli: -indexlist 0",
                "api: chip.set('option', 'indexlist', '0')"
            ],
            "help": "List of indices to execute. The default is to execute all\nindices for each step of a run.",
            "lock": false,
            "node": {
                "default": {
                    "default": {
                        "signature": [],
                        "value": []
                    }
                }
            },
            "notes": null,
            "pernode": "never",
            "require": null,
            "scope": "job",
            "shorthelp": "Compilation index list",
            "switch": [
                "-indexlist <index>"
            ],
            "type": "[str]"
        },
        "jobincr": {
            "example": [
                "cli: -jobincr",
                "api: chip.set('option', 'jobincr', True)"
            ],
            "help": "Forces an auto-update of the jobname parameter if a directory\nmatching the jobname is found in the build directory. If the\njobname does not include a trailing digit, then the number\n'1' is added to the jobname before updating the jobname\nparameter.",
            "lock": false,
            "node": {
                "default": {
                    "default": {
                        "signature": null,
                        "value": false
                    }
                }
            },
            "notes": null,
            "pernode": "never",
            "require": "all",
            "scope": "job",
            "shorthelp": "Autoincrement jobname",
            "switch": [
                "-jobincr <bool>"
            ],
            "type": "bool"
        },
        "jobinput": {
            "default": {
                "default": {
                    "example": [
                        "cli: -jobinput 'cts 0 job0'",
                        "api: chip.set('option', 'jobinput', 'cts, '0', 'job0')"
                    ],
                    "help": "Specifies jobname inputs for the current run() on a per step\nand per index basis. During execution, the default behavior is to\ncopy inputs from the current job.",
                    "lock": false,
                    "node": {
                        "default": {
                            "default": {
                                "signature": null,
                                "value": null
                            }
                        }
                    },
                    "notes": null,
                    "pernode": "never",
                    "require": null,
                    "scope": "job",
                    "shorthelp": "Input job name",
                    "switch": [
                        "-jobinput 'step index <str>'"
                    ],
                    "type": "str"
                }
            }
        },
        "jobname": {
            "example": [
                "cli: -jobname may1",
                "api: chip.set('option', 'jobname', 'may1')"
            ],
            "help": "Jobname during invocation of run(). The jobname combined with a\ndefined director structure (<dir>/<design>/<jobname>/<step>/<index>)\nenables multiple levels of transparent job, step, and index\nintrospection.",
            "lock": false,
            "node": {
                "default": {
                    "default": {
                        "signature": null,
                        "value": "job0"
                    }
                }
            },
            "notes": null,
            "pernode": "never",
            "require": null,
            "scope": "job",
            "shorthelp": "Job name",
            "switch": [
                "-jobname <str>"
            ],
            "type": "str"
        },
        "libext": {
            "example": [
                "cli: +libext+sv",
                "api: chip.set('option', 'libext', 'sv')"
            ],
            "help": "List of file extensions that should be used for finding modules.\nFor example, if -y is specified as ./lib\", and '.v' is specified as\nlibext then the files ./lib/\\*.v \", will be searched for\nmodule matches.",
            "lock": false,
            "node": {
                "default": {
                    "default": {
                        "signature": [],
                        "value": []
                    }
                }
            },
            "notes": null,
            "pernode": "never",
            "require": null,
            "scope": "job",
            "shorthelp": "Design file extensions",
            "switch": [
                "+libext+<str>"
            ],
            "type": "[str]"
        },
        "loglevel": {
            "enum": [
                "NOTSET",
                "INFO",
                "DEBUG",
                "WARNING",
                "ERROR",
                "CRITICAL"
            ],
            "example": [
                "cli: -loglevel INFO",
                "api: chip.set('option', 'loglevel', 'INFO')"
            ],
            "help": "Provides explicit control over the level of debug logging printed.\nValid entries include INFO, DEBUG, WARNING, ERROR.",
            "lock": false,
            "node": {
                "default": {
                    "default": {
                        "signature": null,
                        "value": "INFO"
                    }
                }
            },
            "notes": null,
            "pernode": "optional",
            "require": null,
            "scope": "job",
            "shorthelp": "Logging level",
            "switch": [
                "-loglevel <str>"
            ],
            "type": "enum"
        },
        "metricoff": {
            "example": [
                "cli: -metricoff 'wirelength'",
                "api: chip.set('option', 'metricoff', 'wirelength')"
            ],
            "help": "List of metrics to suppress when printing out the run\nsummary.",
            "lock": false,
            "node": {
                "default": {
                    "default": {
                        "signature": [],
                        "value": []
                    }
                }
            },
            "notes": null,
            "pernode": "never",
            "require": null,
            "scope": "job",
            "shorthelp": "Metric summary filter",
            "switch": [
                "-metricoff '<str>'"
            ],
            "type": "[str]"
        },
        "mode": {
            "enum": [
                "asic",
                "fpga",
                "sim"
            ],
            "example": [
                "cli: -mode asic",
                "api: chip.set('option', 'mode', 'asic')"
            ],
            "help": "Sets the operating mode of the compiler. Valid modes are:\nasic: RTL to GDS ASIC compilation\nfpga: RTL to bitstream FPGA compilation\nsim: simulation to verify design and compilation",
            "lock": false,
            "node": {
                "default": {
                    "default": {
                        "signature": null,
                        "value": null
                    }
                }
            },
            "notes": null,
            "pernode": "never",
            "require": null,
            "scope": "job",
            "shorthelp": "Compilation mode",
            "switch": [
                "-mode <str>"
            ],
            "type": "enum"
        },
        "nice": {
            "example": [
                "cli: -nice 5",
                "api: chip.set('option', 'nice', 5)"
            ],
            "help": "Sets the type of execution priority of each individual flowgraph steps.\nIf the parameter is undefined, nice will not be used. For more information see\n`Unix 'nice' <https://en.wikipedia.org/wiki/Nice_(Unix)>`_.",
            "lock": false,
            "node": {
                "default": {
                    "default": {
                        "signature": null,
                        "value": null
                    }
                }
            },
            "notes": null,
            "pernode": "optional",
            "require": null,
            "scope": "job",
            "shorthelp": "Tool execution scheduling priority",
            "switch": [
                "-nice <int>"
            ],
            "type": "int"
        },
        "nodisplay": {
            "example": [
                "cli: -nodisplay",
                "api: chip.set('option', 'nodisplay', True)"
            ],
            "help": "The '-nodisplay' flag prevents SiliconCompiler from\nopening GUI windows such as the final metrics report.",
            "lock": false,
            "node": {
                "default": {
                    "default": {
                        "signature": null,
                        "value": false
                    }
                }
            },
            "notes": null,
            "pernode": "never",
            "require": "all",
            "scope": "job",
            "shorthelp": "Headless execution",
            "switch": [
                "-nodisplay <bool>"
            ],
            "type": "bool"
        },
        "novercheck": {
            "example": [
                "cli: -novercheck",
                "api: chip.set('option', 'novercheck', True)"
            ],
            "help": "Disables strict version checking on all invoked tools if True.\nThe list of supported version numbers is defined in the\n'version' parameter in the 'tool' dictionary for each tool.",
            "lock": false,
            "node": {
                "default": {
                    "default": {
                        "signature": null,
                        "value": false
                    }
                }
            },
            "notes": null,
            "pernode": "optional",
            "require": "all",
            "scope": "job",
            "shorthelp": "Disable version checking",
            "switch": [
                "-novercheck <bool>"
            ],
            "type": "bool"
        },
        "optmode": {
            "example": [
                "cli: -O3",
                "api: chip.set('option', 'optmode', 'O3')"
            ],
            "help": "The compiler has modes to prioritize run time and ppa. Modes\ninclude.\n\n(O0) = Exploration mode for debugging setup\n(O1) = Higher effort and better PPA than O0\n(O2) = Higher effort and better PPA than O1\n(O3) = Signoff quality. Better PPA and higher run times than O2\n(O4-O98) = Reserved (compiler/target dependent)\n(O99) = Experimental highest possible effort, may be unstable",
            "lock": false,
            "node": {
                "default": {
                    "default": {
                        "signature": null,
                        "value": "O0"
                    }
                }
            },
            "notes": null,
            "pernode": "optional",
            "require": "all",
            "scope": "job",
            "shorthelp": "Optimization mode",
            "switch": [
                "-O<str>"
            ],
            "type": "str"
        },
        "param": {
            "default": {
                "example": [
                    "cli: -param 'N 64'",
                    "api: chip.set('option', 'param', 'N', '64')"
                ],
                "help": "Sets a top verilog level design module parameter. The value\nis limited to basic data literals. The parameter override is\npassed into tools such as Verilator and Yosys. The parameters\nsupport Verilog integer literals (64'h4, 2'b0, 4) and strings.\nName of the top level module to compile.",
                "lock": false,
                "node": {
                    "default": {
                        "default": {
                            "signature": null,
                            "value": null
                        }
                    }
                },
                "notes": null,
                "pernode": "never",
                "require": null,
                "scope": "job",
                "shorthelp": "Design parameter",
                "switch": [
                    "-param 'name <str>'"
                ],
                "type": "str"
            }
        },
        "pdk": {
            "example": [
                "cli: -pdk freepdk45",
                "api: chip.set('option', 'pdk', 'freepdk45')"
            ],
            "help": "Target PDK used during compilation.",
            "lock": false,
            "node": {
                "default": {
                    "default": {
                        "signature": null,
                        "value": null
                    }
                }
            },
            "notes": null,
            "pernode": "never",
            "require": null,
            "scope": "job",
            "shorthelp": "PDK target",
            "switch": [
                "-pdk <str>"
            ],
            "type": "str"
        },
        "quiet": {
            "example": [
                "cli: -quiet",
                "api: chip.set('option', 'quiet', True)"
            ],
            "help": "The -quiet option forces all steps to print to a log file.\nThis can be useful with Modern EDA tools which print\nsignificant content to the screen.",
            "lock": false,
            "node": {
                "default": {
                    "default": {
                        "signature": null,
                        "value": false
                    }
                }
            },
            "notes": null,
            "pernode": "optional",
            "require": "all",
            "scope": "job",
            "shorthelp": "Quiet execution",
            "switch": [
                "-quiet <bool>"
            ],
            "type": "bool"
        },
        "registry": {
            "copy": false,
            "example": [
                "cli: -registry '~/myregistry'",
                "api: chip.set('option', 'registry', '~/myregistry')"
            ],
            "help": "List of Silicon Unified Packager (SUP) registry directories.\nDirectories can be local file system folders or\npublicly available registries served up over http. The naming\nconvention for registry packages is:\n<name>/<name>-<version>.json(.<gz>)?",
            "lock": false,
            "node": {
                "default": {
                    "default": {
                        "signature": [],
                        "value": []
                    }
                }
            },
            "notes": null,
            "pernode": "never",
            "require": null,
            "scope": "job",
            "shorthelp": "Option: package registry",
            "switch": [
                "-registry <dir>"
            ],
            "type": "[dir]"
        },
        "relax": {
            "example": [
                "cli: -relax",
                "api: chip.set('option', 'relax', True)"
            ],
            "help": "Global option specifying that tools should be lenient and\nsuppress warnings that may or may not indicate real design\nissues. Extent of leniency is tool/task specific.",
            "lock": false,
            "node": {
                "default": {
                    "default": {
                        "signature": null,
                        "value": false
                    }
                }
            },
            "notes": null,
            "pernode": "never",
            "require": "all",
            "scope": "job",
            "shorthelp": "Relax design checking",
            "switch": [
                "-relax <bool>"
            ],
            "type": "bool"
        },
        "remote": {
            "example": [
                "cli: -remote",
                "api: chip.set('option', 'remote', True)"
            ],
            "help": "Sends job for remote processing if set to true. The remote\noption requires a credentials file to be placed in the home\ndirectory. Fore more information, see the credentials\nparameter.",
            "lock": false,
            "node": {
                "default": {
                    "default": {
                        "signature": null,
                        "value": false
                    }
                }
            },
            "notes": null,
            "pernode": "never",
            "require": "all",
            "scope": "job",
            "shorthelp": "Enable remote processing",
            "switch": [
                "-remote <bool>"
            ],
            "type": "bool"
        },
        "resume": {
            "example": [
                "cli: -resume",
                "api: chip.set('option', 'resume', True)"
            ],
            "help": "If results exist for current job, then don't re-run any steps that\nhad at least one index run successfully. Useful for debugging a\nflow that failed partway through.",
            "lock": false,
            "node": {
                "default": {
                    "default": {
                        "signature": null,
                        "value": false
                    }
                }
            },
            "notes": null,
            "pernode": "never",
            "require": "all",
            "scope": "job",
            "shorthelp": "Resume build",
            "switch": [
                "-resume <bool>"
            ],
            "type": "bool"
        },
        "scheduler": {
            "cores": {
                "example": [
                    "cli: -cores 48",
                    "api: chip.set('option', 'scheduler', 'cores', '48')"
                ],
                "help": "Specifies the number CPU cores required to run the job.\nFor the slurm scheduler, this translates to the '-c'\nswitch. For more information, see the job scheduler\ndocumentation",
                "lock": false,
                "node": {
                    "default": {
                        "default": {
                            "signature": null,
                            "value": null
                        }
                    }
                },
                "notes": null,
                "pernode": "optional",
                "require": null,
                "scope": "job",
                "shorthelp": "Option: Scheduler core constraint",
                "switch": [
                    "-cores <int>"
                ],
                "type": "int"
            },
            "defer": {
                "example": [
                    "cli: -defer 16:00",
                    "api: chip.set('option', 'scheduler', 'defer', '16:00')"
                ],
                "help": "Defer initiation of job until the specified time. The parameter\nis pass through string for remote job scheduler such as slurm.\nFor more information about the exact format specification, see\nthe job scheduler documentation. Examples of valid slurm specific\nvalues include: now+1hour, 16:00, 010-01-20T12:34:00. For more\ninformation, see the job scheduler documentation.",
                "lock": false,
                "node": {
                    "default": {
                        "default": {
                            "signature": null,
                            "value": null
                        }
                    }
                },
                "notes": null,
                "pernode": "optional",
                "require": null,
                "scope": "job",
                "shorthelp": "Option: Scheduler start time",
                "switch": [
                    "-defer <str>"
                ],
                "type": "str"
            },
            "memory": {
                "example": [
                    "cli: -memory 8000",
                    "api: chip.set('option', 'scheduler', 'memory', '8000')"
                ],
                "help": "Specifies the amount of memory required to run the job,\nspecified in MB. For the slurm scheduler, this translates to\nthe '--mem' switch. For more information, see the job\nscheduler documentation",
                "lock": false,
                "node": {
                    "default": {
                        "default": {
                            "signature": null,
                            "value": null
                        }
                    }
                },
                "notes": null,
                "pernode": "optional",
                "require": null,
                "scope": "job",
                "shorthelp": "Option: Scheduler memory constraint",
                "switch": [
                    "-memory <str>"
                ],
                "type": "int",
                "unit": "MB"
            },
            "msgcontact": {
                "example": [
                    "cli: -msgcontact 'wile.e.coyote@acme.com'",
                    "api: chip.set('option', 'scheduler', 'msgcontact', 'wiley@acme.com')"
                ],
                "help": "List of email addresses to message on a 'msgevent'. Support for\nemail messages relies on job scheduler daemon support.\nFor more information, see the job scheduler documentation.",
                "lock": false,
                "node": {
                    "default": {
                        "default": {
                            "signature": [],
                            "value": []
                        }
                    }
                },
                "notes": null,
                "pernode": "optional",
                "require": null,
                "scope": "job",
                "shorthelp": "Option: Message contact",
                "switch": [
                    "-msgcontact <str>"
                ],
                "type": "[str]"
            },
            "msgevent": {
                "example": [
                    "cli: -msgevent ALL",
                    "api: chip.set('option', 'scheduler', 'msgevent', 'ALL')"
                ],
                "help": "Directs job scheduler to send a message to the user when\ncertain events occur during a task. Supported data types for\nSLURM include NONE, BEGIN, END, FAIL, ALL, TIME_LIMIT. For a\nlist of supported event types, see the job scheduler\ndocumentation. For more information, see the job scheduler\ndocumentation.",
                "lock": false,
                "node": {
                    "default": {
                        "default": {
                            "signature": null,
                            "value": "NONE"
                        }
                    }
                },
                "notes": null,
                "pernode": "optional",
                "require": null,
                "scope": "job",
                "shorthelp": "Option: Message event trigger",
                "switch": [
                    "-msgevent <str>"
                ],
                "type": "str"
            },
            "name": {
                "enum": [
                    "slurm",
                    "lsf",
                    "sge"
                ],
                "example": [
                    "cli: -scheduler slurm",
                    "api: chip.set('option', 'scheduler', 'name', 'slurm')"
                ],
                "help": "Sets the type of job scheduler to be used for each individual\nflowgraph steps. If the parameter is undefined, the steps are executed\non the same machine that the SC was launched on. If 'slurm' is used,\nthe host running the 'sc' command must be running a 'slurmctld' daemon\nmanaging a Slurm cluster. Additionally, the build directory ('-dir')\nmust be located in shared storage which can be accessed by all hosts\nin the cluster.",
                "lock": false,
                "node": {
                    "default": {
                        "default": {
                            "signature": null,
                            "value": null
                        }
                    }
                },
                "notes": null,
                "pernode": "optional",
                "require": null,
                "scope": "job",
                "shorthelp": "Option: Scheduler platform",
                "switch": [
                    "-scheduler <str>"
                ],
                "type": "enum"
            },
            "options": {
                "example": [
                    "cli: -scheduler_options \"--pty\"",
                    "api: chip.set('option', 'scheduler', 'options', \"--pty\")"
                ],
                "help": "Advanced/export options passed through unchanged to the job\nscheduler as-is. (The user specified options must be compatible\nwith the rest of the scheduler parameters entered.(memory etc).\nFor more information, see the job scheduler documentation.",
                "lock": false,
                "node": {
                    "default": {
                        "default": {
                            "signature": [],
                            "value": []
                        }
                    }
                },
                "notes": null,
                "pernode": "optional",
                "require": null,
                "scope": "job",
                "shorthelp": "Option: Scheduler arguments",
                "switch": [
                    "-scheduler_options <str>"
                ],
                "type": "[str]"
            },
            "queue": {
                "example": [
                    "cli: -queue nightrun",
                    "api: chip.set('option', 'scheduler', 'queue', 'nightrun')"
                ],
                "help": "Send the job to the specified queue. With slurm, this\ntranslates to 'partition'. The queue name must match\nthe name of an existing job scheduler queue. For more information,\nsee the job scheduler documentation",
                "lock": false,
                "node": {
                    "default": {
                        "default": {
                            "signature": null,
                            "value": null
                        }
                    }
                },
                "notes": null,
                "pernode": "optional",
                "require": null,
                "scope": "job",
                "shorthelp": "Option: Scheduler queue",
                "switch": [
                    "-queue <str>"
                ],
                "type": "str"
            }
        },
        "scpath": {
            "copy": false,
            "example": [
                "cli: -scpath '/home/$USER/sclib'",
                "api: chip.set('option', 'scpath', '/home/$USER/sclib')"
            ],
            "help": "Specifies python modules paths for target import.",
            "lock": false,
            "node": {
                "default": {
                    "default": {
                        "signature": [],
                        "value": []
                    }
                }
            },
            "notes": null,
            "pernode": "never",
            "require": null,
            "scope": "job",
            "shorthelp": "Search path",
            "switch": [
                "-scpath <dir>"
            ],
            "type": "[dir]"
        },
        "show": {
            "example": [
                "cli: -show",
                "api: chip.set('option', 'show', True)"
            ],
            "help": "Specifies that the final hardware layout should be\nshown after the compilation has been completed. The\nfinal layout and tool used to display the layout is\nflow dependent.",
            "lock": false,
            "node": {
                "default": {
                    "default": {
                        "signature": null,
                        "value": false
                    }
                }
            },
            "notes": null,
            "pernode": "never",
            "require": "all",
            "scope": "job",
            "shorthelp": "Show layout",
            "switch": [
                "-show <bool>"
            ],
            "type": "bool"
        },
        "showtool": {
            "default": {
                "example": [
                    "cli: -showtool 'gds klayout'",
                    "api: chip.set('option', 'showtool', 'gds', 'klayout')"
                ],
                "help": "Selects the tool to use by the show function for displaying\nthe specified filetype.",
                "lock": false,
                "node": {
                    "default": {
                        "default": {
                            "signature": null,
                            "value": null
                        }
                    }
                },
                "notes": null,
                "pernode": "never",
                "require": null,
                "scope": "job",
                "shorthelp": "Select data display tool",
                "switch": [
                    "-showtool 'filetype <tool>'"
                ],
                "type": "str"
            }
        },
        "skipall": {
            "example": [
                "cli: -skipall",
                "api: chip.set('option', 'skipall', True)"
            ],
            "help": "Skips the execution of all tools in run(), enabling a quick\ncheck of tool and setup without having to run through each\nstep of a flow to completion.",
            "lock": false,
            "node": {
                "default": {
                    "default": {
                        "signature": null,
                        "value": false
                    }
                }
            },
            "notes": null,
            "pernode": "never",
            "require": "all",
            "scope": "job",
            "shorthelp": "Skip all tasks",
            "switch": [
                "-skipall <bool>"
            ],
            "type": "bool"
        },
        "skipcheck": {
            "example": [
                "cli: -skipcheck",
                "api: chip.set('option', 'skipcheck', True)"
            ],
            "help": "Bypasses the strict runtime manifest check. Can be used for\naccelerating initial bringup of tool/flow/pdk/libs targets.\nThe flag should not be used for production compilation.",
            "lock": false,
            "node": {
                "default": {
                    "default": {
                        "signature": null,
                        "value": false
                    }
                }
            },
            "notes": null,
            "pernode": "never",
            "require": "all",
            "scope": "job",
            "shorthelp": "Skip manifest check",
            "switch": [
                "-skipcheck <bool>"
            ],
            "type": "bool"
        },
        "skipstep": {
            "example": [
                "cli: -skipstep lvs",
                "api: chip.set('option', 'skipstep', 'lvs')"
            ],
            "help": "List of steps to skip during execution.The default is to\nexecute all steps defined in the flow graph.",
            "lock": false,
            "node": {
                "default": {
                    "default": {
                        "signature": [],
                        "value": []
                    }
                }
            },
            "notes": null,
            "pernode": "never",
            "require": null,
            "scope": "job",
            "shorthelp": "Skip step list",
            "switch": [
                "-skipstep <str>"
            ],
            "type": "[str]"
        },
        "stackup": {
            "example": [
                "cli: -stackup 2MA4MB2MC",
                "api: chip.set('option', 'stackup', '2MA4MB2MC')"
            ],
            "help": "Target stackup used during compilation. The stackup is required\nparameter for PDKs with multiple metal stackups.",
            "lock": false,
            "node": {
                "default": {
                    "default": {
                        "signature": null,
                        "value": null
                    }
                }
            },
            "notes": null,
            "pernode": "never",
            "require": null,
            "scope": "job",
            "shorthelp": "Stackup target",
            "switch": [
                "-stackup <str>"
            ],
            "type": "str"
        },
        "steplist": {
            "example": [
                "cli: -steplist 'import'",
                "api: chip.set('option', 'steplist', 'import')"
            ],
            "help": "List of steps to execute. The default is to execute all steps\ndefined in the flow graph.",
            "lock": false,
            "node": {
                "default": {
                    "default": {
                        "signature": [],
                        "value": []
                    }
                }
            },
            "notes": null,
            "pernode": "never",
            "require": null,
            "scope": "job",
            "shorthelp": "Compilation step list",
            "switch": [
                "-steplist <step>"
            ],
            "type": "[str]"
        },
        "strict": {
            "example": [
                "cli: -strict true",
                "api: chip.set('option', 'strict', True)"
            ],
            "help": "Enable additional strict checking in the SC Python API. When this\nparameter is set to True, users must provide step and index keyword\narguments when reading from parameters with the pernode field set to\n'optional'.",
            "lock": false,
            "node": {
                "default": {
                    "default": {
                        "signature": null,
                        "value": false
                    }
                }
            },
            "notes": null,
            "pernode": "never",
            "require": "all",
            "scope": "job",
            "shorthelp": "Option: Strict checking",
            "switch": [
                "-strict <bool>"
            ],
            "type": "bool"
        },
        "target": {
            "example": [
                "cli: -target freepdk45_demo",
                "api: chip.set('option', 'target', 'freepdk45_demo')"
            ],
            "help": "Sets a target module to be used for compilation. The target\nmodule must set up all parameters needed. The target module\nmay load multiple flows and libraries.",
            "lock": false,
            "node": {
                "default": {
                    "default": {
                        "signature": null,
                        "value": null
                    }
                }
            },
            "notes": null,
            "pernode": "never",
            "require": null,
            "scope": "job",
            "shorthelp": "Compilation target",
            "switch": [
                "-target <str>"
            ],
            "type": "str"
        },
        "timeout": {
            "example": [
                "cli: -timeout 3600",
                "api: chip.set('option', 'timeout', 3600)"
            ],
            "help": "Timeout value in seconds. The timeout value is compared\nagainst the wall time tracked by the SC runtime to determine\nif an operation should continue. The timeout value is also\nused by the jobscheduler to automatically kill jobs.",
            "lock": false,
            "node": {
                "default": {
                    "default": {
                        "signature": null,
                        "value": null
                    }
                }
            },
            "notes": null,
            "pernode": "never",
            "require": null,
            "scope": "job",
            "shorthelp": "Option: Timeout value",
            "switch": [
                "-timeout <str>"
            ],
            "type": "float",
            "unit": "s"
        },
        "trace": {
            "example": [
                "cli: -trace",
                "api: chip.set('option', 'trace', True)"
            ],
            "help": "Enables debug tracing during compilation and/or runtime.",
            "lock": false,
            "node": {
                "default": {
                    "default": {
                        "signature": null,
                        "value": false
                    }
                }
            },
            "notes": null,
            "pernode": "optional",
            "require": "all",
            "scope": "job",
            "shorthelp": "Enable debug traces",
            "switch": [
                "-trace <bool>"
            ],
            "type": "bool"
        },
        "track": {
            "example": [
                "cli: -track",
                "api: chip.set('option', 'track', True)"
            ],
            "help": "Turns on tracking of all 'record' parameters during each\ntask, otherwise only tool and runtime information will be recorded.\nTracking will result in potentially sensitive data\nbeing recorded in the manifest so only turn on this feature\nif you have control of the final manifest.",
            "lock": false,
            "node": {
                "default": {
                    "default": {
                        "signature": null,
                        "value": false
                    }
                }
            },
            "notes": null,
            "pernode": "optional",
            "require": "all",
            "scope": "job",
            "shorthelp": "Enable provenance tracking",
            "switch": [
                "-track <bool>"
            ],
            "type": "bool"
        },
        "uselambda": {
            "example": [
                "cli: -uselambda true",
                "api: chip.set('option', 'uselambda', True)"
            ],
            "help": "Turns on lambda scaling of all dimensional constraints.\n(new value = value * ['pdk', 'lambda']).",
            "lock": false,
            "node": {
                "default": {
                    "default": {
                        "signature": null,
                        "value": false
                    }
                }
            },
            "notes": null,
            "pernode": "never",
            "require": "all",
            "scope": "job",
            "shorthelp": "Use lambda scaling",
            "switch": [
                "-uselambda <bool>"
            ],
            "type": "bool"
        },
        "var": {
            "default": {
                "example": [
                    "cli: -var 'openroad_place_density 0.4'",
                    "api: chip.set('option', 'var', 'openroad_place_density', '0.4')"
                ],
                "help": "List of key/value strings specified. Certain tools and\nreference flows require special parameters, this\nshould only be used for specifying variables that are\nnot directly supported by the SiliconCompiler schema.",
                "lock": false,
                "node": {
                    "default": {
                        "default": {
                            "signature": [],
                            "value": []
                        }
                    }
                },
                "notes": null,
                "pernode": "never",
                "require": null,
                "scope": "job",
                "shorthelp": "Custom variables",
                "switch": [
                    "-var 'key <str>'"
                ],
                "type": "[str]"
            }
        },
        "vlib": {
            "copy": false,
            "example": [
                "cli: -v './mylib.v'",
                "api: chip.set('option', 'vlib', './mylib.v')"
            ],
            "hashalgo": "sha256",
            "help": "List of library files to be read in. Modules found in the\nlibraries are not interpreted as root modules.",
            "lock": false,
            "node": {
                "default": {
                    "default": {
                        "author": [],
                        "date": [],
                        "filehash": [],
                        "signature": [],
                        "value": []
                    }
                }
            },
            "notes": null,
            "pernode": "never",
            "require": null,
            "scope": "job",
            "shorthelp": "Design libraries",
            "switch": [
                "-v <file>"
            ],
            "type": "[file]"
        },
        "ydir": {
            "copy": false,
            "example": [
                "cli: -y './mylib'",
                "api: chip.set('option', 'ydir', './mylib')"
            ],
            "help": "Search paths to look for verilog modules found in the the\nsource list. The import engine will look for modules inside\nfiles with the specified +libext+ param suffix.",
            "lock": false,
            "node": {
                "default": {
                    "default": {
                        "signature": [],
                        "value": []
                    }
                }
            },
            "notes": null,
            "pernode": "never",
            "require": null,
            "scope": "job",
            "shorthelp": "Design module search paths",
            "switch": [
                "-y <dir>"
            ],
            "type": "[dir]"
        }
    },
    "output": {
        "default": {
            "default": {
                "copy": false,
                "example": [
                    "cli: -output 'rtl verilog hello_world.v'",
                    "api: chip.set('output', 'rtl', 'verilog', 'hello_world.v')"
                ],
                "hashalgo": "sha256",
                "help": "List of files of type ('filetype') grouped as a named set ('fileset').\nThe exact names of filetypes and filesets must match the string names\nused by the tasks called during flowgraph execution. By convention,\nthe fileset names should match the the name of the flowgraph being\nexecuted.",
                "lock": false,
                "node": {
                    "default": {
                        "default": {
                            "author": [],
                            "date": [],
                            "filehash": [],
                            "signature": [],
                            "value": []
                        }
                    }
                },
                "notes": null,
                "pernode": "optional",
                "require": null,
                "scope": "job",
                "shorthelp": "Output: files",
                "switch": [
                    "-output 'fileset filetype <file>'"
                ],
                "type": "[file]"
            }
        }
    },
    "package": {
        "author": {
            "default": {
                "email": {
                    "example": [
                        "cli: -package_author_email 'wiley wiley@acme.com'",
                        "api: chip.set('package', 'author', 'wiley', 'email', 'wiley@acme.com')"
                    ],
                    "help": "Package author email provided with full name as key and\nemail as value.",
                    "lock": false,
                    "node": {
                        "default": {
                            "default": {
                                "signature": null,
                                "value": null
                            }
                        }
                    },
                    "notes": null,
                    "pernode": "never",
                    "require": null,
                    "scope": "global",
                    "shorthelp": "Package: author email",
                    "switch": [
                        "-package_author_email 'userid <str>'"
                    ],
                    "type": "str"
                },
                "location": {
                    "example": [
                        "cli: -package_author_location 'wiley wiley@acme.com'",
                        "api: chip.set('package', 'author', 'wiley', 'location', 'wiley@acme.com')"
                    ],
                    "help": "Package author location provided with full name as key and\nlocation as value.",
                    "lock": false,
                    "node": {
                        "default": {
                            "default": {
                                "signature": null,
                                "value": null
                            }
                        }
                    },
                    "notes": null,
                    "pernode": "never",
                    "require": null,
                    "scope": "global",
                    "shorthelp": "Package: author location",
                    "switch": [
                        "-package_author_location 'userid <str>'"
                    ],
                    "type": "str"
                },
                "name": {
                    "example": [
                        "cli: -package_author_name 'wiley wiley@acme.com'",
                        "api: chip.set('package', 'author', 'wiley', 'name', 'wiley@acme.com')"
                    ],
                    "help": "Package author name provided with full name as key and\nname as value.",
                    "lock": false,
                    "node": {
                        "default": {
                            "default": {
                                "signature": null,
                                "value": null
                            }
                        }
                    },
                    "notes": null,
                    "pernode": "never",
                    "require": null,
                    "scope": "global",
                    "shorthelp": "Package: author name",
                    "switch": [
                        "-package_author_name 'userid <str>'"
                    ],
                    "type": "str"
                },
                "organization": {
                    "example": [
                        "cli: -package_author_organization 'wiley wiley@acme.com'",
                        "api: chip.set('package', 'author', 'wiley', 'organization', 'wiley@acme.com')"
                    ],
                    "help": "Package author organization provided with full name as key and\norganization as value.",
                    "lock": false,
                    "node": {
                        "default": {
                            "default": {
                                "signature": null,
                                "value": null
                            }
                        }
                    },
                    "notes": null,
                    "pernode": "never",
                    "require": null,
                    "scope": "global",
                    "shorthelp": "Package: author organization",
                    "switch": [
                        "-package_author_organization 'userid <str>'"
                    ],
                    "type": "str"
                },
                "publickey": {
                    "example": [
                        "cli: -package_author_publickey 'wiley wiley@acme.com'",
                        "api: chip.set('package', 'author', 'wiley', 'publickey', 'wiley@acme.com')"
                    ],
                    "help": "Package author publickey provided with full name as key and\npublickey as value.",
                    "lock": false,
                    "node": {
                        "default": {
                            "default": {
                                "signature": null,
                                "value": null
                            }
                        }
                    },
                    "notes": null,
                    "pernode": "never",
                    "require": null,
                    "scope": "global",
                    "shorthelp": "Package: author publickey",
                    "switch": [
                        "-package_author_publickey 'userid <str>'"
                    ],
                    "type": "str"
                },
                "username": {
                    "example": [
                        "cli: -package_author_username 'wiley wiley@acme.com'",
                        "api: chip.set('package', 'author', 'wiley', 'username', 'wiley@acme.com')"
                    ],
                    "help": "Package author username provided with full name as key and\nusername as value.",
                    "lock": false,
                    "node": {
                        "default": {
                            "default": {
                                "signature": null,
                                "value": null
                            }
                        }
                    },
                    "notes": null,
                    "pernode": "never",
                    "require": null,
                    "scope": "global",
                    "shorthelp": "Package: author username",
                    "switch": [
                        "-package_author_username 'userid <str>'"
                    ],
                    "type": "str"
                }
            }
        },
        "dependency": {
            "default": {
                "example": [
                    "cli: -package_dependency 'hello 1.0'",
                    "api: chip.set('package', 'dependency', 'hello', '1.0')"
                ],
                "help": "Package dependencies specified as a key value pair.\nVersions shall follow the semver standard.",
                "lock": false,
                "node": {
                    "default": {
                        "default": {
                            "signature": [],
                            "value": []
                        }
                    }
                },
                "notes": null,
                "pernode": "never",
                "require": null,
                "scope": "global",
                "shorthelp": "Package: version dependencies",
                "switch": [
                    "-package_dependency 'module <str>'"
                ],
                "type": "[str]"
            }
        },
        "depgraph": {
            "default": {
                "example": [
                    "cli: -package_depgraph 'top (cpu,1.0.1)'",
                    "api: chip.set('package', 'depgraph', 'top', ('cpu', '1.0.1'))"
                ],
                "help": "List of Silicon Unified Packager (SUP) dependencies\nused by the design specified on a per module basis a\nlist of string tuples ('name', 'version').",
                "lock": false,
                "node": {
                    "default": {
                        "default": {
                            "signature": [],
                            "value": []
                        }
                    }
                },
                "notes": null,
                "pernode": "never",
                "require": null,
                "scope": "global",
                "shorthelp": "Package: dependency list",
                "switch": [
                    "-package_depgraph 'module <(str,str)>'"
                ],
                "type": "[(str,str)]"
            }
        },
        "description": {
            "example": [
                "cli: -package_description 'Yet another cpu'",
                "api: chip.set('package', 'description', 'Yet another cpu')"
            ],
            "help": "Package short one line description for package\nmanagers and summary reports.",
            "lock": false,
            "node": {
                "default": {
                    "default": {
                        "signature": null,
                        "value": null
                    }
                }
            },
            "notes": null,
            "pernode": "never",
            "require": null,
            "scope": "global",
            "shorthelp": "Package: description",
            "switch": [
                "-package_description <str>"
            ],
            "type": "str"
        },
        "doc": {
            "datasheet": {
                "copy": false,
                "example": [
                    "cli: -package_doc_datasheet datasheet.pdf",
                    "api: chip.set('package', 'doc', 'datasheet', 'datasheet.pdf')"
                ],
                "hashalgo": "sha256",
                "help": "Package list of datasheet documents.",
                "lock": false,
                "node": {
                    "default": {
                        "default": {
                            "author": [],
                            "date": [],
                            "filehash": [],
                            "signature": [],
                            "value": []
                        }
                    }
                },
                "notes": null,
                "pernode": "never",
                "require": null,
                "scope": "global",
                "shorthelp": "Package: datasheet document",
                "switch": [
                    "-package_doc_datasheet <str>"
                ],
                "type": "[file]"
            },
            "homepage": {
                "example": [
                    "cli: -package_doc_homepage index.html",
                    "api: chip.set('package', 'doc', 'homepage', 'index.html')"
                ],
                "help": "Package documentation homepage. Filepath to design docs homepage.\nComplex designs can can include a long non standard list of\ndocuments dependent. A single html entry point can be used to\npresent an organized documentation dashboard to the designer.",
                "lock": false,
                "node": {
                    "default": {
                        "default": {
                            "signature": null,
                            "value": null
                        }
                    }
                },
                "notes": null,
                "pernode": "never",
                "require": null,
                "scope": "global",
                "shorthelp": "Package: documentation homepage",
                "switch": [
                    "-package_doc_homepage <str>"
                ],
                "type": "str"
            },
            "quickstart": {
                "copy": false,
                "example": [
                    "cli: -package_doc_quickstart quickstart.pdf",
                    "api: chip.set('package', 'doc', 'quickstart', 'quickstart.pdf')"
                ],
                "hashalgo": "sha256",
                "help": "Package list of quickstart documents.",
                "lock": false,
                "node": {
                    "default": {
                        "default": {
                            "author": [],
                            "date": [],
                            "filehash": [],
                            "signature": [],
                            "value": []
                        }
                    }
                },
                "notes": null,
                "pernode": "never",
                "require": null,
                "scope": "global",
                "shorthelp": "Package: quickstart document",
                "switch": [
                    "-package_doc_quickstart <str>"
                ],
                "type": "[file]"
            },
            "reference": {
                "copy": false,
                "example": [
                    "cli: -package_doc_reference reference.pdf",
                    "api: chip.set('package', 'doc', 'reference', 'reference.pdf')"
                ],
                "hashalgo": "sha256",
                "help": "Package list of reference documents.",
                "lock": false,
                "node": {
                    "default": {
                        "default": {
                            "author": [],
                            "date": [],
                            "filehash": [],
                            "signature": [],
                            "value": []
                        }
                    }
                },
                "notes": null,
                "pernode": "never",
                "require": null,
                "scope": "global",
                "shorthelp": "Package: reference document",
                "switch": [
                    "-package_doc_reference <str>"
                ],
                "type": "[file]"
            },
            "releasenotes": {
                "copy": false,
                "example": [
                    "cli: -package_doc_releasenotes releasenotes.pdf",
                    "api: chip.set('package', 'doc', 'releasenotes', 'releasenotes.pdf')"
                ],
                "hashalgo": "sha256",
                "help": "Package list of releasenotes documents.",
                "lock": false,
                "node": {
                    "default": {
                        "default": {
                            "author": [],
                            "date": [],
                            "filehash": [],
                            "signature": [],
                            "value": []
                        }
                    }
                },
                "notes": null,
                "pernode": "never",
                "require": null,
                "scope": "global",
                "shorthelp": "Package: releasenotes document",
                "switch": [
                    "-package_doc_releasenotes <str>"
                ],
                "type": "[file]"
            },
            "signoff": {
                "copy": false,
                "example": [
                    "cli: -package_doc_signoff signoff.pdf",
                    "api: chip.set('package', 'doc', 'signoff', 'signoff.pdf')"
                ],
                "hashalgo": "sha256",
                "help": "Package list of signoff documents.",
                "lock": false,
                "node": {
                    "default": {
                        "default": {
                            "author": [],
                            "date": [],
                            "filehash": [],
                            "signature": [],
                            "value": []
                        }
                    }
                },
                "notes": null,
                "pernode": "never",
                "require": null,
                "scope": "global",
                "shorthelp": "Package: signoff document",
                "switch": [
                    "-package_doc_signoff <str>"
                ],
                "type": "[file]"
            },
            "testplan": {
                "copy": false,
                "example": [
                    "cli: -package_doc_testplan testplan.pdf",
                    "api: chip.set('package', 'doc', 'testplan', 'testplan.pdf')"
                ],
                "hashalgo": "sha256",
                "help": "Package list of testplan documents.",
                "lock": false,
                "node": {
                    "default": {
                        "default": {
                            "author": [],
                            "date": [],
                            "filehash": [],
                            "signature": [],
                            "value": []
                        }
                    }
                },
                "notes": null,
                "pernode": "never",
                "require": null,
                "scope": "global",
                "shorthelp": "Package: testplan document",
                "switch": [
                    "-package_doc_testplan <str>"
                ],
                "type": "[file]"
            },
            "tutorial": {
                "copy": false,
                "example": [
                    "cli: -package_doc_tutorial tutorial.pdf",
                    "api: chip.set('package', 'doc', 'tutorial', 'tutorial.pdf')"
                ],
                "hashalgo": "sha256",
                "help": "Package list of tutorial documents.",
                "lock": false,
                "node": {
                    "default": {
                        "default": {
                            "author": [],
                            "date": [],
                            "filehash": [],
                            "signature": [],
                            "value": []
                        }
                    }
                },
                "notes": null,
                "pernode": "never",
                "require": null,
                "scope": "global",
                "shorthelp": "Package: tutorial document",
                "switch": [
                    "-package_doc_tutorial <str>"
                ],
                "type": "[file]"
            },
            "userguide": {
                "copy": false,
                "example": [
                    "cli: -package_doc_userguide userguide.pdf",
                    "api: chip.set('package', 'doc', 'userguide', 'userguide.pdf')"
                ],
                "hashalgo": "sha256",
                "help": "Package list of userguide documents.",
                "lock": false,
                "node": {
                    "default": {
                        "default": {
                            "author": [],
                            "date": [],
                            "filehash": [],
                            "signature": [],
                            "value": []
                        }
                    }
                },
                "notes": null,
                "pernode": "never",
                "require": null,
                "scope": "global",
                "shorthelp": "Package: userguide document",
                "switch": [
                    "-package_doc_userguide <str>"
                ],
                "type": "[file]"
            }
        },
        "homepage": {
            "example": [
                "cli: -package_homepage index.html",
                "api: chip.set('package', 'homepage', 'index.html')"
            ],
            "help": "Package homepage.",
            "lock": false,
            "node": {
                "default": {
                    "default": {
                        "signature": null,
                        "value": null
                    }
                }
            },
            "notes": null,
            "pernode": "never",
            "require": null,
            "scope": "global",
            "shorthelp": "Package: project homepage",
            "switch": [
                "-package_homepage <str>"
            ],
            "type": "str"
        },
        "keyword": {
            "example": [
                "cli: -package_keyword cpu",
                "api: chip.set('package', 'keyword', 'cpu')"
            ],
            "help": "Package keyword(s) used to characterize package.",
            "lock": false,
            "node": {
                "default": {
                    "default": {
                        "signature": null,
                        "value": null
                    }
                }
            },
            "notes": null,
            "pernode": "never",
            "require": null,
            "scope": "global",
            "shorthelp": "Package: keyword",
            "switch": [
                "-package_keyword <str>"
            ],
            "type": "str"
        },
        "license": {
            "example": [
                "cli: -package_license 'Apache-2.0'",
                "api: chip.set('package', 'license', 'Apache-2.0')"
            ],
            "help": "Package list of SPDX license identifiers.",
            "lock": false,
            "node": {
                "default": {
                    "default": {
                        "signature": [],
                        "value": []
                    }
                }
            },
            "notes": null,
            "pernode": "never",
            "require": null,
            "scope": "global",
            "shorthelp": "Package: license identifiers",
            "switch": [
                "-package_license <str>"
            ],
            "type": "[str]"
        },
        "licensefile": {
            "copy": false,
            "example": [
                "cli: -package_licensefile './LICENSE'",
                "api: chip.set('package', 'licensefile', './LICENSE')"
            ],
            "hashalgo": "sha256",
            "help": "Package list of license files for to be\napplied in cases when a SPDX identifier is not available.\n(eg. proprietary licenses).list of SPDX license identifiers.",
            "lock": false,
            "node": {
                "default": {
                    "default": {
                        "author": [],
                        "date": [],
                        "filehash": [],
                        "signature": [],
                        "value": []
                    }
                }
            },
            "notes": null,
            "pernode": "never",
            "require": null,
            "scope": "global",
            "shorthelp": "Package: license files",
            "switch": [
                "-package_licensefile <file>"
            ],
            "type": "[file]"
        },
        "location": {
            "example": [
                "cli: -package_location 'mars'",
                "api: chip.set('package', 'location', 'mars')"
            ],
            "help": "Package country of origin specified as standardized\ninternational country codes. The field can be left blank\nif the location is unknown or global.",
            "lock": false,
            "node": {
                "default": {
                    "default": {
                        "signature": [],
                        "value": []
                    }
                }
            },
            "notes": null,
            "pernode": "never",
            "require": null,
            "scope": "global",
            "shorthelp": "Package: location",
            "switch": [
                "-package_location <file>"
            ],
            "type": "[str]"
        },
        "name": {
            "example": [
                "cli: -package_name yac",
                "api: chip.set('package', 'name', 'yac')"
            ],
            "help": "Package name.",
            "lock": false,
            "node": {
                "default": {
                    "default": {
                        "signature": null,
                        "value": null
                    }
                }
            },
            "notes": null,
            "pernode": "never",
            "require": null,
            "scope": "global",
            "shorthelp": "Package: name",
            "switch": [
                "-package_name <str>"
            ],
            "type": "str"
        },
        "organization": {
            "example": [
                "cli: -package_organization 'humanity'",
                "api: chip.set('package', 'organization', 'humanity')"
            ],
            "help": "Package sponsoring organization. The field can be left\nblank if not applicable.",
            "lock": false,
            "node": {
                "default": {
                    "default": {
                        "signature": [],
                        "value": []
                    }
                }
            },
            "notes": null,
            "pernode": "never",
            "require": null,
            "scope": "global",
            "shorthelp": "Package: sponsoring organization",
            "switch": [
                "-package_organization <str>"
            ],
            "type": "[str]"
        },
        "publickey": {
            "example": [
                "cli: -package_publickey '6EB695706EB69570'",
                "api: chip.set('package', 'publickey', '6EB695706EB69570')"
            ],
            "help": "Package public project key.",
            "lock": false,
            "node": {
                "default": {
                    "default": {
                        "signature": null,
                        "value": null
                    }
                }
            },
            "notes": null,
            "pernode": "never",
            "require": null,
            "scope": "global",
            "shorthelp": "Package: public key",
            "switch": [
                "-package_publickey <str>"
            ],
            "type": "str"
        },
        "repo": {
            "example": [
                "cli: -package_repo 'git@github.com:aolofsson/oh.git'",
                "api: chip.set('package', 'repo', 'git@github.com:aolofsson/oh.git')"
            ],
            "help": "Package IP address to source code repository.",
            "lock": false,
            "node": {
                "default": {
                    "default": {
                        "signature": [],
                        "value": []
                    }
                }
            },
            "notes": null,
            "pernode": "never",
            "require": null,
            "scope": "global",
            "shorthelp": "Package: code repository",
            "switch": [
                "-package_repo <str>"
            ],
            "type": "[str]"
        },
        "target": {
            "example": [
                "cli: -package_target 'asicflow_freepdk45'",
                "api: chip.set('package', 'target', 'asicflow_freepdk45')"
            ],
            "help": "Package list of qualified compilation targets.",
            "lock": false,
            "node": {
                "default": {
                    "default": {
                        "signature": [],
                        "value": []
                    }
                }
            },
            "notes": null,
            "pernode": "never",
            "require": null,
            "scope": "global",
            "shorthelp": "Package: qualified targets",
            "switch": [
                "-package_target <str>"
            ],
            "type": "[str]"
        },
        "version": {
            "example": [
                "cli: -package_version 1.0",
                "api: chip.set('package', 'version', '1.0')"
            ],
            "help": "Package version. Can be a branch, tag, commit hash,\nor a semver compatible version.",
            "lock": false,
            "node": {
                "default": {
                    "default": {
                        "signature": null,
                        "value": null
                    }
                }
            },
            "notes": null,
            "pernode": "never",
            "require": null,
            "scope": "global",
            "shorthelp": "Package: version",
            "switch": [
                "-package_version <str>"
            ],
            "type": "str"
        }
    },
    "pdk": {
        "default": {
            "aprtech": {
                "default": {
                    "default": {
                        "default": {
                            "default": {
                                "copy": false,
                                "example": [
                                    "cli: -pdk_aprtech 'asap7 openroad M10 12t lef tech.lef'",
                                    "api: chip.set('pdk', 'asap7', 'aprtech', 'openroad', 'M10', '12t', 'lef', 'tech.lef')"
                                ],
                                "hashalgo": "sha256",
                                "help": "Technology file containing setup information needed to enable DRC clean APR\nfor the specified stackup, libarch, and format. The 'libarch' specifies the\nlibrary architecture (e.g. library height). For example a PDK with support\nfor 9 and 12 track libraries might have 'libarchs' called 9t and 12t.\nThe standard filetype for specifying place and route design rules for a\nprocess node is through a 'lef' format technology file. The\n'filetype' used in the aprtech is used by the tool specific APR TCL scripts\nto set up the technology parameters. Some tools may require additional\nfiles beyond the tech.lef file. Examples of extra file types include\nantenna, tracks, tapcell, viarules, em.",
                                "lock": false,
                                "node": {
                                    "default": {
                                        "default": {
                                            "author": [],
                                            "date": [],
                                            "filehash": [],
                                            "signature": [],
                                            "value": []
                                        }
                                    }
                                },
                                "notes": null,
                                "pernode": "never",
                                "require": null,
                                "scope": "global",
                                "shorthelp": "PDK: APR technology files",
                                "switch": [
                                    "-pdk_aprtech 'pdkname tool stackup libarch filetype <file>'"
                                ],
                                "type": "[file]"
                            }
                        }
                    }
                }
            },
            "d0": {
                "example": [
                    "cli: -pdk_d0 'asap7 0.1'",
                    "api: chip.set('pdk', 'asap7', 'd0', 0.1)"
                ],
                "help": "Process defect density (d0) expressed as random defects per cm^2. The\nvalue is used to calculate yield losses as a function of area, which in\nturn affects the chip full factory costs. Two yield models are\nsupported: Poisson (default), and Murphy. The Poisson based yield is\ncalculated as dy = exp(-area * d0/100). The Murphy based yield is\ncalculated as dy = ((1-exp(-area * d0/100))/(area * d0/100))^2.",
                "lock": false,
                "node": {
                    "default": {
                        "default": {
                            "signature": null,
                            "value": null
                        }
                    }
                },
                "notes": null,
                "pernode": "never",
                "require": null,
                "scope": "global",
                "shorthelp": "PDK: process defect density",
                "switch": [
                    "-pdk_d0 'pdkname <float>'"
                ],
                "type": "float"
            },
            "density": {
                "example": [
                    "cli: -pdk_density 'asap7 100e6'",
                    "api: chip.set('pdk', 'asap7', 'density', 10e6)"
                ],
                "help": "Approximate logic density expressed as # transistors / mm^2\ncalculated as:\n0.6 * (Nand2 Transistor Count) / (Nand2 Cell Area) +\n0.4 * (Register Transistor Count) / (Register Cell Area)\nThe value is specified for a fixed standard cell library within a node\nand will differ depending on the library vendor, library track height\nand library type. The value can be used to to normalize the effective\ndensity reported for the design across different process nodes. The\nvalue can be derived from a variety of sources, including the PDK DRM,\nlibrary LEFs, conference presentations, and public analysis.",
                "lock": false,
                "node": {
                    "default": {
                        "default": {
                            "signature": null,
                            "value": null
                        }
                    }
                },
                "notes": null,
                "pernode": "never",
                "require": null,
                "scope": "global",
                "shorthelp": "PDK: transistor density",
                "switch": [
                    "-pdk_density 'pdkname <float>'"
                ],
                "type": "float"
            },
            "devmodel": {
                "default": {
                    "default": {
                        "default": {
                            "copy": false,
                            "example": [
                                "cli: -pdk_devmodel 'asap7 xyce spice M10 asap7.sp'",
                                "api: chip.set('pdk', 'asap7', 'devmodel', 'xyce', 'spice', 'M10', 'asap7.sp')"
                            ],
                            "hashalgo": "sha256",
                            "help": "List of filepaths to PDK device models for different simulation\npurposes and for different tools. Examples of device model types\ninclude spice, aging, electromigration, radiation. An example of a\n'spice' tool is xyce. Device models are specified on a per metal stack\nbasis. Process nodes with a single device model across all stacks will\nhave a unique parameter record per metal stack pointing to the same\ndevice model file. Device types and tools are dynamic entries\nthat depend on the tool setup and device technology. Pseudo-standardized\ndevice types include spice, em (electromigration), and aging.",
                            "lock": false,
                            "node": {
                                "default": {
                                    "default": {
                                        "author": [],
                                        "date": [],
                                        "filehash": [],
                                        "signature": [],
                                        "value": []
                                    }
                                }
                            },
                            "notes": null,
                            "pernode": "never",
                            "require": null,
                            "scope": "global",
                            "shorthelp": "PDK: device models",
                            "switch": [
                                "-pdk_devmodel 'pdkname tool simtype stackup <file>'"
                            ],
                            "type": "[file]"
                        }
                    }
                }
            },
            "directory": {
                "default": {
                    "default": {
                        "default": {
                            "copy": false,
                            "example": [
                                "cli: -pdk_directory 'asap7 xyce rfmodel M10 rftechdir'",
                                "api: chip.set('pdk', 'asap7', 'directory', 'xyce', 'rfmodel', 'M10', 'rftechdir')"
                            ],
                            "help": "List of named directories specified on a per tool and per stackup basis.\nThe parameter should only be used for specifying files that are\nnot directly supported by the SiliconCompiler PDK schema.",
                            "lock": false,
                            "node": {
                                "default": {
                                    "default": {
                                        "signature": [],
                                        "value": []
                                    }
                                }
                            },
                            "notes": null,
                            "pernode": "never",
                            "require": null,
                            "scope": "global",
                            "shorthelp": "PDK: special directory",
                            "switch": [
                                "-pdk_directory 'pdkname tool key stackup <file>'"
                            ],
                            "type": "[dir]"
                        }
                    }
                }
            },
            "display": {
                "default": {
                    "default": {
                        "copy": false,
                        "example": [
                            "cli: -pdk_display 'asap7 klayout M10 display.lyt'",
                            "api: chip.set('pdk', 'asap7', 'display', 'klayout', 'M10', 'display.cfg')"
                        ],
                        "hashalgo": "sha256",
                        "help": "Display configuration files describing colors and pattern schemes for\nall layers in the PDK. The display configuration file is entered on a\nstackup and tool basis.",
                        "lock": false,
                        "node": {
                            "default": {
                                "default": {
                                    "author": [],
                                    "date": [],
                                    "filehash": [],
                                    "signature": [],
                                    "value": []
                                }
                            }
                        },
                        "notes": null,
                        "pernode": "never",
                        "require": null,
                        "scope": "global",
                        "shorthelp": "PDK: display file",
                        "switch": [
                            "-pdk_display 'pdkname tool stackup <file>'"
                        ],
                        "type": "[file]"
                    }
                }
            },
            "doc": {
                "datasheet": {
                    "copy": false,
                    "example": [
                        "cli: -pdk_doc_datasheet 'asap7 datasheet.pdf'",
                        "api: chip.set('pdk', 'asap7', 'doc', 'datasheet', 'datasheet.pdf')"
                    ],
                    "hashalgo": "sha256",
                    "help": "Filepath to datasheet document.",
                    "lock": false,
                    "node": {
                        "default": {
                            "default": {
                                "author": [],
                                "date": [],
                                "filehash": [],
                                "signature": [],
                                "value": []
                            }
                        }
                    },
                    "notes": null,
                    "pernode": "never",
                    "require": null,
                    "scope": "global",
                    "shorthelp": "PDK: datasheet",
                    "switch": [
                        "-pdk_doc_datasheet 'pdkname <file>'"
                    ],
                    "type": "[file]"
                },
                "homepage": {
                    "copy": false,
                    "example": [
                        "cli: -pdk_doc_homepage 'asap7 index.html'",
                        "api: chip.set('pdk', 'asap7', 'doc', 'homepage', 'index.html')"
                    ],
                    "hashalgo": "sha256",
                    "help": "Filepath to PDK docs homepage. Modern PDKs can include tens or\nhundreds of individual documents. A single html entry point can\nbe used to present an organized documentation dashboard to the\ndesigner.",
                    "lock": false,
                    "node": {
                        "default": {
                            "default": {
                                "author": [],
                                "date": [],
                                "filehash": [],
                                "signature": [],
                                "value": []
                            }
                        }
                    },
                    "notes": null,
                    "pernode": "never",
                    "require": null,
                    "scope": "global",
                    "shorthelp": "PDK: documentation homepage",
                    "switch": [
                        "-pdk_doc_homepage 'pdkname <file>'"
                    ],
                    "type": "[file]"
                },
                "install": {
                    "copy": false,
                    "example": [
                        "cli: -pdk_doc_install 'asap7 install.pdf'",
                        "api: chip.set('pdk', 'asap7', 'doc', 'install', 'install.pdf')"
                    ],
                    "hashalgo": "sha256",
                    "help": "Filepath to install document.",
                    "lock": false,
                    "node": {
                        "default": {
                            "default": {
                                "author": [],
                                "date": [],
                                "filehash": [],
                                "signature": [],
                                "value": []
                            }
                        }
                    },
                    "notes": null,
                    "pernode": "never",
                    "require": null,
                    "scope": "global",
                    "shorthelp": "PDK: install",
                    "switch": [
                        "-pdk_doc_install 'pdkname <file>'"
                    ],
                    "type": "[file]"
                },
                "quickstart": {
                    "copy": false,
                    "example": [
                        "cli: -pdk_doc_quickstart 'asap7 quickstart.pdf'",
                        "api: chip.set('pdk', 'asap7', 'doc', 'quickstart', 'quickstart.pdf')"
                    ],
                    "hashalgo": "sha256",
                    "help": "Filepath to quickstart document.",
                    "lock": false,
                    "node": {
                        "default": {
                            "default": {
                                "author": [],
                                "date": [],
                                "filehash": [],
                                "signature": [],
                                "value": []
                            }
                        }
                    },
                    "notes": null,
                    "pernode": "never",
                    "require": null,
                    "scope": "global",
                    "shorthelp": "PDK: quickstart",
                    "switch": [
                        "-pdk_doc_quickstart 'pdkname <file>'"
                    ],
                    "type": "[file]"
                },
                "reference": {
                    "copy": false,
                    "example": [
                        "cli: -pdk_doc_reference 'asap7 reference.pdf'",
                        "api: chip.set('pdk', 'asap7', 'doc', 'reference', 'reference.pdf')"
                    ],
                    "hashalgo": "sha256",
                    "help": "Filepath to reference document.",
                    "lock": false,
                    "node": {
                        "default": {
                            "default": {
                                "author": [],
                                "date": [],
                                "filehash": [],
                                "signature": [],
                                "value": []
                            }
                        }
                    },
                    "notes": null,
                    "pernode": "never",
                    "require": null,
                    "scope": "global",
                    "shorthelp": "PDK: reference",
                    "switch": [
                        "-pdk_doc_reference 'pdkname <file>'"
                    ],
                    "type": "[file]"
                },
                "releasenotes": {
                    "copy": false,
                    "example": [
                        "cli: -pdk_doc_releasenotes 'asap7 releasenotes.pdf'",
                        "api: chip.set('pdk', 'asap7', 'doc', 'releasenotes', 'releasenotes.pdf')"
                    ],
                    "hashalgo": "sha256",
                    "help": "Filepath to releasenotes document.",
                    "lock": false,
                    "node": {
                        "default": {
                            "default": {
                                "author": [],
                                "date": [],
                                "filehash": [],
                                "signature": [],
                                "value": []
                            }
                        }
                    },
                    "notes": null,
                    "pernode": "never",
                    "require": null,
                    "scope": "global",
                    "shorthelp": "PDK: releasenotes",
                    "switch": [
                        "-pdk_doc_releasenotes 'pdkname <file>'"
                    ],
                    "type": "[file]"
                },
                "tutorial": {
                    "copy": false,
                    "example": [
                        "cli: -pdk_doc_tutorial 'asap7 tutorial.pdf'",
                        "api: chip.set('pdk', 'asap7', 'doc', 'tutorial', 'tutorial.pdf')"
                    ],
                    "hashalgo": "sha256",
                    "help": "Filepath to tutorial document.",
                    "lock": false,
                    "node": {
                        "default": {
                            "default": {
                                "author": [],
                                "date": [],
                                "filehash": [],
                                "signature": [],
                                "value": []
                            }
                        }
                    },
                    "notes": null,
                    "pernode": "never",
                    "require": null,
                    "scope": "global",
                    "shorthelp": "PDK: tutorial",
                    "switch": [
                        "-pdk_doc_tutorial 'pdkname <file>'"
                    ],
                    "type": "[file]"
                },
                "userguide": {
                    "copy": false,
                    "example": [
                        "cli: -pdk_doc_userguide 'asap7 userguide.pdf'",
                        "api: chip.set('pdk', 'asap7', 'doc', 'userguide', 'userguide.pdf')"
                    ],
                    "hashalgo": "sha256",
                    "help": "Filepath to userguide document.",
                    "lock": false,
                    "node": {
                        "default": {
                            "default": {
                                "author": [],
                                "date": [],
                                "filehash": [],
                                "signature": [],
                                "value": []
                            }
                        }
                    },
                    "notes": null,
                    "pernode": "never",
                    "require": null,
                    "scope": "global",
                    "shorthelp": "PDK: userguide",
                    "switch": [
                        "-pdk_doc_userguide 'pdkname <file>'"
                    ],
                    "type": "[file]"
                }
            },
            "drc": {
                "runset": {
                    "default": {
                        "default": {
                            "default": {
                                "copy": false,
                                "example": [
                                    "cli: -pdk_drc_runset 'asap7 magic M10 basic $PDK/drc.rs'",
                                    "api: chip.set('pdk', 'asap7', 'drc', 'runset', 'magic', 'M10', 'basic', '$PDK/drc.rs')"
                                ],
                                "hashalgo": "sha256",
                                "help": "Runset files for DRC task.",
                                "lock": false,
                                "node": {
                                    "default": {
                                        "default": {
                                            "author": [],
                                            "date": [],
                                            "filehash": [],
                                            "signature": [],
                                            "value": []
                                        }
                                    }
                                },
                                "notes": null,
                                "pernode": "never",
                                "require": null,
                                "scope": "global",
                                "shorthelp": "PDK: DRC runset files",
                                "switch": [
                                    "-pdk_drc_runset 'pdkname tool stackup name <file>'"
                                ],
                                "type": "[file]"
                            }
                        }
                    }
                },
                "waiver": {
                    "default": {
                        "default": {
                            "default": {
                                "copy": false,
                                "example": [
                                    "cli: -pdk_drc_waiver 'asap7 magic M10 basic $PDK/drc.txt'",
                                    "api: chip.set('pdk', 'asap7', 'drc', 'waiver', 'magic', 'M10', 'basic', '$PDK/drc.txt')"
                                ],
                                "hashalgo": "sha256",
                                "help": "Waiver files for DRC task.",
                                "lock": false,
                                "node": {
                                    "default": {
                                        "default": {
                                            "author": [],
                                            "date": [],
                                            "filehash": [],
                                            "signature": [],
                                            "value": []
                                        }
                                    }
                                },
                                "notes": null,
                                "pernode": "never",
                                "require": null,
                                "scope": "global",
                                "shorthelp": "PDK: DRC waiver files",
                                "switch": [
                                    "-pdk_drc_waiver 'tool stackup name <file>'"
                                ],
                                "type": "[file]"
                            }
                        }
                    }
                }
            },
            "edgemargin": {
                "example": [
                    "cli: -pdk_edgemargin 'asap7 1'",
                    "api: chip.set('pdk', 'asap7', 'edgemargin', 1)"
                ],
                "help": "Keep-out distance/margin from the edge inwards. The edge\nis prone to chipping and need special treatment that preclude\nplacement of designs in this area. The edge value is used to\ncalculate effective units per wafer/panel and full factory cost.",
                "lock": false,
                "node": {
                    "default": {
                        "default": {
                            "signature": null,
                            "value": null
                        }
                    }
                },
                "notes": null,
                "pernode": "never",
                "require": null,
                "scope": "global",
                "shorthelp": "PDK: wafer edge keep-out margin",
                "switch": [
                    "-pdk_edgemargin 'pdkname <float>'"
                ],
                "type": "float",
                "unit": "mm"
            },
            "erc": {
                "runset": {
                    "default": {
                        "default": {
                            "default": {
                                "copy": false,
                                "example": [
                                    "cli: -pdk_erc_runset 'asap7 magic M10 basic $PDK/erc.rs'",
                                    "api: chip.set('pdk', 'asap7', 'erc', 'runset', 'magic', 'M10', 'basic', '$PDK/erc.rs')"
                                ],
                                "hashalgo": "sha256",
                                "help": "Runset files for ERC task.",
                                "lock": false,
                                "node": {
                                    "default": {
                                        "default": {
                                            "author": [],
                                            "date": [],
                                            "filehash": [],
                                            "signature": [],
                                            "value": []
                                        }
                                    }
                                },
                                "notes": null,
                                "pernode": "never",
                                "require": null,
                                "scope": "global",
                                "shorthelp": "PDK: ERC runset files",
                                "switch": [
                                    "-pdk_erc_runset 'pdkname tool stackup name <file>'"
                                ],
                                "type": "[file]"
                            }
                        }
                    }
                },
                "waiver": {
                    "default": {
                        "default": {
                            "default": {
                                "copy": false,
                                "example": [
                                    "cli: -pdk_erc_waiver 'asap7 magic M10 basic $PDK/erc.txt'",
                                    "api: chip.set('pdk', 'asap7', 'erc', 'waiver', 'magic', 'M10', 'basic', '$PDK/erc.txt')"
                                ],
                                "hashalgo": "sha256",
                                "help": "Waiver files for ERC task.",
                                "lock": false,
                                "node": {
                                    "default": {
                                        "default": {
                                            "author": [],
                                            "date": [],
                                            "filehash": [],
                                            "signature": [],
                                            "value": []
                                        }
                                    }
                                },
                                "notes": null,
                                "pernode": "never",
                                "require": null,
                                "scope": "global",
                                "shorthelp": "PDK: ERC waiver files",
                                "switch": [
                                    "-pdk_erc_waiver 'tool stackup name <file>'"
                                ],
                                "type": "[file]"
                            }
                        }
                    }
                }
            },
            "file": {
                "default": {
                    "default": {
                        "default": {
                            "copy": false,
                            "example": [
                                "cli: -pdk_file 'asap7 xyce spice M10 asap7.sp'",
                                "api: chip.set('pdk', 'asap7', 'file', 'xyce', 'spice', 'M10', 'asap7.sp')"
                            ],
                            "hashalgo": "sha256",
                            "help": "List of named files specified on a per tool and per stackup basis.\nThe parameter should only be used for specifying files that are\nnot directly supported by the SiliconCompiler PDK schema.",
                            "lock": false,
                            "node": {
                                "default": {
                                    "default": {
                                        "author": [],
                                        "date": [],
                                        "filehash": [],
                                        "signature": [],
                                        "value": []
                                    }
                                }
                            },
                            "notes": null,
                            "pernode": "never",
                            "require": null,
                            "scope": "global",
                            "shorthelp": "PDK: special file",
                            "switch": [
                                "-pdk_file 'pdkname tool key stackup <file>'"
                            ],
                            "type": "[file]"
                        }
                    }
                }
            },
            "fill": {
                "runset": {
                    "default": {
                        "default": {
                            "default": {
                                "copy": false,
                                "example": [
                                    "cli: -pdk_fill_runset 'asap7 magic M10 basic $PDK/fill.rs'",
                                    "api: chip.set('pdk', 'asap7', 'fill', 'runset', 'magic', 'M10', 'basic', '$PDK/fill.rs')"
                                ],
                                "hashalgo": "sha256",
                                "help": "Runset files for FILL task.",
                                "lock": false,
                                "node": {
                                    "default": {
                                        "default": {
                                            "author": [],
                                            "date": [],
                                            "filehash": [],
                                            "signature": [],
                                            "value": []
                                        }
                                    }
                                },
                                "notes": null,
                                "pernode": "never",
                                "require": null,
                                "scope": "global",
                                "shorthelp": "PDK: FILL runset files",
                                "switch": [
                                    "-pdk_fill_runset 'pdkname tool stackup name <file>'"
                                ],
                                "type": "[file]"
                            }
                        }
                    }
                },
                "waiver": {
                    "default": {
                        "default": {
                            "default": {
                                "copy": false,
                                "example": [
                                    "cli: -pdk_fill_waiver 'asap7 magic M10 basic $PDK/fill.txt'",
                                    "api: chip.set('pdk', 'asap7', 'fill', 'waiver', 'magic', 'M10', 'basic', '$PDK/fill.txt')"
                                ],
                                "hashalgo": "sha256",
                                "help": "Waiver files for FILL task.",
                                "lock": false,
                                "node": {
                                    "default": {
                                        "default": {
                                            "author": [],
                                            "date": [],
                                            "filehash": [],
                                            "signature": [],
                                            "value": []
                                        }
                                    }
                                },
                                "notes": null,
                                "pernode": "never",
                                "require": null,
                                "scope": "global",
                                "shorthelp": "PDK: FILL waiver files",
                                "switch": [
                                    "-pdk_fill_waiver 'tool stackup name <file>'"
                                ],
                                "type": "[file]"
                            }
                        }
                    }
                }
            },
            "foundry": {
                "example": [
                    "cli: -pdk_foundry 'asap7 virtual'",
                    "api: chip.set('pdk', 'asap7', 'foundry', 'virtual')"
                ],
                "help": "Name of foundry corporation. Examples include intel, gf, tsmc,\nsamsung, skywater, virtual. The 'virtual' keyword is reserved for\nsimulated non-manufacturable processes.",
                "lock": false,
                "node": {
                    "default": {
                        "default": {
                            "signature": null,
                            "value": null
                        }
                    }
                },
                "notes": null,
                "pernode": "never",
                "require": "asic",
                "scope": "global",
                "shorthelp": "PDK: foundry name",
                "switch": [
                    "-pdk_foundry 'pdkname <str>'"
                ],
                "type": "str"
            },
            "hscribe": {
                "example": [
                    "cli: -pdk_hscribe 'asap7 0.1'",
                    "api: chip.set('pdk', 'asap7', 'hscribe', 0.1)"
                ],
                "help": "Width of the horizontal scribe line used during die separation.\nThe process is generally completed using a mechanical saw, but can be\ndone through combinations of mechanical saws, lasers, wafer thinning,\nand chemical etching in more advanced technologies. The value is used\nto calculate effective dies per wafer and full factory cost.",
                "lock": false,
                "node": {
                    "default": {
                        "default": {
                            "signature": null,
                            "value": null
                        }
                    }
                },
                "notes": null,
                "pernode": "never",
                "require": null,
                "scope": "global",
                "shorthelp": "PDK: horizontal scribe line width",
                "switch": [
                    "-pdk_hscribe 'pdkname <float>'"
                ],
                "type": "float",
                "unit": "mm"
            },
            "lambda": {
                "example": [
                    "cli: -pdk_lambda 'asap7 1e-06'",
                    "api: chip.set('pdk', 'asap7', 'lambda', 1e-06)"
                ],
                "help": "Elementary distance unit used for scaling user\nspecified physical schema parameters such as layout\nconstraints.",
                "lock": false,
                "node": {
                    "default": {
                        "default": {
                            "signature": null,
                            "value": "1e-06"
                        }
                    }
                },
                "notes": null,
                "pernode": "never",
                "require": "asic",
                "scope": "global",
                "shorthelp": "PDK: Lambda value",
                "switch": [
                    "-pdk_lambda 'pdkname <float>"
                ],
                "type": "float"
            },
            "layermap": {
                "default": {
                    "default": {
                        "default": {
                            "default": {
                                "copy": false,
                                "example": [
                                    "cli: -pdk_layermap 'asap7 klayout db gds M10 asap7.map'",
                                    "api: chip.set('pdk', 'asap7', 'layermap', 'klayout', 'db', 'gds', 'M10', 'asap7.map')"
                                ],
                                "hashalgo": "sha256",
                                "help": "Files describing input/output mapping for streaming layout data from\none format to another. A foundry PDK will include an official layer\nlist for all user entered and generated layers supported in the GDS\naccepted by the foundry for processing, but there is no standardized\nlayer definition format that can be read and written by all EDA tools.\nTo ensure mask layer matching, key/value type mapping files are needed\nto convert EDA databases to/from GDS and to convert between different\ntypes of EDA databases. Layer maps are specified on a per metal\nstackup basis. The 'src' and 'dst' can be names of SC supported tools\nor file formats (like 'gds').",
                                "lock": false,
                                "node": {
                                    "default": {
                                        "default": {
                                            "author": [],
                                            "date": [],
                                            "filehash": [],
                                            "signature": [],
                                            "value": []
                                        }
                                    }
                                },
                                "notes": null,
                                "pernode": "never",
                                "require": null,
                                "scope": "global",
                                "shorthelp": "PDK: layer map file",
                                "switch": [
                                    "-pdk_layermap 'pdkname tool src dst stackup <file>'"
                                ],
                                "type": "[file]"
                            }
                        }
                    }
                }
            },
            "lvs": {
                "runset": {
                    "default": {
                        "default": {
                            "default": {
                                "copy": false,
                                "example": [
                                    "cli: -pdk_lvs_runset 'asap7 magic M10 basic $PDK/lvs.rs'",
                                    "api: chip.set('pdk', 'asap7', 'lvs', 'runset', 'magic', 'M10', 'basic', '$PDK/lvs.rs')"
                                ],
                                "hashalgo": "sha256",
                                "help": "Runset files for LVS task.",
                                "lock": false,
                                "node": {
                                    "default": {
                                        "default": {
                                            "author": [],
                                            "date": [],
                                            "filehash": [],
                                            "signature": [],
                                            "value": []
                                        }
                                    }
                                },
                                "notes": null,
                                "pernode": "never",
                                "require": null,
                                "scope": "global",
                                "shorthelp": "PDK: LVS runset files",
                                "switch": [
                                    "-pdk_lvs_runset 'pdkname tool stackup name <file>'"
                                ],
                                "type": "[file]"
                            }
                        }
                    }
                },
                "waiver": {
                    "default": {
                        "default": {
                            "default": {
                                "copy": false,
                                "example": [
                                    "cli: -pdk_lvs_waiver 'asap7 magic M10 basic $PDK/lvs.txt'",
                                    "api: chip.set('pdk', 'asap7', 'lvs', 'waiver', 'magic', 'M10', 'basic', '$PDK/lvs.txt')"
                                ],
                                "hashalgo": "sha256",
                                "help": "Waiver files for LVS task.",
                                "lock": false,
                                "node": {
                                    "default": {
                                        "default": {
                                            "author": [],
                                            "date": [],
                                            "filehash": [],
                                            "signature": [],
                                            "value": []
                                        }
                                    }
                                },
                                "notes": null,
                                "pernode": "never",
                                "require": null,
                                "scope": "global",
                                "shorthelp": "PDK: LVS waiver files",
                                "switch": [
                                    "-pdk_lvs_waiver 'tool stackup name <file>'"
                                ],
                                "type": "[file]"
                            }
                        }
                    }
                }
            },
            "maxlayer": {
                "default": {
                    "example": [
                        "cli: -pdk_maxlayer 'asap7 2MA4MB2MC M8'",
                        "api: chip.set('pdk', 'asap7', 'maxlayer', 'MA4MB2MC', 'M8')"
                    ],
                    "help": "Maximum metal layer to be used for automated place and route\nspecified on a per stackup basis.",
                    "lock": false,
                    "node": {
                        "default": {
                            "default": {
                                "signature": null,
                                "value": null
                            }
                        }
                    },
                    "notes": null,
                    "pernode": "never",
                    "require": "asic",
                    "scope": "global",
                    "shorthelp": "PDK: maximum routing layer",
                    "switch": [
                        "-pdk_maxlayer 'pdk stackup <str>'"
                    ],
                    "type": "str"
                }
            },
            "minlayer": {
                "default": {
                    "example": [
                        "cli: -pdk_minlayer 'asap7 2MA4MB2MC M2'",
                        "api: chip.set('pdk', 'asap7', 'minlayer', '2MA4MB2MC', 'M2')"
                    ],
                    "help": "Minimum metal layer to be used for automated place and route\nspecified on a per stackup basis.",
                    "lock": false,
                    "node": {
                        "default": {
                            "default": {
                                "signature": null,
                                "value": null
                            }
                        }
                    },
                    "notes": null,
                    "pernode": "never",
                    "require": "asic",
                    "scope": "global",
                    "shorthelp": "PDK: minimum routing layer",
                    "switch": [
                        "-pdk_minlayer 'pdk stackup <str>'"
                    ],
                    "type": "str"
                }
            },
            "node": {
                "example": [
                    "cli: -pdk_node 'asap7 130'",
                    "api: chip.set('pdk', 'asap7', 'node', 130)"
                ],
                "help": "Approximate relative minimum dimension of the process target specified\nin nanometers. The parameter is required for flows and tools that\nleverage the value to drive technology dependent synthesis and APR\noptimization. Node examples include 180, 130, 90, 65, 45, 32, 22 14,\n10, 7, 5, 3.",
                "lock": false,
                "node": {
                    "default": {
                        "default": {
                            "signature": null,
                            "value": null
                        }
                    }
                },
                "notes": null,
                "pernode": "never",
                "require": "asic",
                "scope": "global",
                "shorthelp": "PDK: process node",
                "switch": [
                    "-pdk_node 'pdkname <float>'"
                ],
                "type": "float"
            },
            "panelsize": {
                "example": [
                    "cli: -pdk_panelsize 'asap7 (45.72,60.96)'",
                    "api: chip.set('pdk', 'asap7', 'panelsize', (45.72, 60.96))"
                ],
                "help": "List of panel sizes supported in the manufacturing process.",
                "lock": false,
                "node": {
                    "default": {
                        "default": {
                            "signature": [],
                            "value": []
                        }
                    }
                },
                "notes": null,
                "pernode": "never",
                "require": null,
                "scope": "global",
                "shorthelp": "PDK: panel size",
                "switch": [
                    "-pdk_panelsize 'pdkname <(float,float)>'"
                ],
                "type": "[(float,float)]",
                "unit": "mm"
            },
            "pexmodel": {
                "default": {
                    "default": {
                        "default": {
                            "copy": false,
                            "example": [
                                "cli: -pdk_pexmodel 'asap7 fastcap M10 max wire.mod'",
                                "api: chip.set('pdk', 'asap7', 'pexmodel', 'fastcap', 'M10', 'max', 'wire.mod')"
                            ],
                            "hashalgo": "sha256",
                            "help": "List of filepaths to PDK wire TCAD models used during automated\nsynthesis, APR, and signoff verification. Pexmodels are specified on\na per metal stack basis. Corner values depend on the process being\nused, but typically include nomenclature such as min, max, nominal.\nFor exact names, refer to the DRM. Pexmodels are generally not\nstandardized and specified on a per tool basis. An example of pexmodel\ntype is 'fastcap'.",
                            "lock": false,
                            "node": {
                                "default": {
                                    "default": {
                                        "author": [],
                                        "date": [],
                                        "filehash": [],
                                        "signature": [],
                                        "value": []
                                    }
                                }
                            },
                            "notes": null,
                            "pernode": "never",
                            "require": null,
                            "scope": "global",
                            "shorthelp": "PDK: parasitic TCAD models",
                            "switch": [
                                "-pdk_pexmodel 'pdkname tool stackup corner <file>'"
                            ],
                            "type": "[file]"
                        }
                    }
                }
            },
            "stackup": {
                "example": [
                    "cli: -pdk_stackup 'asap7 2MA4MB2MC'",
                    "api: chip.add('pdk', 'asap7', 'stackup', '2MA4MB2MC')"
                ],
                "help": "List of all metal stackups offered in the process node. Older process\nnodes may only offer a single metal stackup, while advanced nodes\noffer a large but finite list of metal stacks with varying combinations\nof metal line pitches and thicknesses. Stackup naming is unique to a\nfoundry, but is generally a long string or code. For example, a 10\nmetal stackup with two 1x wide, four 2x wide, and 4x wide metals,\nmight be identified as 2MA4MB2MC, where MA, MB, and MC denote wiring\nlayers with different properties (thickness, width, space). Each\nstackup will come with its own set of routing technology files and\nparasitic models specified in the pdk_pexmodel and pdk_aprtech\nparameters.",
                "lock": false,
                "node": {
                    "default": {
                        "default": {
                            "signature": [],
                            "value": []
                        }
                    }
                },
                "notes": null,
                "pernode": "never",
                "require": "asic",
                "scope": "global",
                "shorthelp": "PDK: metal stackups",
                "switch": [
                    "-pdk_stackup 'pdkname <str>'"
                ],
                "type": "[str]"
            },
            "thickness": {
                "default": {
                    "example": [
                        "cli: -pdk_thickness 'asap7 2MA4MB2MC 1.57'",
                        "api: chip.set('pdk', 'asap7', 'thickness', '2MA4MB2MC', 1.57)"
                    ],
                    "help": "Thickness of a manufactured unit specified on a per stackup.",
                    "lock": false,
                    "node": {
                        "default": {
                            "default": {
                                "signature": null,
                                "value": null
                            }
                        }
                    },
                    "notes": null,
                    "pernode": "never",
                    "require": null,
                    "scope": "global",
                    "shorthelp": "PDK: unit thickness",
                    "switch": [
                        "-pdk_thickness 'pdkname stackup <float>'"
                    ],
                    "type": "float",
                    "unit": "mm"
                }
            },
            "unitcost": {
                "example": [
                    "cli: -pdk_unitcost 'asap7 10000'",
                    "api: chip.set('pdk', 'asap7', 'unitcost', 10000)"
                ],
                "help": "Raw cost per unit shipped by the factory, not accounting for yield\nloss.",
                "lock": false,
                "node": {
                    "default": {
                        "default": {
                            "signature": null,
                            "value": null
                        }
                    }
                },
                "notes": null,
                "pernode": "never",
                "require": null,
                "scope": "global",
                "shorthelp": "PDK: unit cost",
                "switch": [
                    "-pdk_unitcost 'pdkname <float>'"
                ],
                "type": "float",
                "unit": "USD"
            },
            "var": {
                "default": {
                    "default": {
                        "default": {
                            "example": [
                                "cli: -pdk_var 'asap7 xyce modeltype M10 bsim4'",
                                "api: chip.set('pdk', 'asap7', 'var', 'xyce', 'modeltype', 'M10', 'bsim4')"
                            ],
                            "help": "List of key/value strings specified on a per tool and per stackup basis.\nThe parameter should only be used for specifying variables that are\nnot directly supported by the SiliconCompiler PDK schema.",
                            "lock": false,
                            "node": {
                                "default": {
                                    "default": {
                                        "signature": [],
                                        "value": []
                                    }
                                }
                            },
                            "notes": null,
                            "pernode": "never",
                            "require": null,
                            "scope": "global",
                            "shorthelp": "PDK: special variable",
                            "switch": [
                                "-pdk_var 'pdkname tool stackup key <str>'"
                            ],
                            "type": "[str]"
                        }
                    }
                }
            },
            "version": {
                "example": [
                    "cli: -pdk_version 'asap7 1.0'",
                    "api: chip.set('pdk', 'asap7', 'version', '1.0')"
                ],
                "help": "Alphanumeric string specifying the version of the PDK. Verification of\ncorrect PDK and IP versions is a hard ASIC tapeout require in all\ncommercial foundries. The version number can be used for design manifest\ntracking and tapeout checklists.",
                "lock": false,
                "node": {
                    "default": {
                        "default": {
                            "signature": null,
                            "value": null
                        }
                    }
                },
                "notes": null,
                "pernode": "never",
                "require": null,
                "scope": "global",
                "shorthelp": "PDK: version",
                "switch": [
                    "-pdk_version 'pdkname <str>'"
                ],
                "type": "str"
            },
            "vscribe": {
                "example": [
                    "cli: -pdk_vscribe 'asap7 0.1'",
                    "api: chip.set('pdk', 'asap7', 'vscribe', 0.1)"
                ],
                "help": " Width of the vertical scribe line used during die separation.\nThe process is generally completed using a mechanical saw, but can be\ndone through combinations of mechanical saws, lasers, wafer thinning,\nand chemical etching in more advanced technologies. The value is used\nto calculate effective dies per wafer and full factory cost.",
                "lock": false,
                "node": {
                    "default": {
                        "default": {
                            "signature": null,
                            "value": null
                        }
                    }
                },
                "notes": null,
                "pernode": "never",
                "require": null,
                "scope": "global",
                "shorthelp": "PDK: vertical scribe line width",
                "switch": [
                    "-pdk_vscribe 'pdkname <float>'"
                ],
                "type": "float",
                "unit": "mm"
            },
            "wafersize": {
                "example": [
                    "cli: -pdk_wafersize 'asap7 300'",
                    "api: chip.set('pdk', 'asap7', 'wafersize', 300)"
                ],
                "help": "Wafer diameter used in wafer based manufacturing process.\nThe standard diameter for leading edge manufacturing is 300mm. For\nolder process technologies and specialty fabs, smaller diameters\nsuch as 200, 100, 125, 100 are common. The value is used to\ncalculate dies per wafer and full factory chip costs.",
                "lock": false,
                "node": {
                    "default": {
                        "default": {
                            "signature": null,
                            "value": null
                        }
                    }
                },
                "notes": null,
                "pernode": "never",
                "require": "asic",
                "scope": "global",
                "shorthelp": "PDK: wafer size",
                "switch": [
                    "-pdk_wafersize 'pdkname <float>'"
                ],
                "type": "float",
                "unit": "mm"
            }
        }
    },
    "record": {
        "arch": {
            "example": [
                "cli: -record_arch 'dfm 0 <x86_64>'",
                "api: chip.set('record', 'arch', <x86_64>, step='dfm', index=0)"
            ],
            "help": "Record tracking the hardware architecture per step and index basis. (x86_64, rv64imafdc)",
            "lock": false,
            "node": {
                "default": {
                    "default": {
                        "signature": null,
                        "value": null
                    }
                }
            },
            "notes": null,
            "pernode": "required",
            "require": null,
            "scope": "job",
            "shorthelp": "Record: hardware architecture",
            "switch": [
                "-record_arch 'step index <str>'"
            ],
            "type": "str"
        },
        "distro": {
            "example": [
                "cli: -record_distro 'dfm 0 <ubuntu>'",
                "api: chip.set('record', 'distro', <ubuntu>, step='dfm', index=0)"
            ],
            "help": "Record tracking the distro name per step and index basis. (ubuntu, redhat, centos)",
            "lock": false,
            "node": {
                "default": {
                    "default": {
                        "signature": null,
                        "value": null
                    }
                }
            },
            "notes": null,
            "pernode": "required",
            "require": null,
            "scope": "job",
            "shorthelp": "Record: distro name",
            "switch": [
                "-record_distro 'step index <str>'"
            ],
            "type": "str"
        },
        "endtime": {
            "example": [
                "cli: -record_endtime 'dfm 0 <2021-09-06 12:20:20>'",
                "api: chip.set('record', 'endtime', <2021-09-06 12:20:20>, step='dfm', index=0)"
            ],
            "help": "Record tracking the end time per step and index basis. Time is reported in the ISO 8601 format YYYY-MM-DD HR:MIN:SEC",
            "lock": false,
            "node": {
                "default": {
                    "default": {
                        "signature": null,
                        "value": null
                    }
                }
            },
            "notes": null,
            "pernode": "required",
            "require": null,
            "scope": "job",
            "shorthelp": "Record: end time",
            "switch": [
                "-record_endtime 'step index <str>'"
            ],
            "type": "str"
        },
        "ipaddr": {
            "example": [
                "cli: -record_ipaddr 'dfm 0 <<addr>>'",
                "api: chip.set('record', 'ipaddr', <<addr>>, step='dfm', index=0)"
            ],
            "help": "Record tracking the IP address per step and index basis.",
            "lock": false,
            "node": {
                "default": {
                    "default": {
                        "signature": null,
                        "value": null
                    }
                }
            },
            "notes": null,
            "pernode": "required",
            "require": null,
            "scope": "job",
            "shorthelp": "Record: IP address",
            "switch": [
                "-record_ipaddr 'step index <str>'"
            ],
            "type": "str"
        },
        "kernelversion": {
            "example": [
                "cli: -record_kernelversion 'dfm 0 <5.11.0-34-generic>'",
                "api: chip.set('record', 'kernelversion', <5.11.0-34-generic>, step='dfm', index=0)"
            ],
            "help": "Record tracking the O/S kernel version per step and index basis. Used for platforms that support a distinction\nbetween os kernels and os distributions.",
            "lock": false,
            "node": {
                "default": {
                    "default": {
                        "signature": null,
                        "value": null
                    }
                }
            },
            "notes": null,
            "pernode": "required",
            "require": null,
            "scope": "job",
            "shorthelp": "Record: O/S kernel version",
            "switch": [
                "-record_kernelversion 'step index <str>'"
            ],
            "type": "str"
        },
        "macaddr": {
            "example": [
                "cli: -record_macaddr 'dfm 0 <<addr>>'",
                "api: chip.set('record', 'macaddr', <<addr>>, step='dfm', index=0)"
            ],
            "help": "Record tracking the MAC address per step and index basis.",
            "lock": false,
            "node": {
                "default": {
                    "default": {
                        "signature": null,
                        "value": null
                    }
                }
            },
            "notes": null,
            "pernode": "required",
            "require": null,
            "scope": "job",
            "shorthelp": "Record: MAC address",
            "switch": [
                "-record_macaddr 'step index <str>'"
            ],
            "type": "str"
        },
        "machine": {
            "example": [
                "cli: -record_machine 'dfm 0 <carbon>'",
                "api: chip.set('record', 'machine', <carbon>, step='dfm', index=0)"
            ],
            "help": "Record tracking the machine name per step and index basis. (myhost, localhost, ...",
            "lock": false,
            "node": {
                "default": {
                    "default": {
                        "signature": null,
                        "value": null
                    }
                }
            },
            "notes": null,
            "pernode": "required",
            "require": null,
            "scope": "job",
            "shorthelp": "Record: machine name",
            "switch": [
                "-record_machine 'step index <str>'"
            ],
            "type": "str"
        },
        "osversion": {
            "example": [
                "cli: -record_osversion 'dfm 0 <20.04.1-Ubuntu>'",
                "api: chip.set('record', 'osversion', <20.04.1-Ubuntu>, step='dfm', index=0)"
            ],
            "help": "Record tracking the O/S version per step and index basis. Since there is not standard version system for operating\nsystems, extracting information from is platform dependent.\nFor Linux based operating systems, the 'osversion' is the\nversion of the distro.",
            "lock": false,
            "node": {
                "default": {
                    "default": {
                        "signature": null,
                        "value": null
                    }
                }
            },
            "notes": null,
            "pernode": "required",
            "require": null,
            "scope": "job",
            "shorthelp": "Record: O/S version",
            "switch": [
                "-record_osversion 'step index <str>'"
            ],
            "type": "str"
        },
        "platform": {
            "example": [
                "cli: -record_platform 'dfm 0 <linux>'",
                "api: chip.set('record', 'platform', <linux>, step='dfm', index=0)"
            ],
            "help": "Record tracking the platform name per step and index basis. (linux, windows, freebsd)",
            "lock": false,
            "node": {
                "default": {
                    "default": {
                        "signature": null,
                        "value": null
                    }
                }
            },
            "notes": null,
            "pernode": "required",
            "require": null,
            "scope": "job",
            "shorthelp": "Record: platform name",
            "switch": [
                "-record_platform 'step index <str>'"
            ],
            "type": "str"
        },
        "publickey": {
            "example": [
                "cli: -record_publickey 'dfm 0 <<key>>'",
                "api: chip.set('record', 'publickey', <<key>>, step='dfm', index=0)"
            ],
            "help": "Record tracking the public key per step and index basis.",
            "lock": false,
            "node": {
                "default": {
                    "default": {
                        "signature": null,
                        "value": null
                    }
                }
            },
            "notes": null,
            "pernode": "required",
            "require": null,
            "scope": "job",
            "shorthelp": "Record: public key",
            "switch": [
                "-record_publickey 'step index <str>'"
            ],
            "type": "str"
        },
        "region": {
            "example": [
                "cli: -record_region 'dfm 0 <US Gov Boston>'",
                "api: chip.set('record', 'region', <US Gov Boston>, step='dfm', index=0)"
            ],
            "help": "Record tracking the cloud region per step and index basis. Recommended naming methodology:\n\n* local: node is the local machine\n* onprem: node in on-premises IT infrastructure\n* public: generic public cloud\n* govcloud: generic US government cloud\n* <region>: cloud and entity specific region string name",
            "lock": false,
            "node": {
                "default": {
                    "default": {
                        "signature": null,
                        "value": null
                    }
                }
            },
            "notes": null,
            "pernode": "required",
            "require": null,
            "scope": "job",
            "shorthelp": "Record: cloud region",
            "switch": [
                "-record_region 'step index <str>'"
            ],
            "type": "str"
        },
        "scversion": {
            "example": [
                "cli: -record_scversion 'dfm 0 <1.0>'",
                "api: chip.set('record', 'scversion', <1.0>, step='dfm', index=0)"
            ],
            "help": "Record tracking the software version per step and index basis. Version number for the SiliconCompiler software.",
            "lock": false,
            "node": {
                "default": {
                    "default": {
                        "signature": null,
                        "value": null
                    }
                }
            },
            "notes": null,
            "pernode": "required",
            "require": null,
            "scope": "job",
            "shorthelp": "Record: software version",
            "switch": [
                "-record_scversion 'step index <str>'"
            ],
            "type": "str"
        },
        "starttime": {
            "example": [
                "cli: -record_starttime 'dfm 0 <2021-09-06 12:20:20>'",
                "api: chip.set('record', 'starttime', <2021-09-06 12:20:20>, step='dfm', index=0)"
            ],
            "help": "Record tracking the start time per step and index basis. Time is reported in the ISO 8601 format YYYY-MM-DD HR:MIN:SEC",
            "lock": false,
            "node": {
                "default": {
                    "default": {
                        "signature": null,
                        "value": null
                    }
                }
            },
            "notes": null,
            "pernode": "required",
            "require": null,
            "scope": "job",
            "shorthelp": "Record: start time",
            "switch": [
                "-record_starttime 'step index <str>'"
            ],
            "type": "str"
        },
        "toolargs": {
            "example": [
                "cli: -record_toolargs 'dfm 0 <-I include/ foo.v>'",
                "api: chip.set('record', 'toolargs', <-I include/ foo.v>, step='dfm', index=0)"
            ],
            "help": "Record tracking the tool CLI arguments per step and index basis. Arguments passed to tool via CLI.",
            "lock": false,
            "node": {
                "default": {
                    "default": {
                        "signature": null,
                        "value": null
                    }
                }
            },
            "notes": null,
            "pernode": "required",
            "require": null,
            "scope": "job",
            "shorthelp": "Record: tool CLI arguments",
            "switch": [
                "-record_toolargs 'step index <str>'"
            ],
            "type": "str"
        },
        "toolpath": {
            "example": [
                "cli: -record_toolpath 'dfm 0 </usr/bin/openroad>'",
                "api: chip.set('record', 'toolpath', </usr/bin/openroad>, step='dfm', index=0)"
            ],
            "help": "Record tracking the tool path per step and index basis. Full path to tool executable used to run this\ntask.",
            "lock": false,
            "node": {
                "default": {
                    "default": {
                        "signature": null,
                        "value": null
                    }
                }
            },
            "notes": null,
            "pernode": "required",
            "require": null,
            "scope": "job",
            "shorthelp": "Record: tool path",
            "switch": [
                "-record_toolpath 'step index <str>'"
            ],
            "type": "str"
        },
        "toolversion": {
            "example": [
                "cli: -record_toolversion 'dfm 0 <1.0>'",
                "api: chip.set('record', 'toolversion', <1.0>, step='dfm', index=0)"
            ],
            "help": "Record tracking the tool version per step and index basis. The tool version captured corresponds to the 'tool'\nparameter within the 'tool' dictionary.",
            "lock": false,
            "node": {
                "default": {
                    "default": {
                        "signature": null,
                        "value": null
                    }
                }
            },
            "notes": null,
            "pernode": "required",
            "require": null,
            "scope": "job",
            "shorthelp": "Record: tool version",
            "switch": [
                "-record_toolversion 'step index <str>'"
            ],
            "type": "str"
        },
        "userid": {
            "example": [
                "cli: -record_userid 'dfm 0 <wiley>'",
                "api: chip.set('record', 'userid', <wiley>, step='dfm', index=0)"
            ],
            "help": "Record tracking the userid per step and index basis.",
            "lock": false,
            "node": {
                "default": {
                    "default": {
                        "signature": null,
                        "value": null
                    }
                }
            },
            "notes": null,
            "pernode": "required",
            "require": null,
            "scope": "job",
            "shorthelp": "Record: userid",
            "switch": [
                "-record_userid 'step index <str>'"
            ],
            "type": "str"
        }
    },
    "schemaversion": {
        "example": [
            "api: chip.get('schemaversion')"
        ],
        "help": "SiliconCompiler schema version number.",
        "lock": true,
        "node": {
            "default": {
                "default": {
                    "signature": null,
<<<<<<< HEAD
                    "value": "0.35.0"
=======
                    "value": "0.34.5"
>>>>>>> 2de5e3f7
                }
            }
        },
        "notes": null,
        "pernode": "never",
        "require": "all",
        "scope": "global",
        "shorthelp": "Schema version number",
        "switch": [
            "-schemaversion <str>"
        ],
        "type": "str"
    },
    "tool": {
        "default": {
            "exe": {
                "example": [
                    "cli: -tool_exe 'openroad openroad'",
                    "api: chip.set('tool', 'openroad', 'exe', 'openroad')"
                ],
                "help": "Tool executable name.",
                "lock": false,
                "node": {
                    "default": {
                        "default": {
                            "signature": null,
                            "value": null
                        }
                    }
                },
                "notes": null,
                "pernode": "never",
                "require": null,
                "scope": "job",
                "shorthelp": "Tool: executable name",
                "switch": [
                    "-tool_exe 'tool <str>'"
                ],
                "type": "str"
            },
            "format": {
                "enum": [
                    "json",
                    "tcl",
                    "yaml"
                ],
                "example": [
                    "cli: -tool_format 'yosys tcl'",
                    "api: chip.set('tool', 'yosys', 'format', 'tcl')"
                ],
                "help": "File format for tool manifest handoff.",
                "lock": false,
                "node": {
                    "default": {
                        "default": {
                            "signature": null,
                            "value": null
                        }
                    }
                },
                "notes": null,
                "pernode": "never",
                "require": null,
                "scope": "job",
                "shorthelp": "Tool: file format",
                "switch": [
                    "-tool_format 'tool <file>'"
                ],
                "type": "enum"
            },
            "licenseserver": {
                "default": {
                    "example": [
                        "cli: -tool_licenseserver 'atask ACME_LICENSE 1700@server'",
                        "api: chip.set('tool', 'acme', 'licenseserver', 'ACME_LICENSE', '1700@server')"
                    ],
                    "help": "Defines a set of tool specific environment variables used by the executable\nthat depend on license key servers to control access. For multiple servers,\nseparate each server by a 'colon'. The named license variable are read at\nruntime (run()) and the environment variables are set.",
                    "lock": false,
                    "node": {
                        "default": {
                            "default": {
                                "signature": [],
                                "value": []
                            }
                        }
                    },
                    "notes": null,
                    "pernode": "optional",
                    "require": null,
                    "scope": "job",
                    "shorthelp": "Tool: license servers",
                    "switch": [
                        "-tool_licenseserver 'name key <str>'"
                    ],
                    "type": "[str]"
                }
            },
            "path": {
                "copy": false,
                "example": [
                    "cli: -tool_path 'openroad /usr/local/bin'",
                    "api: chip.set('tool', 'openroad', 'path', '/usr/local/bin')"
                ],
                "help": "File system path to tool executable. The path is prepended to the\nsystem PATH environment variable for batch and interactive runs. The\npath parameter can be left blank if the 'exe' is already in the\nenvironment search path.",
                "lock": false,
                "node": {
                    "default": {
                        "default": {
                            "signature": null,
                            "value": null
                        }
                    }
                },
                "notes": null,
                "pernode": "optional",
                "require": null,
                "scope": "job",
                "shorthelp": "Tool: executable path",
                "switch": [
                    "-tool_path 'tool <dir>'"
                ],
                "type": "dir"
            },
            "sbom": {
                "default": {
                    "copy": false,
                    "example": [
                        "cli: -tool_sbom 'yosys 1.0.1 ys_sbom.json'",
                        "api: chip.set('tool', 'yosys', 'sbom', '1.0', 'ys_sbom.json')"
                    ],
                    "hashalgo": "sha256",
                    "help": "Paths to software bill of material (SBOM) document file of the tool\nspecified on a per version basis. The SBOM includes critical\npackage information about the tool including the list of included\ncomponents, licenses, and copyright. The SBOM file is generally\nprovided as in a a standardized open data format such as SPDX.",
                    "lock": false,
                    "node": {
                        "default": {
                            "default": {
                                "author": [],
                                "date": [],
                                "filehash": [],
                                "signature": [],
                                "value": []
                            }
                        }
                    },
                    "notes": null,
                    "pernode": "optional",
                    "require": null,
                    "scope": "job",
                    "shorthelp": "Tool: software BOM",
                    "switch": [
                        "-tool_sbom 'tool version <file>'"
                    ],
                    "type": "[file]"
                }
            },
            "task": {
                "default": {
                    "continue": {
                        "example": [
                            "cli: -tool_task_continue 'verilator lint true'",
                            "api: chip.set('tool', 'verilator', 'task', 'lint', 'continue', True)"
                        ],
                        "help": "Directs flow to continue even if errors are encountered during task. The default\nbehavior is for SC to exit on error.",
                        "lock": false,
                        "node": {
                            "default": {
                                "default": {
                                    "signature": null,
                                    "value": false
                                }
                            }
                        },
                        "notes": null,
                        "pernode": "optional",
                        "require": "all",
                        "scope": "job",
                        "shorthelp": "Task: continue option",
                        "switch": [
                            "-tool_task_continue 'tool task <bool>'"
                        ],
                        "type": "bool"
                    },
                    "dir": {
                        "default": {
                            "copy": false,
                            "example": [
                                "cli: -tool_task_dir 'verilator compile cincludes include'",
                                "api: chip.set('tool', 'verilator', 'task', 'compile', 'dir', 'cincludes', 'include')"
                            ],
                            "help": "Paths to user supplied directories mapped to keys. Keys must match\nwhat's expected by the task/reference script consuming the\ndirectory.",
                            "lock": false,
                            "node": {
                                "default": {
                                    "default": {
                                        "signature": [],
                                        "value": []
                                    }
                                }
                            },
                            "notes": null,
                            "pernode": "optional",
                            "require": null,
                            "scope": "job",
                            "shorthelp": "Task: setup directories",
                            "switch": [
                                "-tool_task_dir 'tool task key <dir>'"
                            ],
                            "type": "[dir]"
                        }
                    },
                    "env": {
                        "default": {
                            "example": [
                                "cli: -tool_task_env 'openroad cts MYVAR 42'",
                                "api: chip.set('tool', 'openroad', 'task', 'cts', 'env', 'MYVAR', '42')"
                            ],
                            "help": "Environment variables to set for individual tasks. Keys and values\nshould be set in accordance with the task's documentation. Most\ntasks do not require extra environment variables to function.",
                            "lock": false,
                            "node": {
                                "default": {
                                    "default": {
                                        "signature": null,
                                        "value": null
                                    }
                                }
                            },
                            "notes": null,
                            "pernode": "optional",
                            "require": null,
                            "scope": "job",
                            "shorthelp": "Task: environment variables",
                            "switch": [
                                "-tool_task_env 'tool task step index name <str>'"
                            ],
                            "type": "str"
                        }
                    },
                    "file": {
                        "default": {
                            "copy": false,
                            "example": [
                                "cli: -tool_task_file 'openroad floorplan macroplace macroplace.tcl'",
                                "api: chip.set('tool', 'openroad', 'task', 'floorplan', 'file', 'macroplace', 'macroplace.tcl')"
                            ],
                            "hashalgo": "sha256",
                            "help": "Paths to user supplied files mapped to keys. Keys and filetypes must\nmatch what's expected by the task/reference script consuming the\nfile.",
                            "lock": false,
                            "node": {
                                "default": {
                                    "default": {
                                        "author": [],
                                        "date": [],
                                        "filehash": [],
                                        "signature": [],
                                        "value": []
                                    }
                                }
                            },
                            "notes": null,
                            "pernode": "optional",
                            "require": null,
                            "scope": "job",
                            "shorthelp": "Task: setup files",
                            "switch": [
                                "-tool_task_file 'tool task key <file>'"
                            ],
                            "type": "[file]"
                        }
                    },
                    "input": {
                        "copy": false,
                        "example": [
                            "cli: -tool_task_input 'openroad place place 0 oh_add.def'",
                            "api: chip.set('tool', 'openroad', 'task', 'place', 'input', 'oh_add.def', step='place', index='0')"
                        ],
                        "hashalgo": "sha256",
                        "help": "List of data files to be copied from previous flowgraph steps 'output'\ndirectory. The list of steps to copy files from is defined by the\nlist defined by the dictionary key ['flowgraph', step, index, 'input'].\nAll files must be available for flow to continue. If a file\nis missing, the program exists on an error.",
                        "lock": false,
                        "node": {
                            "default": {
                                "default": {
                                    "author": [],
                                    "date": [],
                                    "filehash": [],
                                    "signature": [],
                                    "value": []
                                }
                            }
                        },
                        "notes": null,
                        "pernode": "required",
                        "require": null,
                        "scope": "job",
                        "shorthelp": "Task: inputs",
                        "switch": [
                            "-tool_task_input 'tool task step index <str>'"
                        ],
                        "type": "[file]"
                    },
                    "keep": {
                        "example": [
                            "cli: -tool_task_keep 'surelog import slp_all'",
                            "api: chip.set('tool', 'surelog', 'task', 'import', 'keep', 'slpp_all')"
                        ],
                        "help": "Names of additional files and directories in the work directory that\nshould be kept when :keypath:`option, clean` is true.",
                        "lock": false,
                        "node": {
                            "default": {
                                "default": {
                                    "signature": [],
                                    "value": []
                                }
                            }
                        },
                        "notes": null,
                        "pernode": "optional",
                        "require": null,
                        "scope": "job",
                        "shorthelp": "Task: files to keep",
                        "switch": [
                            "-tool_task_keep 'task <str>'"
                        ],
                        "type": "[str]"
                    },
                    "option": {
                        "example": [
                            "cli: -tool_task_option 'openroad cts -no_init'",
                            "api: chip.set('tool', 'openroad', 'task', 'cts', 'option', '-no_init')"
                        ],
                        "help": "List of command line options for the task executable, specified on\na per task and per step basis. Options must not include spaces.\nFor multiple argument options, each option is a separate list element.",
                        "lock": false,
                        "node": {
                            "default": {
                                "default": {
                                    "signature": [],
                                    "value": []
                                }
                            }
                        },
                        "notes": null,
                        "pernode": "optional",
                        "require": null,
                        "scope": "job",
                        "shorthelp": "Task: executable options",
                        "switch": [
                            "-tool_task_option 'tool task <str>'"
                        ],
                        "type": "[str]"
                    },
                    "output": {
                        "copy": false,
                        "example": [
                            "cli: -tool_task_output 'openroad place place 0 oh_add.def'",
                            "api: chip.set('tool', 'openroad', 'task', 'place', 'output', 'oh_add.def', step='place', index='0')"
                        ],
                        "hashalgo": "sha256",
                        "help": "List of data files written to the 'output' directory of the\ntool/task/step/index used in the keypath. All files must be available\nfor flow to continue. If a file is missing, the program exists on an error.",
                        "lock": false,
                        "node": {
                            "default": {
                                "default": {
                                    "author": [],
                                    "date": [],
                                    "filehash": [],
                                    "signature": [],
                                    "value": []
                                }
                            }
                        },
                        "notes": null,
                        "pernode": "required",
                        "require": null,
                        "scope": "job",
                        "shorthelp": "Task: outputs",
                        "switch": [
                            "-tool_task_output 'tool task step index <str>'"
                        ],
                        "type": "[file]"
                    },
                    "postscript": {
                        "copy": false,
                        "example": [
                            "cli: -tool_task_postscript 'yosys syn syn_post.tcl'",
                            "api: chip.set('tool', 'yosys', 'task', 'syn_asic', 'postscript', 'syn_post.tcl')"
                        ],
                        "hashalgo": "sha256",
                        "help": "Path to a user supplied script to execute after the main execution\nstage of the step but before the design is saved.\nExact entry point depends on the step and main script being\nexecuted. An example of a postscript entry point would be immediately\nafter global placement.",
                        "lock": false,
                        "node": {
                            "default": {
                                "default": {
                                    "author": [],
                                    "date": [],
                                    "filehash": [],
                                    "signature": [],
                                    "value": []
                                }
                            }
                        },
                        "notes": null,
                        "pernode": "optional",
                        "require": null,
                        "scope": "job",
                        "shorthelp": "Task: post-step script",
                        "switch": [
                            "-tool_task_postscript 'task <file>'"
                        ],
                        "type": "[file]"
                    },
                    "prescript": {
                        "copy": false,
                        "example": [
                            "cli: -tool_task_prescript 'yosys syn syn_pre.tcl'",
                            "api: chip.set('tool', 'yosys', 'task', 'syn_asic', 'prescript', 'syn_pre.tcl')"
                        ],
                        "hashalgo": "sha256",
                        "help": "Path to a user supplied script to execute after reading in the design\nbut before the main execution stage of the step. Exact entry point\ndepends on the step and main script being executed. An example\nof a prescript entry point would be immediately before global\nplacement.",
                        "lock": false,
                        "node": {
                            "default": {
                                "default": {
                                    "author": [],
                                    "date": [],
                                    "filehash": [],
                                    "signature": [],
                                    "value": []
                                }
                            }
                        },
                        "notes": null,
                        "pernode": "optional",
                        "require": null,
                        "scope": "job",
                        "shorthelp": "Task: pre-step script",
                        "switch": [
                            "-tool_task_prescript 'task <file>'"
                        ],
                        "type": "[file]"
                    },
                    "refdir": {
                        "copy": false,
                        "example": [
                            "cli: -tool_task_refdir 'yosys syn ./myref'",
                            "api: chip.set('tool', 'yosys', 'task', 'syn_asic', 'refdir', './myref')"
                        ],
                        "help": "Path to directories containing reference flow scripts, specified\non a per step and index basis.",
                        "lock": false,
                        "node": {
                            "default": {
                                "default": {
                                    "signature": [],
                                    "value": []
                                }
                            }
                        },
                        "notes": null,
                        "pernode": "optional",
                        "require": null,
                        "scope": "job",
                        "shorthelp": "Task: script directory",
                        "switch": [
                            "-tool_task_refdir 'task <dir>'"
                        ],
                        "type": "[dir]"
                    },
                    "regex": {
                        "default": {
                            "example": [
                                "cli: -tool_task_regex 'openroad place errors \"-v ERROR\"'",
                                "api: chip.set('tool', 'openroad', 'task', 'place', 'regex', 'errors', '-v ERROR')"
                            ],
                            "help": "A list of piped together grep commands. Each entry represents a set\nof command line arguments for grep including the regex pattern to\nmatch. Starting with the first list entry, each grep output is piped\ninto the following grep command in the list. Supported grep options\ninclude ``-v`` and ``-e``. Patterns starting with \"-\" should be\ndirectly preceded by the ``-e`` option. The following example\nillustrates the concept.\n\nUNIX grep:\n\n.. code-block:: bash\n\n    $ grep WARNING place.log | grep -v \"bbox\" > place.warnings\n\nSiliconCompiler::\n\n    chip.set('task', 'openroad', 'regex', 'place', '0', 'warnings',\n             [\"WARNING\", \"-v bbox\"])\n\nThe \"errors\" and \"warnings\" suffixes are special cases. When set,\nthe number of matches found for these regexes will be added to the\nerrors and warnings metrics for the task, respectively. This will\nalso cause the logfile to be added to the :keypath:`tool, <tool>,\ntask, <task>, report` parameter for those metrics, if not already present.",
                            "lock": false,
                            "node": {
                                "default": {
                                    "default": {
                                        "signature": [],
                                        "value": []
                                    }
                                }
                            },
                            "notes": null,
                            "pernode": "optional",
                            "require": null,
                            "scope": "job",
                            "shorthelp": "Task: regex filter",
                            "switch": [
                                "-tool_task_regex 'tool task suffix <str>'"
                            ],
                            "type": "[str]"
                        }
                    },
                    "report": {
                        "default": {
                            "copy": false,
                            "example": [
                                "cli: -tool_task_report 'openroad place holdtns place 0 place.log'",
                                "api: chip.set('tool', 'openroad', 'task', 'place', 'report', 'holdtns', 'place.log', step='place', index='0')"
                            ],
                            "hashalgo": "sha256",
                            "help": "List of report files associated with a specific 'metric'. The file path\nspecified is relative to the run directory of the current task.",
                            "lock": false,
                            "node": {
                                "default": {
                                    "default": {
                                        "author": [],
                                        "date": [],
                                        "filehash": [],
                                        "signature": [],
                                        "value": []
                                    }
                                }
                            },
                            "notes": null,
                            "pernode": "required",
                            "require": null,
                            "scope": "job",
                            "shorthelp": "Task: reports",
                            "switch": [
                                "-tool_task_report 'task metric step index <str>'"
                            ],
                            "type": "[file]"
                        }
                    },
                    "require": {
                        "example": [
                            "cli: -tool_task_require 'openroad cts design'",
                            "api: chip.set('tool', 'openroad', 'task', 'cts', 'require', 'design')"
                        ],
                        "help": "List of keypaths to required task parameters. The list is used\nby check_manifest() to verify that all parameters have been set up before\nstep execution begins.",
                        "lock": false,
                        "node": {
                            "default": {
                                "default": {
                                    "signature": [],
                                    "value": []
                                }
                            }
                        },
                        "notes": null,
                        "pernode": "optional",
                        "require": null,
                        "scope": "job",
                        "shorthelp": "Task: parameter requirements",
                        "switch": [
                            "-tool_task_require 'task step index <str>'"
                        ],
                        "type": "[str]"
                    },
                    "script": {
                        "copy": false,
                        "example": [
                            "cli: -tool_task_script 'yosys syn syn.tcl'",
                            "api: chip.set('tool', 'yosys', 'task', 'syn_asic', 'script', 'syn.tcl')"
                        ],
                        "hashalgo": "sha256",
                        "help": "Path to the entry script called by the executable specified\non a per task and per step basis.",
                        "lock": false,
                        "node": {
                            "default": {
                                "default": {
                                    "author": [],
                                    "date": [],
                                    "filehash": [],
                                    "signature": [],
                                    "value": []
                                }
                            }
                        },
                        "notes": null,
                        "pernode": "optional",
                        "require": null,
                        "scope": "job",
                        "shorthelp": "Task: entry script",
                        "switch": [
                            "-tool_task_script 'task step index <file>'"
                        ],
                        "type": "[file]"
                    },
                    "stderr": {
                        "destination": {
                            "example": [
                                "cli: -tool_task_stderr_destination 'ghdl import log'",
                                "api: chip.set('tool', ghdl', 'task', 'import', 'stderr', 'destination', 'log')"
                            ],
                            "help": "Defines where to direct the output generated over stderr.\nSupported options are:\nnone: the stream generated to STDERR is ignored\nlog: the generated stream is stored in <step>.<suffix>; if not in quiet mode,\nit is additionally dumped to the display output: the generated stream is\nstored in outputs/<design>.<suffix>",
                            "lock": false,
                            "node": {
                                "default": {
                                    "default": {
                                        "signature": null,
                                        "value": "log"
                                    }
                                }
                            },
                            "notes": null,
                            "pernode": "optional",
                            "require": null,
                            "scope": "job",
                            "shorthelp": "Task: Destination for stderr",
                            "switch": [
                                "-tool_task_stderr_destination 'task [log|output|none]'"
                            ],
                            "type": "str"
                        },
                        "suffix": {
                            "example": [
                                "cli: -tool_task_stderr_suffix 'ghdl import log'",
                                "api: chip.set('tool', 'ghdl', 'task', 'import', 'stderr', 'suffix', 'log')"
                            ],
                            "help": "Specifies the file extension for the content redirected from stderr.",
                            "lock": false,
                            "node": {
                                "default": {
                                    "default": {
                                        "signature": null,
                                        "value": "log"
                                    }
                                }
                            },
                            "notes": null,
                            "pernode": "optional",
                            "require": null,
                            "scope": "job",
                            "shorthelp": "Task: File suffix for redirected stderr",
                            "switch": [
                                "-tool_task_stderr_suffix 'task <str>'"
                            ],
                            "type": "str"
                        }
                    },
                    "stdout": {
                        "destination": {
                            "example": [
                                "cli: -tool_task_stdout_destination 'ghdl import log'",
                                "api: chip.set('tool', 'ghdl', 'task', 'import', 'stdout', 'destination', 'log')"
                            ],
                            "help": "Defines where to direct the output generated over stdout.\nSupported options are:\nnone: the stream generated to STDOUT is ignored\nlog: the generated stream is stored in <step>.<suffix>; if not in quiet mode,\nit is additionally dumped to the display output: the generated stream is stored\nin outputs/<design>.<suffix>",
                            "lock": false,
                            "node": {
                                "default": {
                                    "default": {
                                        "signature": null,
                                        "value": "log"
                                    }
                                }
                            },
                            "notes": null,
                            "pernode": "optional",
                            "require": null,
                            "scope": "job",
                            "shorthelp": "Task: Destination for stdout",
                            "switch": [
                                "-tool_task_stdout_destination 'task [log|output|none]'"
                            ],
                            "type": "str"
                        },
                        "suffix": {
                            "example": [
                                "cli: -tool_task_stdout_suffix 'ghdl import log'",
                                "api: chip.set('tool', ghdl', 'task', 'import', 'stdout', 'suffix', 'log')"
                            ],
                            "help": "Specifies the file extension for the content redirected from stdout.",
                            "lock": false,
                            "node": {
                                "default": {
                                    "default": {
                                        "signature": null,
                                        "value": "log"
                                    }
                                }
                            },
                            "notes": null,
                            "pernode": "optional",
                            "require": null,
                            "scope": "job",
                            "shorthelp": "Task: File suffix for redirected stdout",
                            "switch": [
                                "-tool_task_stdout_suffix 'task <str>'"
                            ],
                            "type": "str"
                        }
                    },
                    "threads": {
                        "example": [
                            "cli: -tool_task_threads 'magic drc 64'",
                            "api: chip.set('tool', 'magic', 'task', 'drc', 'threads', '64')"
                        ],
                        "help": "Thread parallelism to use for execution specified on a per task and per\nstep basis. If not specified, SC queries the operating system and sets\nthe threads based on the maximum thread count supported by the\nhardware.",
                        "lock": false,
                        "node": {
                            "default": {
                                "default": {
                                    "signature": null,
                                    "value": null
                                }
                            }
                        },
                        "notes": null,
                        "pernode": "optional",
                        "require": null,
                        "scope": "job",
                        "shorthelp": "Task: thread parallelism",
                        "switch": [
                            "-tool_task_threads 'task <int>'"
                        ],
                        "type": "int"
                    },
                    "var": {
                        "default": {
                            "example": [
                                "cli: -tool_task_var 'openroad cts myvar 42'",
                                "api: chip.set('tool', 'openroad', 'task', 'cts', 'var', 'myvar', '42')"
                            ],
                            "help": "Task script variables specified as key value pairs. Variable\nnames and value types must match the name and type of task and reference\nscript consuming the variable.",
                            "lock": false,
                            "node": {
                                "default": {
                                    "default": {
                                        "signature": [],
                                        "value": []
                                    }
                                }
                            },
                            "notes": null,
                            "pernode": "optional",
                            "require": null,
                            "scope": "job",
                            "shorthelp": "Task: script variables",
                            "switch": [
                                "-tool_task_var 'tool task key <str>'"
                            ],
                            "type": "[str]"
                        }
                    },
                    "warningoff": {
                        "example": [
                            "cli: -tool_task_warningoff 'verilator lint COMBDLY'",
                            "api: chip.set('tool', 'verilator', 'task', 'lint', 'warningoff', 'COMBDLY')"
                        ],
                        "help": "A list of tool warnings for which printing should be suppressed.\nGenerally this is done on a per design basis after review has\ndetermined that warning can be safely ignored The code for turning\noff warnings can be found in the specific task reference manual.",
                        "lock": false,
                        "node": {
                            "default": {
                                "default": {
                                    "signature": [],
                                    "value": []
                                }
                            }
                        },
                        "notes": null,
                        "pernode": "optional",
                        "require": null,
                        "scope": "job",
                        "shorthelp": "Task: warning filter",
                        "switch": [
                            "-tool_task_warningoff 'tool task <str>'"
                        ],
                        "type": "[str]"
                    }
                }
            },
            "vendor": {
                "example": [
                    "cli: -tool_vendor 'yosys yosys'",
                    "api: chip.set('tool', 'yosys', 'vendor', 'yosys')"
                ],
                "help": "Name of the tool vendor. Parameter can be used to set vendor\nspecific technology variables in the PDK and libraries. For\nopen source projects, the project name should be used in\nplace of vendor.",
                "lock": false,
                "node": {
                    "default": {
                        "default": {
                            "signature": null,
                            "value": null
                        }
                    }
                },
                "notes": null,
                "pernode": "never",
                "require": null,
                "scope": "job",
                "shorthelp": "Tool: vendor",
                "switch": [
                    "-tool_vendor 'tool <str>'"
                ],
                "type": "str"
            },
            "version": {
                "example": [
                    "cli: -tool_version 'openroad >=v2.0'",
                    "api: chip.set('tool', 'openroad', 'version', '>=v2.0')"
                ],
                "help": "List of acceptable versions of the tool executable to be used. Each\nentry in this list must be a version specifier as described by Python\n`PEP-440 <https://peps.python.org/pep-0440/#version-specifiers>`_.\nDuring task execution, the tool is called with the 'vswitch' to\ncheck the runtime executable version. If the version of the system\nexecutable is not allowed by any of the specifiers in 'version',\nthen the job is halted pre-execution. For backwards compatibility,\nentries that do not conform to the standard will be interpreted as a\nversion with an '==' specifier. This check can be disabled by\nsetting 'novercheck' to True.",
                "lock": false,
                "node": {
                    "default": {
                        "default": {
                            "signature": [],
                            "value": []
                        }
                    }
                },
                "notes": null,
                "pernode": "optional",
                "require": null,
                "scope": "job",
                "shorthelp": "Tool: version",
                "switch": [
                    "-tool_version 'tool <str>'"
                ],
                "type": "[str]"
            },
            "vswitch": {
                "example": [
                    "cli: -tool_vswitch 'openroad -version'",
                    "api: chip.set('tool', 'openroad', 'vswitch', '-version')"
                ],
                "help": "Command line switch to use with executable used to print out\nthe version number. Common switches include -v, -version,\n--version. Some tools may require extra flags to run in batch mode.",
                "lock": false,
                "node": {
                    "default": {
                        "default": {
                            "signature": [],
                            "value": []
                        }
                    }
                },
                "notes": null,
                "pernode": "never",
                "require": null,
                "scope": "job",
                "shorthelp": "Tool: executable version switch",
                "switch": [
                    "-tool_vswitch 'tool <str>'"
                ],
                "type": "[str]"
            }
        }
    },
    "unit": {
        "capacitance": {
            "example": [
                "cli: -unit_capacitance 'pf'",
                "api: chip.set('unit', 'capacitance', pf)"
            ],
            "help": "Units used for capacitance when not explicitly specified. Units\nare case insensitive (ie. pF == pf).",
            "lock": false,
            "node": {
                "default": {
                    "default": {
                        "signature": null,
                        "value": "pf"
                    }
                }
            },
            "notes": null,
            "pernode": "never",
            "require": null,
            "scope": "job",
            "shorthelp": "Unit: capacitance",
            "switch": [
                "-unit_capacitance '<str>'"
            ],
            "type": "str"
        },
        "current": {
            "example": [
                "cli: -unit_current 'mA'",
                "api: chip.set('unit', 'current', mA)"
            ],
            "help": "Units used for current when not explicitly specified. Units\nare case insensitive (ie. pF == pf).",
            "lock": false,
            "node": {
                "default": {
                    "default": {
                        "signature": null,
                        "value": "mA"
                    }
                }
            },
            "notes": null,
            "pernode": "never",
            "require": null,
            "scope": "job",
            "shorthelp": "Unit: current",
            "switch": [
                "-unit_current '<str>'"
            ],
            "type": "str"
        },
        "energy": {
            "example": [
                "cli: -unit_energy 'pj'",
                "api: chip.set('unit', 'energy', pj)"
            ],
            "help": "Units used for energy when not explicitly specified. Units\nare case insensitive (ie. pF == pf).",
            "lock": false,
            "node": {
                "default": {
                    "default": {
                        "signature": null,
                        "value": "pj"
                    }
                }
            },
            "notes": null,
            "pernode": "never",
            "require": null,
            "scope": "job",
            "shorthelp": "Unit: energy",
            "switch": [
                "-unit_energy '<str>'"
            ],
            "type": "str"
        },
        "inductance": {
            "example": [
                "cli: -unit_inductance 'nh'",
                "api: chip.set('unit', 'inductance', nh)"
            ],
            "help": "Units used for inductance when not explicitly specified. Units\nare case insensitive (ie. pF == pf).",
            "lock": false,
            "node": {
                "default": {
                    "default": {
                        "signature": null,
                        "value": "nh"
                    }
                }
            },
            "notes": null,
            "pernode": "never",
            "require": null,
            "scope": "job",
            "shorthelp": "Unit: inductance",
            "switch": [
                "-unit_inductance '<str>'"
            ],
            "type": "str"
        },
        "length": {
            "example": [
                "cli: -unit_length 'um'",
                "api: chip.set('unit', 'length', um)"
            ],
            "help": "Units used for length when not explicitly specified. Units\nare case insensitive (ie. pF == pf).",
            "lock": false,
            "node": {
                "default": {
                    "default": {
                        "signature": null,
                        "value": "um"
                    }
                }
            },
            "notes": null,
            "pernode": "never",
            "require": null,
            "scope": "job",
            "shorthelp": "Unit: length",
            "switch": [
                "-unit_length '<str>'"
            ],
            "type": "str"
        },
        "mass": {
            "example": [
                "cli: -unit_mass 'g'",
                "api: chip.set('unit', 'mass', g)"
            ],
            "help": "Units used for mass when not explicitly specified. Units\nare case insensitive (ie. pF == pf).",
            "lock": false,
            "node": {
                "default": {
                    "default": {
                        "signature": null,
                        "value": "g"
                    }
                }
            },
            "notes": null,
            "pernode": "never",
            "require": null,
            "scope": "job",
            "shorthelp": "Unit: mass",
            "switch": [
                "-unit_mass '<str>'"
            ],
            "type": "str"
        },
        "power": {
            "example": [
                "cli: -unit_power 'mw'",
                "api: chip.set('unit', 'power', mw)"
            ],
            "help": "Units used for power when not explicitly specified. Units\nare case insensitive (ie. pF == pf).",
            "lock": false,
            "node": {
                "default": {
                    "default": {
                        "signature": null,
                        "value": "mw"
                    }
                }
            },
            "notes": null,
            "pernode": "never",
            "require": null,
            "scope": "job",
            "shorthelp": "Unit: power",
            "switch": [
                "-unit_power '<str>'"
            ],
            "type": "str"
        },
        "resistance": {
            "example": [
                "cli: -unit_resistance 'ohm'",
                "api: chip.set('unit', 'resistance', ohm)"
            ],
            "help": "Units used for resistance when not explicitly specified. Units\nare case insensitive (ie. pF == pf).",
            "lock": false,
            "node": {
                "default": {
                    "default": {
                        "signature": null,
                        "value": "ohm"
                    }
                }
            },
            "notes": null,
            "pernode": "never",
            "require": null,
            "scope": "job",
            "shorthelp": "Unit: resistance",
            "switch": [
                "-unit_resistance '<str>'"
            ],
            "type": "str"
        },
        "temperature": {
            "example": [
                "cli: -unit_temperature 'C'",
                "api: chip.set('unit', 'temperature', C)"
            ],
            "help": "Units used for temperature when not explicitly specified. Units\nare case insensitive (ie. pF == pf).",
            "lock": false,
            "node": {
                "default": {
                    "default": {
                        "signature": null,
                        "value": "C"
                    }
                }
            },
            "notes": null,
            "pernode": "never",
            "require": null,
            "scope": "job",
            "shorthelp": "Unit: temperature",
            "switch": [
                "-unit_temperature '<str>'"
            ],
            "type": "str"
        },
        "time": {
            "example": [
                "cli: -unit_time 'ns'",
                "api: chip.set('unit', 'time', ns)"
            ],
            "help": "Units used for time when not explicitly specified. Units\nare case insensitive (ie. pF == pf).",
            "lock": false,
            "node": {
                "default": {
                    "default": {
                        "signature": null,
                        "value": "ns"
                    }
                }
            },
            "notes": null,
            "pernode": "never",
            "require": null,
            "scope": "job",
            "shorthelp": "Unit: time",
            "switch": [
                "-unit_time '<str>'"
            ],
            "type": "str"
        },
        "voltage": {
            "example": [
                "cli: -unit_voltage 'mv'",
                "api: chip.set('unit', 'voltage', mv)"
            ],
            "help": "Units used for voltage when not explicitly specified. Units\nare case insensitive (ie. pF == pf).",
            "lock": false,
            "node": {
                "default": {
                    "default": {
                        "signature": null,
                        "value": "mv"
                    }
                }
            },
            "notes": null,
            "pernode": "never",
            "require": null,
            "scope": "job",
            "shorthelp": "Unit: voltage",
            "switch": [
                "-unit_voltage '<str>'"
            ],
            "type": "str"
        }
    }
}<|MERGE_RESOLUTION|>--- conflicted
+++ resolved
@@ -10215,11 +10215,7 @@
             "default": {
                 "default": {
                     "signature": null,
-<<<<<<< HEAD
                     "value": "0.35.0"
-=======
-                    "value": "0.34.5"
->>>>>>> 2de5e3f7
                 }
             }
         },
