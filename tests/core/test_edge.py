--- conflicted
+++ resolved
@@ -2,9 +2,9 @@
 import siliconcompiler
 import os
 
+from siliconcompiler.tools.surelog import parse
 from siliconcompiler.tools.yosys import syn_asic
 from siliconcompiler.tools.openroad import floorplan
-import importlib
 
 def test_edge():
 
@@ -15,11 +15,7 @@
     flow = 'test'
     chip.set('option', 'flow', flow)
     #nodes
-<<<<<<< HEAD
-    chip.node(flow, 'import', importlib.import_module('siliconcompiler.tools.surelog.import'))
-=======
-    chip.node(flow, 'import', 'surelog', 'parse')
->>>>>>> 67be4387
+    chip.node(flow, 'import', parse)
     for i in range(syn_np):
         chip.node(flow, 'syn', syn_asic, index=i)
     chip.node(flow, 'synmin', 'builtin.minimum')
