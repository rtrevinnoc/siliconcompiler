import os

import siliconcompiler

def test_jobincr():
    chip = siliconcompiler.Chip('test')
    flow = 'test'
    chip.set('option', 'flow', flow)
<<<<<<< HEAD
    chip.node(flow, 'import', 'builtin.import')
=======
    chip.node(flow, 'import', 'builtin', 'nop')
>>>>>>> 67be4387

    chip.set('option', 'jobincr', True)

    chip.run()
    assert chip._getworkdir().split(os.sep)[-3:] == ['build', 'test', 'job0']

    chip.run()
    assert chip._getworkdir().split(os.sep)[-3:] == ['build', 'test', 'job1']<|MERGE_RESOLUTION|>--- conflicted
+++ resolved
@@ -6,11 +6,7 @@
     chip = siliconcompiler.Chip('test')
     flow = 'test'
     chip.set('option', 'flow', flow)
-<<<<<<< HEAD
-    chip.node(flow, 'import', 'builtin.import')
-=======
-    chip.node(flow, 'import', 'builtin', 'nop')
->>>>>>> 67be4387
+    chip.node(flow, 'import', 'builtin.nop')
 
     chip.set('option', 'jobincr', True)
 
