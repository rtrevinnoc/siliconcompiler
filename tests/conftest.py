--- conflicted
+++ resolved
@@ -102,20 +102,6 @@
 
 
 @pytest.fixture(autouse=True)
-<<<<<<< HEAD
-def skip_eda(request):
-    '''
-    Limit CPU core count for eda tests
-    '''
-    if 'ready' in request.keywords:
-        return
-    if 'eda' in request.keywords:
-        pytest.skip("EDA not ready")
-
-
-@pytest.fixture(autouse=True)
-=======
->>>>>>> 2f49d5e1
 def isolate_statics_in_testing(monkeypatch):
     '''
     Isolate static instances for testing
