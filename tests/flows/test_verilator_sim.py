import os
import subprocess

import pytest

import siliconcompiler

import importlib
from siliconcompiler.tools.verilator import compile

@pytest.mark.eda
def test_basic(scroot, datadir):
    chip = siliconcompiler.Chip('heartbeat')

    v_src = os.path.join(scroot, 'tests', 'data', 'heartbeat.v')
    chip.input(v_src)
    c_src = os.path.join(datadir, 'heartbeat_tb.cpp')
    chip.input(c_src)

    chip.set('option', 'mode', 'sim')

    # Basic Verilator compilation flow
    flow = 'verilator_compile'
<<<<<<< HEAD
    chip.node(flow, 'import', importlib.import_module('siliconcompiler.tools.surelog.import'))
    chip.node(flow, 'compile', compile)
=======
    chip.node(flow, 'import', 'surelog', 'parse')
    chip.node(flow, 'compile', 'verilator', 'compile')
>>>>>>> 67be4387
    chip.edge(flow, 'import', 'compile')
    chip.set('option', 'flow', flow)

    chip.run()

    exe_path = chip.find_result('vexe', step='compile')

    proc = subprocess.run([exe_path], stdout=subprocess.PIPE)
    output = proc.stdout.decode('utf-8')
    print(output)

    assert output == 'SUCCESS\n'<|MERGE_RESOLUTION|>--- conflicted
+++ resolved
@@ -5,7 +5,7 @@
 
 import siliconcompiler
 
-import importlib
+from siliconcompiler.tools.surelog import parse
 from siliconcompiler.tools.verilator import compile
 
 @pytest.mark.eda
@@ -21,13 +21,8 @@
 
     # Basic Verilator compilation flow
     flow = 'verilator_compile'
-<<<<<<< HEAD
-    chip.node(flow, 'import', importlib.import_module('siliconcompiler.tools.surelog.import'))
+    chip.node(flow, 'import', parse)
     chip.node(flow, 'compile', compile)
-=======
-    chip.node(flow, 'import', 'surelog', 'parse')
-    chip.node(flow, 'compile', 'verilator', 'compile')
->>>>>>> 67be4387
     chip.edge(flow, 'import', 'compile')
     chip.set('option', 'flow', flow)
 
