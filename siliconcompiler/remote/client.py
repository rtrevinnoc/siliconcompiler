# Copyright 2020 Silicon Compiler Authors. All Rights Reserved.

import glob
import json
import os
import requests
import shutil
import time
import urllib.parse
import tarfile
import tempfile
import multiprocessing

from siliconcompiler._metadata import default_server
from siliconcompiler import utils


# Client / server timeout
__timeout = 10

# Multiprocessing interface.
multiprocessor = multiprocessing.get_context('spawn')


###################################
def get_base_url(chip):
    '''Helper method to get the root URL for API calls, given a Chip object.
    '''

    rcfg = chip.status['remote_cfg']
    remote_host = rcfg['address']
    if 'port' in rcfg:
        remote_port = rcfg['port']
    else:
        remote_port = 443
    remote_host += ':' + str(remote_port)
    if remote_host.startswith('http'):
        remote_protocol = ''
    else:
        remote_protocol = 'https://' if str(remote_port) == '443' else 'http://'
    return remote_protocol + remote_host


###################################
def __post(chip, url, post_action, success_action, error_action=None):
    '''
    Helper function to handle the post request
    '''
    redirect_url = urllib.parse.urljoin(get_base_url(chip), url)

    timeouts = 0
    while redirect_url:
        try:
            resp = post_action(redirect_url)
        except requests.Timeout:
            timeouts += 1
            if timeouts > 10:
                chip.error('Server communications timed out', fatal=True)
            time.sleep(10)
            continue
        except Exception as e:
            chip.error(f'Server communications error: {e}', fatal=True)

        code = resp.status_code
        if 200 <= code and code < 300:
            return success_action(resp)

        try:
            msg_json = resp.json()
            if 'message' in msg_json:
                msg = msg_json['message']
            else:
                msg = resp.text
        except requests.JSONDecodeError:
            msg = resp.text

        if 300 <= code and code < 400:
            if 'Location' in resp.headers:
                redirect_url = resp.headers['Location']
                continue

        if error_action:
            return error_action(code, msg)
        else:
            chip.error(f'Server responded with {code}: {msg}', fatal=True)


###################################
def __build_post_params(chip, job_name=None, job_hash=None):
    '''
    Helper function to build the params for the post request
    '''
    # Use authentication if necessary.
    post_params = {}

    if job_hash:
        post_params['job_hash'] = job_hash

    if job_name:
        post_params['job_id'] = job_name

    if 'remote_cfg' in chip.status:
        rcfg = chip.status['remote_cfg']
        if ('username' in rcfg) and ('password' in rcfg) and \
           (rcfg['username']) and (rcfg['password']):
            post_params['username'] = rcfg['username']
            post_params['key'] = rcfg['password']

    return post_params


###################################
def remote_preprocess(chip, steplist):
    '''
    Helper method to run a local import stage for remote jobs.
    '''

    # Fetch a list of 'import' steps, and make sure they're all at the start of the flow.
    flow = chip.get('option', 'flow')
    remote_steplist = steplist.copy()
    entry_steps = chip._get_flowgraph_entry_nodes(flow=flow)
    if any([step not in remote_steplist for step, _ in entry_steps]) or (len(remote_steplist) == 1):
        chip.error('Remote flows must be organized such that the starting task(s) are run before '
                   'all other steps, and at least one other task is included.\n'
                   f'Full steplist: {remote_steplist}\nStarting steps: {entry_steps}',
                   fatal=True)
    # Setup up tools for all local functions
    for local_step, index in entry_steps:
        tool = chip.get('flowgraph', flow, local_step, index, 'tool')
        task = chip._get_task(local_step, index)
        # Setting up tool is optional (step may be a builtin function)
        if not chip._is_builtin(tool, task):
            chip._setup_task(local_step, index)

        # Remove each local step from the list of steps to run on the server side.
        remote_steplist.remove(local_step)

        # Need to override steplist here to make sure check_manifest() doesn't
        # check steps that haven't been setup.
        chip.set('option', 'steplist', local_step)

        # Run the actual import step locally with multiprocess as _runtask must
        # be run in a separate thread.
        # We can pass in an empty 'status' dictionary, since _runtask() will
        # only look up a step's dependencies in this dictionary, and the first
        # step should have none.
        run_task = multiprocessor.Process(target=chip._runtask,
                                          args=(local_step, index, {}))
        run_task.start()
        run_task.join()
        if run_task.exitcode != 0:
            # A 'None' or nonzero value indicates that the Process target failed.
            ftask = f'{local_step}{index}'
            chip.error(f"Could not start remote job: local setup task {ftask} failed.",
                       fatal=True)

    # Collect inputs into a collection directory only for remote runs, since
    # we need to send inputs up to the server.
    chip._collect()

    # Set 'steplist' to only the remote steps, for the future server-side run.
    chip.unset('arg', 'step')
    chip.unset('arg', 'index')
    chip.set('option', 'steplist', remote_steplist, clobber=True)


###################################
def _log_truncated_stats(chip, status, nodes_with_status, nodes_to_print):
    '''
    Helper method to log truncated information about flowgraph nodes
    with a given status, on a single line.
    Used to print info about all statuses besides 'running'.
    '''

    num_nodes = len(nodes_with_status)
    if num_nodes > 0:
        nodes_log = f'  {status.title()} ({num_nodes}): '
        log_nodes = []
        for i in range(min(nodes_to_print, num_nodes)):
            log_nodes.append(nodes_with_status[i][0])
        if num_nodes > nodes_to_print:
            log_nodes.append('...')
        nodes_log += ', '.join(log_nodes)
        chip.logger.info(nodes_log)


###################################
def _process_progress_info(chip, progress_info, start_time, nodes_to_print=3):
    '''
    Helper method to log information about a remote run's progress,
    based on information returned from a 'check_progress/' call.
    '''

    try:
        # Decode response JSON, if possible.
        job_info = json.loads(progress_info['message'])
        # Retrieve total elapsed time, if included in the response.
        total_elapsed = ''
        if 'elapsed_time' in job_info:
            total_elapsed = f' (runtime: {job_info["elapsed_time"]})'

        # Sort and store info about the job's progress.
        completed = []
        chip.logger.info(f"Job is still running{total_elapsed}. Status:")
        nodes_to_log = {'completed': [], 'failed': [], 'timeout': [],
                        'running': [], 'queued': [], 'pending': []}
        for node, node_info in job_info.items():
            status = node_info['status']
            nodes_to_log[status].append((node, node_info))
            if (status == 'completed'):
                completed.append(node)

        # Log information about the job's progress.
        # To avoid clutter, only log up to N completed/pending nodes, on a single line.
        # Completed, failed, and timed-out flowgraph nodes:
        for stat in ['completed', 'failed', 'timeout']:
            _log_truncated_stats(chip, stat, nodes_to_log[stat], nodes_to_print)
        # Running / in-progress flowgraph nodes should all be printed:
        num_running = len(nodes_to_log['running'])
        if num_running > 0:
            chip.logger.info(f'  Running ({num_running}):')
            for node_tuple in nodes_to_log['running']:
                node = node_tuple[0]
                node_info = node_tuple[1]
                running_log = f"    {node}"
                if 'elapsed_time' in node_info:
                    running_log += f" ({node_info['elapsed_time']})"
                chip.logger.info(running_log)
        # Queued and pending flowgraph nodes:
        for stat in ['queued', 'pending']:
            _log_truncated_stats(chip, stat, nodes_to_log[stat], nodes_to_print)
    except json.JSONDecodeError:
        # TODO: Remove fallback once all servers are updated to return JSON.
        if (':' in progress_info['message']):
            msg_lines = progress_info['message'].splitlines()
            cur_step = msg_lines[0][msg_lines[0].find(': ') + 2:]
            cur_log = '\n'.join(msg_lines[1:])
            chip.logger.info("Job is still running (%d seconds, step: %s)." % (
                             int(time.monotonic() - start_time), cur_step))
            if cur_log:
                chip.logger.info(f"Tail of current logfile:\n{cur_log}\n")
        else:
            chip.logger.info("Job is still running (%d seconds, step: unknown)" % (
                             int(time.monotonic() - start_time)))

    return completed


###################################
def remote_run(chip):
    '''
    Helper method to run a job stage on a remote compute cluster.
    Note that files will not be copied to the remote stage; typically
    the source files will be copied into the cluster's storage before
    calling this method.
    If the "-remote" parameter was not passed in, this method
    will print a warning and do nothing.
    This method assumes that the given stage should not be skipped,
    because it is called from within the `Chip.run(...)` method.

    '''

    # Ask the remote server to start processing the requested step.
    request_remote_run(chip)

    # Remove the local 'import.tar.gz' archive.
    local_archive = os.path.join(chip._getworkdir(),
                                 'import.tar.gz')
    if os.path.isfile(local_archive):
        os.remove(local_archive)

    # Run the main 'check_progress' loop to monitor job status until it finishes.
    remote_run_loop(chip)


###################################
def remote_run_loop(chip):

    # Check the job's progress periodically until it finishes.
    is_busy = True
    all_nodes = []
    for step in chip.get('option', 'steplist'):
        for index in chip.getkeys('flowgraph', chip.get('option', 'flow'), step):
            all_nodes.append(f'{step}{index}')
    completed = []
    result_procs = []
    while is_busy:
        time.sleep(30)
        new_completed, is_busy = check_progress(chip)
        nodes_to_fetch = []
        for node in new_completed:
            if node not in completed:
                nodes_to_fetch.append(node)
                completed.append(node)
        if nodes_to_fetch:
            chip.logger.info('  Fetching completed results:')
            for node in nodes_to_fetch:
                node_proc = multiprocessor.Process(target=fetch_results,
                                                   args=(chip, node))
                node_proc.start()
                result_procs.append(node_proc)
                chip.logger.info(f'    {node}')

    # Done: try to fetch any node results which still haven't been retrieved.
    chip.logger.info('Remote job completed! Retrieving final results...')
    for node in all_nodes:
        if node not in completed:
            node_proc = multiprocessor.Process(target=fetch_results,
                                               args=(chip, node))
            node_proc.start()
            result_procs.append(node_proc)
    # Make sure all results are fetched before letting the client issue
    # a deletion request.
    for proc in result_procs:
        proc.join()

    # Un-set the 'remote' option to avoid steplist-based summary/show errors
    chip.unset('option', 'remote')


###################################
def check_progress(chip):
    try:
        is_busy_info = is_job_busy(chip)
        is_busy = is_busy_info['busy']
        completed = []
        if is_busy:
            completed = _process_progress_info(chip,
                                               is_busy_info)
        return completed, is_busy
    except Exception:
        # Sometimes an exception is raised if the request library cannot
        # reach the server due to a transient network issue.
        # Retrying ensures that jobs don't break off when the connection drops.
        chip.logger.info("Unknown network error encountered: retrying.")
        return [], True


###################################
def request_remote_run(chip):
    '''
    Helper method to make a web request to start a job stage.
    '''

    upload_file = tempfile.TemporaryFile(prefix='sc', suffix='remote.tar.gz')
    with tarfile.open(fileobj=upload_file, mode='w:gz') as tar:
        tar.add(chip._getworkdir(), arcname='')
    # Flush file to ensure everything is written
    upload_file.flush()

    # Print a reminder for public beta runs.
    default_server_name = urllib.parse.urlparse(default_server).hostname
    if default_server_name in get_base_url(chip):
        upload_delay = 5
        chip.logger.info(f"Your job will be uploaded to a public server in {upload_delay} seconds.")
        chip.logger.warning("""
-----------------------------------------------------------------------------------------------
  DISCLAIMER:
  - The open SiliconCompiler remote server is a free service. Please don't abuse it.
  - Submitted designs must be open source. SiliconCompiler is not responsible for any
    proprietary IP that may be uploaded.
  - Only send one run at a time (or you may be temporarily blocked).
  - Do not send large designs (machines have limited resources).
  - We are currently only returning metrics and renderings of the results. For a full GDS-II
    layout, please run your design locally.
  - For full TOS, see https://www.siliconcompiler.com/terms-of-service
-----------------------------------------------------------------------------------------------""")
        time.sleep(upload_delay)

    # Make the actual request, streaming the bulk data as a multipart file.
    # Redirected POST requests are translated to GETs. This is actually
    # part of the HTTP spec, so we need to manually follow the trail.
    post_params = {
        'chip_cfg': chip.schema.cfg,
        'params': __build_post_params(chip)
    }

    def post_action(url):
        upload_file.seek(0)
        return requests.post(url,
                             files={'import': upload_file,
                                    'params': json.dumps(post_params)},
                             timeout=__timeout)

    def success_action(resp):
        chip.logger.info(resp.text)
        chip.status['jobhash'] = json.loads(resp.text)['job_hash']
        chip.logger.info(f"Your job's reference ID is: {chip.status['jobhash']}")

    __post(chip, '/remote_run/', post_action, success_action)
    upload_file.close()


###################################
def is_job_busy(chip):
    '''
    Helper method to make an async request asking the remote server
    whether a job is busy, or ready to accept a new step.
    Returns True if the job is busy, False if not.
    '''

    # Make the request and print its response.
    def post_action(url):
        params = __build_post_params(chip,
                                     job_hash=chip.status['jobhash'],
                                     job_name=chip.get('option', 'jobname'))
        return requests.post(url,
                             data=json.dumps(params),
                             timeout=__timeout)

    def error_action(code, msg):
        return {
            'busy': True,
            'message': ''
        }

    def success_action(resp):
        # Determine job completion based on response message, or preferably JSON parameter.
        # TODO: Only accept JSON response's "status" field once server changes are rolled out.
        is_busy = ("Job has no running steps." not in resp.text)
        try:
            json_response = json.loads(resp.text)
            if ('status' in json_response) and (json_response['status'] == 'completed'):
                is_busy = False
            elif ('status' in json_response) and (json_response['status'] == 'canceled'):
                chip.logger.info('Job was canceled.')
                is_busy = False
        except requests.JSONDecodeError:
            # Message may have been text-formatted.
            pass
        info = {
            'busy': is_busy,
            'message': resp.text
        }
        return info

    info = __post(chip,
                  '/check_progress/',
                  post_action,
                  success_action,
                  error_action=error_action)

    if not info:
        info = {
            'busy': True,
            'message': ''
        }
    return info


###################################
def cancel_job(chip):
    '''
    Helper method to request that the server cancel an ongoing job.
    '''

    def post_action(url):
        return requests.post(url,
                             data=json.dumps(__build_post_params(chip,
                                                                 job_hash=chip.status['jobhash'])),
                             timeout=__timeout)

    def success_action(resp):
        return json.loads(resp.text)

    return __post(chip, '/cancel_job/', post_action, success_action)


###################################
def delete_job(chip):
    '''
    Helper method to delete a job from shared remote storage.
    '''

    def post_action(url):
        return requests.post(url,
                             data=json.dumps(__build_post_params(chip,
                                                                 job_hash=chip.status['jobhash'])),
                             timeout=__timeout)

    def success_action(resp):
        return resp.text

    return __post(chip, '/delete_job/', post_action, success_action)


###################################
def fetch_results_request(chip, node, results_path):
    '''
    Helper method to fetch job results from a remote compute cluster.
    Optional 'node' argument fetches results for only the specified
    flowgraph node (e.g. "floorplan0")

       Returns:
       * 0 if no error was encountered.
       * [response code] if the results could not be retrieved.
    '''

    # Set the request URL.
    job_hash = chip.status['jobhash']

    # Fetch results archive.
    with open(results_path, 'wb') as zipf:
        def post_action(url):
            post_params = __build_post_params(chip)
            if node:
                post_params['node'] = node
            return requests.post(url,
                                 data=json.dumps(post_params),
                                 stream=True,
                                 timeout=__timeout)

        def success_action(resp):
            shutil.copyfileobj(resp.raw, zipf)
            return 0

        def error_action(resp):
            chip.logger.warning(f'Error fetching results for node: {node}')
            return 1

        return __post(chip,
                      f'/get_results/{job_hash}.tar.gz',
                      post_action,
                      success_action,
                      error_action=error_action)


###################################
def fetch_results(chip, node, results_path=None):
    '''
    Helper method to fetch and open job results from a remote compute cluster.
    Optional 'node' argument fetches results for only the specified
    flowgraph node (e.g. "floorplan0")
    '''

    # Collect local values.
    top_design = chip.get('design')
    job_hash = chip.status['jobhash']
    local_dir = chip.get('option', 'builddir')

    # Set default results archive path if necessary, and fetch it.
    if not results_path:
        results_path = f'{job_hash}{node}.tar.gz'
    results_code = fetch_results_request(chip, node, results_path)

    # Note: the server should eventually delete the results as they age out (~8h), but this will
    # give us a brief period to look at failed results.
    if results_code:
        chip.error("Sorry, something went wrong and your job results could not be retrieved. "
                   f"(Response code: {results_code})", fatal=True)

    # Unzip the results.
    # Unauthenticated jobs get a gzip archive, authenticated jobs get nested archives.
    # So we need to extract and delete those.
    # Archive contents: server-side build directory. Format:
    # [job_hash]/[design]/[job_name]/[step]/[index]/...
    with tarfile.open(results_path, 'r:gz') as tar:
        tar.extractall(path=(node if node else ''))
    # Remove the results archive after it is extracted.
    os.remove(results_path)

    # Remove dangling symlinks if necessary.
    for import_link in glob.iglob(job_hash + '/' + top_design + '/**/*',
                                  recursive=True):
        if os.path.islink(import_link):
            os.remove(import_link)
    # Copy the results into the local build directory, and remove the
    # unzipped directory.
    basedir = os.path.join(node, job_hash) if node else job_hash
    utils.copytree(basedir,
                   local_dir,
                   dirs_exist_ok=True)
    shutil.rmtree(node if node else job_hash)

    # Print a message pointing to the results.
    if not node:
        chip.logger.info(f"Your job results are located in: {os.path.abspath(chip._getworkdir())}")


###################################
def remote_ping(chip):
    '''
    Helper method to call check_server on server
    '''

    # Make the request and print its response.
    def post_action(url):
        return requests.post(url,
                             data=json.dumps(__build_post_params(chip)),
                             timeout=__timeout)

    def success_action(resp):
        return resp.json()

    response_info = __post(chip, '/check_server/', post_action, success_action)
    if not response_info:
        raise ValueError('Server response is not valid.')

<<<<<<< HEAD
    # Print user info if applicable.
    # TODO: `if 'username' in remote_cfg:` instead?
    if 'user_info' in response_info:
        user_info = response_info['user_info']
        if ('compute_time' not in user_info) or \
           ('bandwidth_kb' not in user_info):
            chip.logger.info('Error fetching user information from the remote server.')
            raise ValueError(f'Server response is not valied or missing fields: {user_info}')

        if 'remote_cfg' in chip.status:
            remote_cfg = chip.status['remote_cfg']
            # Print the user's account info, and return.
            chip.logger.info(f'User {remote_cfg["username"]}:')
        time_remaining = user_info["compute_time"] / 60.0
        bandwidth_remaining = user_info["bandwidth_kb"]
        chip.logger.info(f'  Remaining compute time: {(time_remaining):.2f} minutes')
        chip.logger.info(f'  Remaining results bandwidth: {bandwidth_remaining} KiB\n')

    # Print status value.
    server_status = response_info['status']
    chip.logger.info(f'Server status: {server_status}')
    if server_status != 'ready':
        chip.logger.warning('  Status is not "ready", server cannot accept new jobs.')

    # Print server-side version info.
    version_info = response_info['versions']
    chip.logger.info('Software version info:')
    chip.logger.info(f'  Server version            : {version_info["sc_server"]}')
    chip.logger.info(f'  Server\'s SC version       : {version_info["sc"]}')
    chip.logger.info(f'  Server\'s SC Schema version: {version_info["sc_schema"]}\n')

    # Print terms-of-service message, if the server provides one.
    if 'terms' in response_info:
        chip.logger.info('Terms of Service info for this server:')
        chip.logger.info(response_info['terms'])

    # Return the response info in case the caller wants to inspect it.
    return response_info
=======
    if ('compute_time' not in user_info) or \
       ('bandwidth_kb' not in user_info):
        print('Error fetching user information from the remote server.')
        raise ValueError(f'Server response is not valid or missing fields: {user_info}')

    if 'remote_cfg' in chip.status:
        remote_cfg = chip.status['remote_cfg']
        # Print the user's account info, and return.
        print(f'User {remote_cfg["username"]}:')
    print(f'  Remaining compute time: {(user_info["compute_time"]/60.0):.2f} minutes')
    print(f'  Remaining results bandwidth: {user_info["bandwidth_kb"]} KiB')
>>>>>>> 0a899a7e
<|MERGE_RESOLUTION|>--- conflicted
+++ resolved
@@ -596,7 +596,6 @@
     if not response_info:
         raise ValueError('Server response is not valid.')
 
-<<<<<<< HEAD
     # Print user info if applicable.
     # TODO: `if 'username' in remote_cfg:` instead?
     if 'user_info' in response_info:
@@ -634,17 +633,4 @@
         chip.logger.info(response_info['terms'])
 
     # Return the response info in case the caller wants to inspect it.
-    return response_info
-=======
-    if ('compute_time' not in user_info) or \
-       ('bandwidth_kb' not in user_info):
-        print('Error fetching user information from the remote server.')
-        raise ValueError(f'Server response is not valid or missing fields: {user_info}')
-
-    if 'remote_cfg' in chip.status:
-        remote_cfg = chip.status['remote_cfg']
-        # Print the user's account info, and return.
-        print(f'User {remote_cfg["username"]}:')
-    print(f'  Remaining compute time: {(user_info["compute_time"]/60.0):.2f} minutes')
-    print(f'  Remaining results bandwidth: {user_info["bandwidth_kb"]} KiB')
->>>>>>> 0a899a7e
+    return response_info