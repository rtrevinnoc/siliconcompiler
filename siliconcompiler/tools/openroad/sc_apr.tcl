--- conflicted
+++ resolved
@@ -58,30 +58,17 @@
 set sc_stackup    [dict get $sc_cfg option stackup]
 
 # APR Parameters
-set sc_mainlib     [lindex [dict get $sc_cfg asic logiclib] 0]
 set sc_targetlibs  [dict get $sc_cfg asic logiclib]
+set sc_mainlib     [lindex $sc_targetlibs 0]
 set sc_delaymodel  [dict get $sc_cfg asic delaymodel]
-<<<<<<< HEAD
-set sc_density     [dict get $sc_cfg asic density]
 set sc_hpinmetal   [lindex [dict get $sc_cfg pdk $sc_pdk {var} $sc_tool pin_layer_horizontal $sc_stackup] 0]
 set sc_vpinmetal   [lindex [dict get $sc_cfg pdk $sc_pdk {var} $sc_tool pin_layer_vertical $sc_stackup] 0]
 set sc_rc_signal   [lindex [dict get $sc_cfg pdk $sc_pdk {var} $sc_tool rclayer_clock $sc_stackup] 0]
 set sc_rc_clk      [lindex [dict get $sc_cfg pdk $sc_pdk {var} $sc_tool rclayer_clock $sc_stackup] 0]
-set sc_aspectratio [dict get $sc_cfg asic aspectratio]
-set sc_minmetal    [dict get $sc_cfg asic minlayer]
-set sc_maxmetal    [dict get $sc_cfg asic maxlayer]
-=======
-
-set sc_hpinmetal   [dict get $sc_cfg asic hpinlayer]
-set sc_vpinmetal   [dict get $sc_cfg asic vpinlayer]
-set sc_rcmetal     [dict get $sc_cfg asic rclayer data]
-set sc_clkmetal    [dict get $sc_cfg asic rclayer clk]
-
-set sc_aspectratio [dict get $sc_cfg constraint aspectratio]
 set sc_minmetal    [dict get $sc_cfg pdk $sc_pdk minlayer $sc_stackup]
 set sc_maxmetal    [dict get $sc_cfg pdk $sc_pdk maxlayer $sc_stackup]
+set sc_aspectratio [dict get $sc_cfg constraint aspectratio]
 set sc_density     [dict get $sc_cfg constraint density]
->>>>>>> e84f64ba
 set sc_scenarios   [dict keys [dict get $sc_cfg constraint timing]]
 
 # Library
