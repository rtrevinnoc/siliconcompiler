import re
<<<<<<< HEAD
import sys
import shutil
import importlib
from jinja2 import Template
=======
import defusedxml.ElementTree as ET

>>>>>>> 2c5039c9
import siliconcompiler

######################################################################
# Make Docs
######################################################################

def make_docs():
    '''
    Yosys is a framework for RTL synthesis that takes synthesizable
    Verilog-2005 design and converts it to BLIF, EDIF, BTOR, SMT,
    Verilog netlist etc. The tool supports logical synthesis and
    tech mapping to ASIC standard cell libraries, FPGA architectures.
    In addition it has built in formal methods for property and
    equivalence checking.

    Documentation: http://www.clifford.at/yosys/documentation.html

    Sources: https://github.com/YosysHQ/yosys

    Installation: https://github.com/YosysHQ/yosys

    '''

    chip = siliconcompiler.Chip('<design>')
    chip.set('arg','step', 'syn')
    chip.set('arg','index', '<index>')
    setup(chip)
    return chip

################################
# Setup Tool (pre executable)
################################

def setup(chip):
    ''' Tool specific function to run before step execution
    '''

    # If the 'lock' bit is set, don't reconfigure.
    tool = 'yosys'
    refdir = 'tools/'+tool
    step = chip.get('arg','step')
    index = chip.get('arg','index')

    # Standard Setup
    chip.set('tool', tool, 'exe', 'yosys')
    chip.set('tool', tool, 'vswitch', '--version')
    chip.set('tool', tool, 'version', '>=0.13', clobber=False)
    chip.set('tool', tool, 'format', 'tcl', clobber=False)
    chip.set('tool', tool, 'option', step, index, '-c', clobber=False)
    chip.set('tool', tool, 'refdir', step, index, refdir, clobber=False)

    if re.search(r'syn', step):
        script = 'sc_syn.tcl'
    elif re.search(r'lec', step):
        script = 'sc_lec.tcl'
    else:
        # Emit a warning for unsupported yosys step, but allow execution to proceed.
        # Users can configure their own flows involving yosys, but they will be responsible for
        # setting appropriate schema values, including 'script'.
        script = ''
        chip.logger.warning(f'Unsupported yosys step: {step}.')

    chip.set('tool', tool, 'script', step, index, script, clobber=False)

    # Input/output requirements
    if step.startswith('syn'):
        # TODO: Our yosys script can also accept uhdm or ilang files. How do we
        # represent a set of possible inputs where you must pick one?
        chip.set('tool', tool, 'input', step, index, chip.design + '.v')
        chip.set('tool', tool, 'output', step, index, chip.design + '.vg')
        chip.add('tool', tool, 'output', step, index, chip.design + '_netlist.json')
        chip.add('tool', tool, 'output', step, index, chip.design + '.blif')
    elif step == 'lec':
        if (not chip.valid('input', 'netlist') or
            not chip.get('input', 'netlist')):
            chip.set('tool', tool, 'input', step, index, chip.design + '.vg')
        if not chip.get('input', 'verilog'):
            # TODO: Not sure this logic makes sense? Seems like reverse of
            # what's in TCL
            chip.set('tool', tool, 'input', step, index, chip.design + '.v')

    # Schema requirements
    if chip.get('option', 'mode') == 'asic':
        chip.add('tool', tool, 'require', step, index, ",".join(['asic', 'logiclib']))

        targetlibs = chip.get('asic', 'logiclib')
        for lib in targetlibs:
            # mandatory for logiclibs
            for corner in chip.getkeys('library', lib, 'model', 'timing', 'nldm'):
                chip.add('tool', tool, 'require', step, index, ",".join(['library', lib, 'model','timing', 'nldm', corner]))

        macrolibs = chip.get('asic', 'macrolib')
        for lib in macrolibs:
            # optional for macrolibs
            if chip.valid('library', lib, 'model', 'timing', 'nldm'):
                for corner in chip.getkeys('library', lib, 'model', 'timing', 'nldm'):
                    chip.add('tool', tool, 'require', step, index, ",".join(['library', lib, 'model','timing', 'nldm', corner]))
    else:
        chip.add('tool', tool, 'require', step, index, ",".join(['fpga','partname']))
            

    # Setting up regex patterns
    chip.set('tool', tool, 'regex', step, index, 'warnings', "Warning:", clobber=False)
    chip.set('tool', tool, 'regex', step, index, 'errors', "^ERROR", clobber=False)

    # Reports
    for metric in ('errors', 'warnings', 'drvs', 'coverage', 'security',
                   'luts', 'dsps', 'brams',
                   'cellarea',
                   'cells', 'registers', 'buffers', 'nets', 'pins'):
        chip.set('tool', tool, 'report', step, index, metric, f"{step}.log")

<<<<<<< HEAD
#############################################
# Runtime pre processing
#############################################

def pre_process(chip):

    tool = 'yosys'
    step = chip.get('arg','step')
    index = chip.get('arg','index')
    
    # copy the VPR library to the yosys input directory and render the placeholders 
    if chip.get('fpga', 'arch'):
        create_vpr_lib(chip)

=======
>>>>>>> 2c5039c9
################################
# Version Check
################################

def parse_version(stdout):
    # Yosys 0.9+3672 (git sha1 014c7e26, gcc 7.5.0-3ubuntu1~18.04 -fPIC -Os)
    return stdout.split()[1]

def normalize_version(version):
    # Replace '+', which represents a "local version label", with '-', which is
    # an "implicit post release number".
    return version.replace('+', '-')

################################
# Post_process (post executable)
################################
def post_process(chip):
    ''' Tool specific function to run after step execution
    '''

    step = chip.get('arg','step')
    index = chip.get('arg','index')

    # Extracting
<<<<<<< HEAD
    if step.startswith('syn'):
        #TODO: looks like Yosys exits on error, so no need to check metric
        chip.set('metric', step, index, 'errors', 0, clobber=True)
=======
    if step == 'syn':
>>>>>>> 2c5039c9
        with open(step + ".log") as f:
            for line in f:
                area = re.search(r'Chip area for module.*\:\s+(.*)', line)
                cells = re.search(r'Number of cells\:\s+(.*)', line)
                if area:
                    chip.set('metric', step, index, 'cellarea', round(float(area.group(1)),2), clobber=True)
                elif cells:
                    chip.set('metric', step, index, 'cells', int(cells.group(1)), clobber=True)
    elif step == 'lec':
        with open(step + ".log") as f:
            for line in f:
                if line.endswith('Equivalence successfully proven!'):
                    chip.set('metric', step, index, 'drvs', 0, clobber=True)
                    continue

                errors = re.search(r'Found a total of (\d+) unproven \$equiv cells.', line)
                if errors is not None:
                    num_errors = int(errors.group(1))
                    chip.set('metric', step, index, 'drvs', num_errors, clobber=True)


################################
# copy and render the VPR library
################################
def create_vpr_lib(chip):

    #copy the VPR techmap library to the input directory
    step = chip.get('arg','step')
    index = chip.get('arg','index')
    
    src = f"{chip.scroot}/tools/yosys/vpr_yosyslib"
    dst = f"{chip._getworkdir()}/{step}/{index}/inputs/vpr_yosyslib"
    
    if os.path.exists(dst):
        shutil.rmtree(dst)
    shutil.copytree(src, dst)
    spec = importlib.util.spec_from_file_location("utils", f"{chip.scroot}/utils.py")
    imported = importlib.util.module_from_spec(spec)
    spec.loader.exec_module(imported)

    Arch = getattr(imported, 'Arch')
    arch = Arch(chip.get('fpga', 'arch')[0])
    max_lut_size = arch.find_max_lut_size()
    max_mem_addr_width = arch.find_memory_addr_width()

    #render the template placeholders
    data = {
        "max_lut_size": max_lut_size,
        "memory_addr_width": max_mem_addr_width,
        "lib_dir": dst,
        "min_hard_adder_size": "1",
        "min_hard_mult_size": "3"
    }
        
    for _, _, lib_files in os.walk(dst):
        for file_name in lib_files:
            file = f"{dst}/{file_name}"
            print(file)
            with open(file) as template_f:
                template = Template(template_f.read()) 
            with open(file, "w") as rendered_f:
                rendered_f.write(template.render(data))
                
##################################################
if __name__ == "__main__":

    chip = make_docs()
    chip.write_manifest("yosys.json")

       
        <|MERGE_RESOLUTION|>--- conflicted
+++ resolved
@@ -1,13 +1,7 @@
 import re
-<<<<<<< HEAD
-import sys
 import shutil
 import importlib
 from jinja2 import Template
-=======
-import defusedxml.ElementTree as ET
-
->>>>>>> 2c5039c9
 import siliconcompiler
 
 ######################################################################
@@ -120,7 +114,6 @@
                    'cells', 'registers', 'buffers', 'nets', 'pins'):
         chip.set('tool', tool, 'report', step, index, metric, f"{step}.log")
 
-<<<<<<< HEAD
 #############################################
 # Runtime pre processing
 #############################################
@@ -135,8 +128,6 @@
     if chip.get('fpga', 'arch'):
         create_vpr_lib(chip)
 
-=======
->>>>>>> 2c5039c9
 ################################
 # Version Check
 ################################
@@ -161,13 +152,9 @@
     index = chip.get('arg','index')
 
     # Extracting
-<<<<<<< HEAD
     if step.startswith('syn'):
         #TODO: looks like Yosys exits on error, so no need to check metric
         chip.set('metric', step, index, 'errors', 0, clobber=True)
-=======
-    if step == 'syn':
->>>>>>> 2c5039c9
         with open(step + ".log") as f:
             for line in f:
                 area = re.search(r'Chip area for module.*\:\s+(.*)', line)
