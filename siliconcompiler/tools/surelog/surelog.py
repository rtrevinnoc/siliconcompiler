import os
import sys
import shutil

import siliconcompiler

####################################################################
# Make Docs
####################################################################
def make_docs():
    '''
    Surelog is a SystemVerilog pre-processor, parser, elaborator,
    and UHDM compiler that provdes IEEE design and testbench
    C/C++ VPI and a Python AST API.

    Documentation: https://github.com/chipsalliance/Surelog

    Sources: https://github.com/chipsalliance/Surelog

    Installation: https://github.com/chipsalliance/Surelog

    '''

    chip = siliconcompiler.Chip('<design>')
    chip.set('arg','step','import')
    chip.set('arg','index','0')
    setup(chip)
    return chip

################################
# Setup Tool (pre executable)
################################

def setup(chip):
    ''' Sets up default settings common to running Surelog.
    '''

    tool = 'surelog'
<<<<<<< HEAD
    # Nothing in this method should rely on the value of 'step' or 'index', but they are used
    # as schema keys in some important places, so we still need to fetch them.
=======
    task = 'import'
>>>>>>> 0e385ecd
    step = chip.get('arg','step')
    index = chip.get('arg','index')
    exe = tool

    # Although Windows will find the binary even if the .exe suffix is omitted,
    # Surelog won't find the relative builtin.sv file unless we add it.
    if sys.platform.startswith('win32'):
        exe = f'{tool}.exe'

    # Standard Setup
    chip.set('tool', tool, 'exe', exe)
    chip.set('tool', tool, 'vswitch', '--version')
    chip.set('tool', tool, 'version', '>=1.13', clobber=False)
<<<<<<< HEAD
=======

    chip.set('tool', tool, 'task', task, 'threads', step, index,  os.cpu_count(), clobber=False)
>>>>>>> 0e385ecd

    # Command-line options.
    options = []

    # With newer versions of Surelog (at least 1.35 and up), this option is
    # necessary to make bundled versions work.
    # TODO: why?
    options.append('-nocache')

    # Wite back options to cfg
    chip.add('tool', tool, 'task', task, 'option', step, index, options)

<<<<<<< HEAD
=======
    # Input/Output requirements
    chip.add('tool', tool, 'task', task, 'output', step, index, chip.top() + '.v')

    # Schema requirements
    # TODO: what filesets are used by surelog, RTL only?
    #chip.add('tool', tool, 'task', task, 'require', step, index, ",".join(['input', 'rtl', 'verilog']))

>>>>>>> 0e385ecd
    # We package SC wheels with a precompiled copy of Surelog installed to
    # tools/surelog/bin. If the user doesn't have Surelog installed on their
    # system path, set the path to the bundled copy in the schema.
    if shutil.which('surelog') is None:
        surelog_path = os.path.join(os.path.dirname(__file__), 'bin')
        chip.set('tool', tool, 'path', surelog_path, clobber=False)

    # Log file parsing
    chip.set('tool', tool, 'task', task, 'regex', step, index, 'warnings', r'^\[WRN:', clobber=False)
    chip.set('tool', tool, 'task', task, 'regex', step, index, 'errors', r'^\[(ERR|FTL|SNT):', clobber=False)

    #warnings_off = chip.get('tool', tool, 'warningoff')
    #for warning in warnings_off:
    #    chip.add('tool', tool, 'regex', step, index, 'warnings', f'-v {warning}')

def parse_version(stdout):
    # Surelog --version output looks like:
    # VERSION: 1.13
    # BUILT  : Nov 10 2021

    # grab version # by splitting on whitespace
    return stdout.split()[1]

################################
#  Custom runtime options
################################

def runtime_options(chip):

    ''' Custom runtime options, returnst list of command line options.
    '''

    cmdlist = []

    #####################
    # Library directories
    #####################

    ydir_files = chip.find_files('option', 'ydir')

    for item in chip.getkeys('library'):
        ydir_files.extend(chip.find_files('library', item, 'option', 'ydir'))

    # Deduplicated source files
    if len(ydir_files) != len(set(ydir_files)):
        chip.logger.warning(f"Removing duplicate 'ydir' inputs from: {ydir_files}")
    for value in set(ydir_files):
        cmdlist.append('-y ' + value)

    #####################
    # Library files
    #####################

    vlib_files = chip.find_files('option', 'vlib')

    for item in chip.getkeys('library'):
        vlib_files.extend(chip.find_files('library', item, 'option', 'vlib'))

    if len(vlib_files) != len(set(vlib_files)):
        chip.logger.warning(f"Removing duplicate 'vlib' inputs from: {vlib_files}")
    for value in set(vlib_files):
        cmdlist.append('-v ' + value)

    #####################
    # Include paths
    #####################

    idir_files = chip.find_files('option', 'idir')

    for item in chip.getkeys('library'):
        idir_files.extend(chip.find_files('library', item, 'option', 'idir'))

    if len(idir_files) != len(set(idir_files)):
        chip.logger.warning(f"Removing duplicate 'idir' inputs from: {idir_files}")
    for value in set(idir_files):
        cmdlist.append('-I' + value)

    #######################
    # Variable Definitions
    #######################

    # Extra environment variable defines (don't need deduplicating)
    for value in chip.get('option', 'define'):
        cmdlist.append('-D' + value)

    for item in chip.getkeys('library'):
        for value in chip.get('library', item, 'option', 'define'):
            cmdlist.append('-D' + value)

    #######################
    # Command files
    #######################

    # Command-line argument file(s).
    cmd_files = chip.find_files('option', 'cmdfile')

    for item in chip.getkeys('library'):
        cmd_files.extend(chip.find_files('library', item, 'option', 'cmdfile'))

    if len(cmd_files) != len(set(cmd_files)):
        chip.logger.warning(f"Removing duplicate 'cmdfile' inputs from: {cmd_files}")
    for value in set(cmd_files):
        cmdlist.append('-f ' + value)

    #######################
    # Sources
    #######################

    src_files = chip.find_files('input', 'rtl', 'verilog')

    # TODO: add back later
    #for item in chip.getkeys('library'):
    #    src_files.extend(chip.find_files('library', item, 'input', 'verilog'))

    if len(src_files) != len(set(src_files)):
        chip.logger.warning(f"Removing duplicate source file inputs from: {src_files}")
    for value in set(src_files):
        cmdlist.append(value)

    #######################
    # Top Module
    #######################

    cmdlist.append('-top ' + chip.top())

    #######################
    # Lib extensions
    #######################

    # make sure we can find .sv files in ydirs
    # TODO: need to add libext
    cmdlist.append('+libext+.sv+.v')

    ###############################
    # Parameters (top module only)
    ###############################

    # Set up user-provided parameters to ensure we elaborate the correct modules
    for param in chip.getkeys('option', 'param'):
        value = chip.get('option', 'param', param)
        cmdlist.append(f'-P{param}={value}')

    return cmdlist

################################
# Post_process (post executable)
################################

def post_process(chip):
    ''' Tool specific function to run after step execution
    '''
    step = chip.get('arg', 'step')

    if step != 'import':
        return 0

    # Look in slpp_all/file_elab.lst for list of Verilog files included in
    # design, read these and concatenate them into one pickled output file.
    with open('slpp_all/file_elab.lst', 'r') as filelist, \
            open(f'outputs/{chip.top()}.v', 'w') as outfile:
        for path in filelist.read().split('\n'):
            path = path.strip('"')
            if not path:
                # skip empty lines
                continue
            with open(path, 'r') as infile:
                outfile.write(infile.read())
            # in case end of file is missing a newline
            outfile.write('\n')

##################################################
if __name__ == "__main__":

    chip = make_docs()
    chip.write_manifest("surelog.json")<|MERGE_RESOLUTION|>--- conflicted
+++ resolved
@@ -36,12 +36,9 @@
     '''
 
     tool = 'surelog'
-<<<<<<< HEAD
+    task = 'import'
     # Nothing in this method should rely on the value of 'step' or 'index', but they are used
     # as schema keys in some important places, so we still need to fetch them.
-=======
-    task = 'import'
->>>>>>> 0e385ecd
     step = chip.get('arg','step')
     index = chip.get('arg','index')
     exe = tool
@@ -55,11 +52,6 @@
     chip.set('tool', tool, 'exe', exe)
     chip.set('tool', tool, 'vswitch', '--version')
     chip.set('tool', tool, 'version', '>=1.13', clobber=False)
-<<<<<<< HEAD
-=======
-
-    chip.set('tool', tool, 'task', task, 'threads', step, index,  os.cpu_count(), clobber=False)
->>>>>>> 0e385ecd
 
     # Command-line options.
     options = []
@@ -72,16 +64,6 @@
     # Wite back options to cfg
     chip.add('tool', tool, 'task', task, 'option', step, index, options)
 
-<<<<<<< HEAD
-=======
-    # Input/Output requirements
-    chip.add('tool', tool, 'task', task, 'output', step, index, chip.top() + '.v')
-
-    # Schema requirements
-    # TODO: what filesets are used by surelog, RTL only?
-    #chip.add('tool', tool, 'task', task, 'require', step, index, ",".join(['input', 'rtl', 'verilog']))
-
->>>>>>> 0e385ecd
     # We package SC wheels with a precompiled copy of Surelog installed to
     # tools/surelog/bin. If the user doesn't have Surelog installed on their
     # system path, set the path to the bundled copy in the schema.
