--- conflicted
+++ resolved
@@ -110,15 +110,9 @@
             options.append(trace_opt)
 
             # add siliconcompiler specific defines
-<<<<<<< HEAD
-            c_flags.append('-DSILICONCOMPILER_TRACE_DIR="../reports"')
-            c_flags.append(
-                f'-DSILICONCOMPILER_TRACE_FILE="../reports/{self.design_topmodule}.{ext}"')
-=======
             c_flags.append("-DSILICONCOMPILER_TRACE_DIR=\"reports\"")
             c_flags.append(
                 f"-DSILICONCOMPILER_TRACE_FILE=\"reports/{self.design_topmodule}.{ext}\"")
->>>>>>> 87873a58
 
         if c_includes:
             c_flags.extend([f'-I{include}' for include in c_includes])
