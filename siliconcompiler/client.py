--- conflicted
+++ resolved
@@ -70,21 +70,6 @@
         if not step in local_steps:
             remote_steplist.append(step)
     chip.set('steplist', remote_steplist, clobber=True)
-
-<<<<<<< HEAD
-    # Zip the 'import' directory.
-    local_build_dir = stepdir = '/'.join([chip.get('dir'),
-                                          chip.get('design'),
-                                          f"{chip.get('jobname')}0"])
-    subprocess.run(['zip',
-                    '-r',
-                    'import.zip',
-                    '.'],
-                   cwd=local_build_dir)
-=======
-    # Upload the archive to the 'import/' server endpoint.
-    upload_import_dir(chip)
->>>>>>> c8d8b85e
 
 ###################################
 def client_decrypt(chip):
@@ -150,21 +135,15 @@
     remote_run_url = get_base_url(chip) + '/remote_run/'
 
     # Use authentication if necessary.
+    job_nameid = f"{chip.get('jobname')}{chip.get('jobid')}"
     post_params = {
         'chip_cfg': chip.cfg,
         'params': {
             'job_hash': chip.get('remote', 'jobhash'),
-            'job_name': chip.get('jobname'),
         }
     }
     if (('user' in chip.getkeys('remote') and chip.get('remote', 'user')) and \
         ('key' in chip.getkeys('remote') and chip.get('remote', 'key'))):
-        # Read the key and encode it in base64 format.
-        pkpath = chip.get('remote', 'key')
-        with open(os.path.abspath(pkpath), 'rb') as f:
-            key = f.read()
-        b64_key = base64.urlsafe_b64encode(key).decode()
-
         # Encrypt the .zip archive with the user's public key.
         # Asymmetric key cryptography is good at signing values, but bad at
         # encrypting bulk data. One common approach is to generate a random
@@ -172,7 +151,7 @@
         # keys. Then the data itself can be encrypted with the symmetric cipher.
         # We'll use AES-256-CTR, because the Python 'cryptography' module's
         # recommended 'Fernet' algorithm only works on files that fit in memory.
-        job_nameid = f"{chip.get('jobname')}{chip.get('jobid')}"
+        pkpath = chip.get('remote', 'key')
         job_path = f"{chip.get('dir')}/{chip.get('design')}/{job_nameid}"
 
         # AES-encrypt the job data prior to uploading.
@@ -180,37 +159,37 @@
         # paths for private and public keys: /path/to/key and /path/to/key.pub
         # If the user has the account's private key, it is assumed that they
         # will also have the matching public key in the same locale.
-        gen_cipher_key(chip.get('dir'), f"{os.path.abspath(pkpath)}.pub")
+        gen_cipher_key(job_path, f"{os.path.abspath(pkpath)}.pub")
         encrypt_job(job_path, pkpath)
 
-        # Set up encryption and authentication parameters in the request body.
-        with open(f"{chip.get('dir')}/import.bin", 'rb') as f:
-            aes_key_enc = f.read()
-        with open(f"{chip.get('dir')}/{job_nameid}.iv", 'rb') as f:
-            aes_iv = f.read()
-        post_params['params']['aes_key'] = base64.urlsafe_b64encode(aes_key_enc).decode()
-        post_params['params']['aes_iv'] = base64.urlsafe_b64encode(aes_iv).decode()
+        # Read the key and encode it in base64 format.
+        with open(os.path.abspath(pkpath), 'rb') as f:
+            key = f.read()
+        b64_key = base64.urlsafe_b64encode(key).decode()
         post_params['params']['username'] = chip.get('remote', 'user')
         post_params['params']['key'] = b64_key
 
         # Set up 'temporary cloud host' parameters.
         num_temp_hosts = int(chip.get('remote', 'hosts'))
         if num_temp_hosts > 0:
-            post_params['new_hosts'] = num_temp_hosts
+            post_params['params']['new_hosts'] = num_temp_hosts
             if chip.get('remote', 'ram'):
-                post_params['new_host_ram'] = int(chip.get('remote', 'ram'))
+                post_params['params']['new_host_ram'] = int(chip.get('remote', 'ram'))
             if chip.get('remote', 'threads'):
-                post_params['new_host_threads'] = int(chip.get('remote', 'threads'))
-
-        # Upload the encrypted file.
-        upload_file = os.path.abspath(f"{chip.get('dir')}/{job_nameid}.crypt")
-    else:
-        # No authorizaion configured; upload the unencrypted archive.
-        import_loc = '/'.join([chip.get('dir'),
-                               chip.get('design'),
-                               f"{chip.get('jobname')}0",
-                               'import.zip'])
-        upload_file = os.path.abspath(import_loc)
+                post_params['params']['new_host_threads'] = int(chip.get('remote', 'threads'))
+
+    # If '-remote_user' and '-remote_key' are not both specified,
+    # no authorizaion is configured; proceed without crypto.
+    # If they were specified, these files are now encrypted.
+    local_build_dir = stepdir = '/'.join([chip.get('dir'),
+                                          chip.get('design'),
+                                          job_nameid])
+    subprocess.run(['zip',
+                    '-r',
+                    'import.zip',
+                    '.'],
+                   cwd=local_build_dir)
+    upload_file = os.path.abspath(f'{local_build_dir}/import.zip')
 
     # Make the actual request, streaming the bulk data as a multipart file.
     # Redirected POST requests are translated to GETs. This is actually
@@ -303,95 +282,6 @@
             return response
 
 ###################################
-<<<<<<< HEAD
-=======
-def upload_import_dir(chip):
-    '''Helper method to make an async request uploading the post-import
-    files to the remote compute cluster.
-    '''
-
-    # Set the request URL.
-    remote_run_url = get_base_url(chip) + '/import/'
-
-    # Set common parameters.
-    job_nameid = f"{chip.get('jobname')}{chip.get('jobid')}"
-    post_params = {
-        'job_hash': chip.get('remote', 'jobhash'),
-        'job_name': chip.get('jobname'),
-        'job_id':   str(chip.get('jobid')),
-        'design':   chip.get('design'),
-    }
-
-    # Set authentication parameters and encrypt data if necessary.
-    # TODO-review: Should an error be thrown if only 'user' or 'key' is present?
-    if (('user' in chip.getkeys('remote') and chip.get('remote', 'user')) and \
-        ('key' in chip.getkeys('remote') and chip.get('remote', 'key'))):
-        # Encrypt the .zip archive with the user's public key.
-        # Asymmetric key cryptography is good at signing values, but bad at
-        # encrypting bulk data. One common approach is to generate a random
-        # symmetric encryption key, which can be encrypted using the asymmetric
-        # keys. Then the data itself can be encrypted with the symmetric cipher.
-        # We'll use AES-256-CTR, because the Python 'cryptography' module's
-        # recommended 'Fernet' algorithm only works on files that fit in memory.
-        pkpath = chip.get('remote', 'key')
-        job_path = f"{chip.get('dir')}/{chip.get('design')}/{job_nameid}"
-
-        # AES-encrypt the job data prior to uploading.
-        # TODO: This assumes a common OpenSSL convention of using similar file
-        # paths for private and public keys: /path/to/key and /path/to/key.pub
-        # If the user has the account's private key, it is assumed that they
-        # will also have the matching public key in the same locale.
-        gen_cipher_key(job_path, f"{os.path.abspath(pkpath)}.pub")
-        encrypt_job(job_path, pkpath)
-
-        # Set up encryption and authentication parameters in the request body.
-        with open(os.path.abspath(chip.get('remote', 'key')), 'rb') as f:
-            key = f.read()
-        b64_key = base64.urlsafe_b64encode(key).decode()
-        post_params['username'] = chip.get('remote', 'user')
-        post_params['key'] = b64_key
-
-        # Set up 'temporary cloud host' parameters.
-        num_temp_hosts = int(chip.get('remote', 'hosts'))
-        if num_temp_hosts > 0:
-            post_params['new_hosts'] = num_temp_hosts
-            if chip.get('remote', 'ram'):
-                post_params['new_host_ram'] = int(chip.get('remote', 'ram'))
-            if chip.get('remote', 'threads'):
-                post_params['new_host_threads'] = int(chip.get('remote', 'threads'))
-
-    # (If '-remote_user' and '-remote_key' are not both specified,
-    #  no authorizaion is configured; proceed without crypto.)
-    local_build_dir = stepdir = '/'.join([chip.get('dir'),
-                                          chip.get('design'),
-                                          job_nameid])
-    subprocess.run(['zip',
-                    '-r',
-                    'import.zip',
-                    '.'],
-                   cwd=local_build_dir)
-    upload_file = os.path.abspath(f'{local_build_dir}/import.zip')
-
-    # Make the 'import' API call and print the response.
-    redirect_url = remote_run_url
-    while redirect_url:
-        with open(upload_file, 'rb') as f:
-            resp = requests.post(redirect_url,
-                                 files={'import': f,
-                                        'params': json.dumps(post_params)},
-                                 allow_redirects=False)
-            if resp.status_code == 302:
-                redirect_url = resp.headers['Location']
-            elif resp.status_code >= 400:
-                chip.logger.info(resp.text)
-                chip.logger.error('Error importing project data; quitting.')
-                sys.exit(1)
-            else:
-                chip.logger.info(resp.text)
-                return
-
-###################################
->>>>>>> c8d8b85e
 def fetch_results_request(chip):
     '''Helper method to fetch job results from a remote compute cluster.
     '''
