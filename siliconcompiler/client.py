--- conflicted
+++ resolved
@@ -33,33 +33,6 @@
 
     '''
 
-<<<<<<< HEAD
-    #Looking up stage numbers
-    stages = chip.cfg['steplist']['value']
-    current = stages.index(stage)
-    laststage = stages[current-1]
-    start = stages.index(chip.cfg['start']['value'][-1]) #scalar
-    stop = stages.index(chip.cfg['stop']['value'][-1]) #scalar
-    #Check if stage should be explicitly skipped
-    skip = stage in chip.cfg['skip']['value']
-
-    if stage not in stages:
-        chip.logger.error('Illegal stage name %s', stage)
-        return
-    elif (current < start) | (current > stop):
-        chip.logger.info('Skipping stage: %s', stage)
-        return
-    else:
-        chip.logger.info('Running stage: %s', stage)
-
-    # Run the import stage locally, and upload sources to shared storage.
-    if stage == 'import':
-        chip.run(stage)
-        upload_sources_to_cluster(chip)
-        return
-
-=======
->>>>>>> 8e5d9e00
     # Ask the remote server to start processing the requested step.
     chip.cfg['start']['value'] = [stage]
     chip.cfg['stop']['value'] = [stage]
@@ -76,27 +49,6 @@
     # Increment the stage's jobid value.
     next_id = str(int(chip.cfg['status'][stage]['jobid']['value'][-1])+1)
     chip.cfg['status'][stage]['jobid']['value'] = [next_id]
-<<<<<<< HEAD
-
-    # Fetch the remote archive after the export stage.
-    # TODO: Use aiohttp client methods, but wget is simpler for accessing
-    # a server endpoint that returns a file object.
-    if stage == 'export':
-        subprocess.run(['wget',
-                        "http://%s:%s/get_results/%s.zip"%(
-                            chip.cfg['remote']['value'][-1],
-                            chip.cfg['remoteport']['value'][-1],
-                            chip.status['job_hash'])])
-        # Unzip the result and run klayout to display the GDS file.
-        subprocess.run(['unzip', '%s.zip'%chip.status['job_hash']])
-        gds_loc = '%s/export/job%s/outputs/%s.gds'%(
-            chip.status['job_hash'],
-            next_id,
-            chip.cfg['design']['value'][-1],
-        )
-        subprocess.run(['klayout', gds_loc])
-=======
->>>>>>> 8e5d9e00
 
 ###################################
 async def request_remote_run(chip, stage):
@@ -122,15 +74,9 @@
     '''
 
     async with aiohttp.ClientSession() as session:
-<<<<<<< HEAD
-        async with session.get("http://%s:%s/check_progress/%s/%s"%(
-                               chip.cfg['remote']['value'][-1],
-                               chip.cfg['remoteport']['value'][-1],
-=======
         async with session.get("http://%s:%s/check_progress/%s/%s/%s"%(
                                chip.cfg['remote']['value'][0],
                                chip.cfg['remoteport']['value'][0],
->>>>>>> 8e5d9e00
                                chip.status['job_hash'],
                                stage,
                                chip.cfg['status'][stage]['jobid']['value'][-1])) \
@@ -159,11 +105,7 @@
     '''
 
     async with aiohttp.ClientSession() as session:
-<<<<<<< HEAD
-        with open('%s/import.zip'%(chip.cfg['dir']['value'][-1]), 'rb') as f:
-=======
         with open(os.path.abspath('../../import/job/import.zip'), 'rb') as f:
->>>>>>> 8e5d9e00
             async with session.post("http://%s:%s/import/%s"%(
                                         chip.cfg['remote']['value'][-1],
                                         chip.cfg['remoteport']['value'][-1],
@@ -186,12 +128,7 @@
     subprocess.run(['zip',
                     '-r',
                     'import.zip',
-<<<<<<< HEAD
-                    'import'],
-                    cwd=chip.cfg['dir']['value'][-1])
-=======
                     '.'])
->>>>>>> 8e5d9e00
 
     # Upload the archive to the 'import' server endpoint.
     loop = asyncio.get_event_loop()
