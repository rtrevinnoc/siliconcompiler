# Copyright 2025 Silicon Compiler Authors. All Rights Reserved.

# NOTE: this file cannot rely on any third-party dependencies, including other
# SC dependencies outside of its directory, since it may be used by tool drivers
# that have isolated Python environments.

import os

try:
    import yaml
    _has_yaml = True
except ImportError:
    _has_yaml = False

from siliconcompiler.schema import BaseSchema
from siliconcompiler.schema import SafeSchema
from siliconcompiler.schema import EditableSchema
from siliconcompiler.schema import CommandLineSchema
from siliconcompiler.schema import Parameter
from siliconcompiler.schema.parametertype import NodeType
from siliconcompiler.schema.baseschema import json

from siliconcompiler.schema.schema_cfg import schema_cfg


class Schema(BaseSchema):
    def __init__(self):
        super().__init__()

        schema_cfg(self)

    @staticmethod
    def _extractversion(manifest):
        schema_version = manifest.get("schemaversion", None)
        if schema_version:
            param = Parameter.from_dict(schema_version, ["schemaversion"], None)
            return param.get()
        return None

    def _from_dict(self, manifest, keypath, version=None):
        # find schema version
        if not version:
            version = Schema._extractversion(manifest)

        current_verison = self.get("schemaversion")
        if version is not None and current_verison != version:
            self.logger.warning(f"Mismatch in schema versions: {current_verison} != {version}")

        return super()._from_dict(manifest, keypath, version=version)


class SchemaTmp(Schema, CommandLineSchema):
    """Object for storing and accessing configuration values corresponding to
    the SiliconCompiler schema.

    Most user-facing interaction with the schema should occur through an
    instance of :class:`~siliconcompiler.core.Chip`, but this class is available
    for schema manipulation tasks that don't require the additional context of a
    Chip object.

    The two arguments to this class are mutually exclusive. If neither are
    provided, the object is initialized to default values for all parameters.

    Args:
        cfg (dict): Initial configuration dictionary. This may be a subtree of
            the schema.
        manifest (str): Initial manifest.
        logger (logging.Logger): instance of the parent logger if available
    """

    # TMP until cleanup
    GLOBAL_KEY = Parameter.GLOBAL_KEY
    _RECORD_ACCESS_IDENTIFIER = "SC_CFG_ACCESS_KEY"

    def __init__(self, cfg=None, manifest=None, logger=None):
        super().__init__()

        schema = EditableSchema(self)
        schema.insert("history", BaseSchema())
        schema.insert("library", BaseSchema())

        self.__logger = logger

        if cfg:
            self._from_dict(cfg, [], None)
        if manifest:
            self.read_manifest(manifest)

    def _from_dict(self, manifest, keypath, version=None):
        for section, cls in (("library", SafeSchema),
                             ("history", SchemaTmp)):
            if section in manifest:
                for name, sub_manifest in manifest[section].items():
                    EditableSchema(self).insert(section, name, cls.from_manifest(cfg=sub_manifest))
                del manifest[section]

        super()._from_dict(manifest, keypath, version=version)

    def write_yaml(self, fout):
        if not _has_yaml:
            raise ImportError('yaml package required to write YAML manifest')

        class YamlIndentDumper(yaml.Dumper):
            def increase_indent(self, flow=False, indentless=False):
                return super().increase_indent(flow=flow, indentless=False)

        fout.write(yaml.dump(self.getdict(), Dumper=YamlIndentDumper, default_flow_style=False))

    def write_tcl(self, fout, prefix="", step=None, index=None, template=None, record=False):
        tcl_set_cmds = []
        for key in sorted(self.allkeys()):
            # print out all non default values
            if 'default' in key:
                continue

            param = self.get(*key, field=None)

            # create a TCL dict
            keystr = ' '.join([NodeType.to_tcl(keypart, 'str') for keypart in key])

            valstr = param.gettcl(step=step, index=index)
            if valstr is None:
                continue

            # Ensure empty values get something
            if valstr == '':
                valstr = '{}'

            tcl_set_cmds.append(f"{prefix} {keystr} {valstr}")

        if template:
            fout.write(template.render(manifest_dict='\n'.join(tcl_set_cmds),
                                       scroot=os.path.abspath(
                                              os.path.join(os.path.dirname(__file__), '..')),
                                       record_access=record,
                                       record_access_id=SchemaTmp._RECORD_ACCESS_IDENTIFIER))
        else:
            for cmd in tcl_set_cmds:
                fout.write(cmd + '\n')
            fout.write('\n')

    @property
    def logger(self):
        return self.__logger

    def record_history(self):
        '''
        Copies all non-empty parameters from current job into the history
        dictionary.
        '''

        job = self.get("option", "jobname")
        EditableSchema(self).insert("history", job, self.copy(), clobber=True)

<<<<<<< HEAD
    def prune(self):
        raise NotImplementedError

    def change_type(self, *key, type=None):
        raise NotImplementedError
=======
    def get(self, *keypath, field='value', step=None, index=None):
        """
        Returns a schema parameter field.

        See :meth:`~siliconcompiler.core.Chip.get` for detailed documentation.
        """

        if self.__record_access["recording"]:
            self.__record_access["record"].add(keypath)

        return super().get(*keypath, field=field, step=step, index=index)
>>>>>>> ff8291f8

    def history(self, job):
        '''
        Returns a *mutable* reference to ['history', job] as a Schema object.

        If job doesn't currently exist in history, create it with default
        values.

        Args:
            job (str): Name of historical job to return.
        '''
        try:
            return EditableSchema(self).search("history", job)
        except KeyError:
            blank = SchemaTmp()
            EditableSchema(self).insert("history", job, blank)
            return blank

    #######################################
<<<<<<< HEAD
    def get_default(self, *keypath):
        '''Returns default value of a parameter.

        Args:
            keypath(list str): Variable length schema key list.
        '''

        param = self.get(*keypath, field=None)
        return param.default
=======
    def _do_record_access(self):
        '''
        Determine if Schema should record calls to .get
        '''
        return False

    #######################################
    def _init_record_access(self):
        '''
        Initialize record access data record
        '''
        self.__record_access = {
            "do": self._do_record_access(),
            "recording": False,
            "record": set()
        }

    #######################################
    def _start_record_access(self):
        '''
        Start recording calls to .get
        '''
        self.__record_access["recording"] = True

    #######################################
    def _stop_record_access(self):
        '''
        Stop recording calls to .get
        '''
        self.__record_access["recording"] = False

    #######################################
    def _get_record_access(self):
        '''
        Return calls to record_access
        '''
        return self.__record_access["record"].copy()
>>>>>>> ff8291f8


##############################################################################
# Main routine
if __name__ == "__main__":
    import json as main_json
    print(main_json.dumps(SchemaTmp().getdict(), indent=4, sort_keys=True))<|MERGE_RESOLUTION|>--- conflicted
+++ resolved
@@ -152,26 +152,6 @@
         job = self.get("option", "jobname")
         EditableSchema(self).insert("history", job, self.copy(), clobber=True)
 
-<<<<<<< HEAD
-    def prune(self):
-        raise NotImplementedError
-
-    def change_type(self, *key, type=None):
-        raise NotImplementedError
-=======
-    def get(self, *keypath, field='value', step=None, index=None):
-        """
-        Returns a schema parameter field.
-
-        See :meth:`~siliconcompiler.core.Chip.get` for detailed documentation.
-        """
-
-        if self.__record_access["recording"]:
-            self.__record_access["record"].add(keypath)
-
-        return super().get(*keypath, field=field, step=step, index=index)
->>>>>>> ff8291f8
-
     def history(self, job):
         '''
         Returns a *mutable* reference to ['history', job] as a Schema object.
@@ -189,57 +169,6 @@
             EditableSchema(self).insert("history", job, blank)
             return blank
 
-    #######################################
-<<<<<<< HEAD
-    def get_default(self, *keypath):
-        '''Returns default value of a parameter.
-
-        Args:
-            keypath(list str): Variable length schema key list.
-        '''
-
-        param = self.get(*keypath, field=None)
-        return param.default
-=======
-    def _do_record_access(self):
-        '''
-        Determine if Schema should record calls to .get
-        '''
-        return False
-
-    #######################################
-    def _init_record_access(self):
-        '''
-        Initialize record access data record
-        '''
-        self.__record_access = {
-            "do": self._do_record_access(),
-            "recording": False,
-            "record": set()
-        }
-
-    #######################################
-    def _start_record_access(self):
-        '''
-        Start recording calls to .get
-        '''
-        self.__record_access["recording"] = True
-
-    #######################################
-    def _stop_record_access(self):
-        '''
-        Stop recording calls to .get
-        '''
-        self.__record_access["recording"] = False
-
-    #######################################
-    def _get_record_access(self):
-        '''
-        Return calls to record_access
-        '''
-        return self.__record_access["record"].copy()
->>>>>>> ff8291f8
-
 
 ##############################################################################
 # Main routine
