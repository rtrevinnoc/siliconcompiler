import importlib
import logging
import os
import shutil
import sys
import uuid

import os.path

from inspect import getfullargspec
from typing import Set, Union, List, Tuple, Type, Callable

from siliconcompiler.schema import BaseSchema, NamedSchema, EditableSchema, Parameter
from siliconcompiler.schema.parametervalue import NodeListValue, NodeSetValue

from siliconcompiler import DesignSchema, LibrarySchema
from siliconcompiler import FlowgraphSchema
from siliconcompiler import RecordSchema
from siliconcompiler import MetricSchema
from siliconcompiler import ChecklistSchema
from siliconcompiler import ToolSchema, TaskSchema

from siliconcompiler.dependencyschema import DependencySchema
from siliconcompiler.pathschema import PathSchemaBase

from siliconcompiler.schema.schema_cfg import schema_option_runtime, schema_arg, schema_version

from siliconcompiler.scheduler import Scheduler
from siliconcompiler.utils.logging import SCColorLoggerFormatter, SCLoggerFormatter
from siliconcompiler.utils import FilterDirectories


class Project(PathSchemaBase, BaseSchema):
    """
    """

    def __init__(self, design: Union[DesignSchema, str] = None):
        super().__init__()

        # Initialize schema
        schema = EditableSchema(self)
        schema_version(schema)
        schema_arg(schema)

        schema.insert("checklist", "default", ChecklistSchema())
        schema.insert("library", "default", DesignSchema())
        schema.insert("flowgraph", "default", FlowgraphSchema())
        schema.insert("metric", MetricSchema())
        schema.insert("record", RecordSchema())
        schema.insert("tool", "default", ToolSchema())

        # Add options
        schema_option_runtime(schema)
        schema.insert("option", "env", "default", Parameter("str"))

        schema.insert("option", "alias", Parameter("[(str,str,str,str)]"))
        schema.insert("option", "fileset", Parameter("[str]"))
        schema.insert("option", "design", Parameter("str"))

        # Add history
        schema.insert("history", BaseSchema())

        # Init logger
        self.__init_logger()

        # Init fields
        self.__cwd = os.getcwd()

        if design:
            if isinstance(design, str):
                self.set("option", "design", design)
            else:
                self.set_design(design)

    def __init_logger(self):
        sc_logger = logging.getLogger("siliconcompiler")
        sc_logger.propagate = False
        self.__logger = sc_logger.getChild(f"project_{uuid.uuid4().hex}")
        self.__logger.propagate = False
        self.__logger.setLevel(logging.INFO)

        self._logger_console = logging.StreamHandler(stream=sys.stdout)
        if SCColorLoggerFormatter.supports_color(sys.stdout):
            self._logger_console.setFormatter(SCColorLoggerFormatter(SCLoggerFormatter()))
        else:
            self._logger_console.setFormatter(SCLoggerFormatter())

        self.__logger.addHandler(self._logger_console)

    @property
    def logger(self) -> logging.Logger:
        """
        Returns the logger for this project
        """
        return self.__logger

    @property
    def name(self) -> str:
        """
        Returns the name of the design
        """
        return self.get("option", "design")

    @property
    def design(self) -> DesignSchema:
        """
        Returns the design object
        """
        design_name = self.name
        if not design_name:
            raise ValueError("design name is not set")
        if not self.valid("library", design_name):
            raise KeyError(f"{design_name} design has not been loaded")

        return self.get("library", design_name, field="schema")

    @property
    def cwd(self) -> str:
        """
        Returns the working directory for the project
        """
        return self.__cwd

    @classmethod
    def _getdict_type(cls) -> str:
        """
        Returns the meta data for getdict
        """

        return Project.__name__

<<<<<<< HEAD
    def _from_dict(self, manifest, keypath, version=None):
        ret = super()._from_dict(manifest, keypath, version)

        # Restore dependencies
        dep_map = {name: self.get("library", name, field="schema")
                   for name in self.getkeys("library")}
        for obj in dep_map.values():
            if isinstance(obj, DependencySchema):
                obj._populate_deps(dep_map)

        return ret
=======
    def load_target(self, target: Union[str, Callable[["Project"], None]], **kwargs):
        if isinstance(target, str):
            if "." not in target:
                raise ValueError("unable to process incomplete function path")

            *module, func = target.split(".")
            module = ".".join(module)

            mod = importlib.import_module(module)
            target = getattr(mod, func)

        func_spec = getfullargspec(target)

        args_len = len(func_spec.args or []) - len(func_spec.defaults or [])

        if args_len == 0 and not func_spec.args:
            raise ValueError('target signature cannot must take at least one argument')
        if args_len > 1:
            raise ValueError('target signature cannot have more than one required argument')

        proj_arg = func_spec.args[0]
        required_type = func_spec.annotations.get(proj_arg, Project)

        if not issubclass(required_type, Project):
            raise TypeError("target must take in a Project object")

        if not isinstance(self, required_type):
            raise TypeError(f"target requires a {required_type.__name__} project")

        target(self, **kwargs)
>>>>>>> 464273b0

    def add_dep(self, obj):
        if isinstance(obj, DesignSchema):
            EditableSchema(self).insert("library", obj.name, obj, clobber=True)
        elif isinstance(obj, FlowgraphSchema):
            self.__import_flow(obj)
        elif isinstance(obj, LibrarySchema):
            EditableSchema(self).insert("library", obj.name, obj, clobber=True)
        elif isinstance(obj, ChecklistSchema):
            EditableSchema(self).insert("checklist", obj.name, obj, clobber=True)
        else:
            raise NotImplementedError

        # Copy dependencies into project
        if isinstance(obj, DependencySchema):
            for dep in obj.get_dep():
                self.add_dep(dep)

    def __import_flow(self, flow: FlowgraphSchema):
        edit_schema = EditableSchema(self)
        edit_schema.insert("flowgraph", flow.name, flow, clobber=True)

        # Instantiate tasks
        for task_cls in flow.get_all_tasks():
            task = task_cls()
            # TODO: this is not needed once tool moves
            if not self.valid("tool", task.tool()):
                edit_schema.insert("tool", task.tool(), ToolSchema(), clobber=True)
            edit_schema.insert("tool", task.tool(), "task", task.task(), task, clobber=True)

    def check_manifest(self) -> bool:
        error = False

        # Assert design is set
        design = self.get("option", "design")
        if not design:
            self.logger.error("[option,design] has not been set")
            error = True
        else:
            # Assert design is a library
            if design not in self.getkeys("library"):
                self.logger.error(f"{design} has not been loaded")
                error = True

        # Assert fileset is set
        # Assert flow is set
        filesets = self.get("option", "fileset")
        if not filesets:
            self.logger.error("[option,fileset] has not been set")
            error = True
        elif design:
            # Assert fileset is in design
            design_obj = self.design
            for fileset in filesets:
                if fileset not in design_obj.getkeys("fileset"):
                    self.logger.error(f"{fileset} is not a valid fileset in {design}")
                    error = True

            # Assert design has topmodule
            fileset = filesets[0]
            if fileset in design_obj.getkeys("fileset"):
                if not design_obj.get_topmodule(fileset):
                    self.logger.error(f"topmodule has not been set in {design}/{fileset}")
                    error = True

        # Assert flow is set
        flow = self.get("option", "flow")
        if not flow:
            self.logger.error("[option,flow] has not been set")
            error = True
        else:
            if flow not in self.getkeys("flowgraph"):
                self.logger.error(f"{flow} has not need loaded")
                error = True

        # Check that alias libraries exist
        for src_lib, src_fileset, dst_lib, dst_fileset in self.get("option", "alias"):
            if not src_lib:
                self.logger.error("source library in [option,alias] must be set")
                error = True
                continue

            if src_lib not in self.getkeys("library"):
                continue

            if src_fileset not in self.getkeys("library", src_lib, "fileset"):
                self.logger.error(f"{src_fileset} is not a valid fileset in {src_lib}")
                error = True
                continue

            if not dst_lib:
                continue

            if dst_lib not in self.getkeys("library"):
                self.logger.error(f"{dst_lib} has not been loaded")
                error = True
                continue

            if dst_fileset and dst_fileset not in self.getkeys("library", dst_lib, "fileset"):
                self.logger.error(f"{dst_fileset} is not a valid fileset in {dst_lib}")
                error = True
                continue

        # Check flowgraph
        # Check tasks have classes, cannot check post setup that is a runtime check

        return not error

    def run(self, raise_exception=False):
        '''
        Executes tasks in a flowgraph.

        The run function sets up tools and launches runs for every node
        in the flowgraph starting with 'from' steps and ending at 'to' steps.
        From/to are taken from the schema from/to parameters if defined,
        otherwise from/to are defined as the entry/exit steps of the flowgraph.
        Before starting the process, tool modules are loaded and setup up for each
        step and index based on on the schema eda dictionary settings.
        Once the tools have been set up, the manifest is checked using the
        check_manifest() function and files in the manifest are hashed based
        on the 'hashmode' schema setting.

        Once launched, each process waits for preceding steps to complete,
        as defined by the flowgraph 'inputs' parameter. Once a all inputs
        are ready, previous steps are checked for errors before the
        process entered a local working directory and starts to run
        a tool or to execute a built in Chip function.

        Fatal errors within a step/index process cause all subsequent
        processes to exit before start, returning control to the the main
        program which can then exit.

        Args:
            raise_exception (bool): if True, will rethrow errors that the flow raises,
                otherwise will report the error and return False

        Examples:
            >>> run()
            Runs the execution flow defined by the flowgraph dictionary.
        '''
        from siliconcompiler.remote.client import ClientScheduler

        try:
            if self.get('option', 'remote'):
                scheduler = ClientScheduler(self)
            else:
                scheduler = Scheduler(self)
            scheduler.run()
        except Exception as e:
            if raise_exception:
                raise e
            self.logger.error(str(e))
            return False
        finally:
            pass
            # Update dashboard if running
            # if self._dash:
            #     self._dash.update_manifest()
            #     self._dash.end_of_run()

        return True

    def __getbuilddir(self) -> str:
        """
        Returns the path to the build directory
        """
        builddir = self.get('option', 'builddir')
        if os.path.isabs(builddir):
            return builddir

        return os.path.join(self.cwd, builddir)

    def getworkdir(self, step: str = None, index: Union[int, str] = None) -> str:
        """
        Returns absolute path to the work directory for a given step/index,
        if step/index not given, job directory is returned.

        Args:
            step (str): Node step name
            index (str/int): Node index
        """
        if not self.name:
            raise ValueError("name has not been set")

        dirlist = [self.__getbuilddir(),
                   self.name,
                   self.get('option', 'jobname')]

        # Return jobdirectory if no step defined
        # Return index 0 by default
        if step is not None:
            dirlist.append(step)

            if index is None:
                index = '0'

            dirlist.append(str(index))
        return os.path.join(*dirlist)

    def getcollectiondir(self):
        """
        Returns absolute path to collected files directory
        """
        return os.path.join(self.getworkdir(), "sc_collected_files")

    def collect(self,
                directory: str = None,
                verbose: bool = True,
                whitelist: List[str] = None):
        '''
        Collects files found in the configuration dictionary and places
        them in :meth:`.getcollectiondir`. The function only copies in files that have the 'copy'
        field set as true.

        Args:
            directory (filepath): Output filepath
            verbose (bool): Flag to indicate if logging should be used
            whitelist (list[path]): List of directories that are allowed to be
                collected. If a directory is is found that is not on this list
                a RuntimeError will be raised.
        '''

        if not directory:
            directory = self.getcollectiondir()
        directory = os.path.abspath(directory)

        # Remove existing directory
        if os.path.exists(directory):
            shutil.rmtree(directory)
        os.makedirs(directory)

        if verbose:
            self.logger.info(f'Collecting files to: {directory}')

        dirs = {}
        files = {}

        for key in self.allkeys():
            if key[0] == 'history':
                # skip history
                continue

            # Skip runtime directories
            if key == ('option', 'builddir'):
                # skip builddir
                continue
            if key == ('option', 'cachedir'):
                # skip cache
                continue

            if key[0] == 'tool' and key[2] == 'task' and key[4] in ('input',
                                                                    'report',
                                                                    'output'):
                # skip flow files files from builds
                continue

            leaftype = self.get(*key, field='type')
            is_dir = "dir" in leaftype
            is_file = "file" in leaftype

            if not is_dir and not is_file:
                continue

            if not self.get(*key, field='copy'):
                continue

            for values, step, index in self.get(*key, field=None).getvalues(return_values=False):
                if not values.has_value:
                    continue

                if isinstance(values, (NodeSetValue, NodeListValue)):
                    values = values.values
                else:
                    values = [values]

                if is_dir:
                    dirs[(key, step, index)] = values
                else:
                    files[(key, step, index)] = values

        path_filter = FilterDirectories(self)
        for key, step, index in sorted(dirs.keys()):
            abs_paths = self.find_files(*key, step=step, index=index)

            new_paths = set()

            if not isinstance(abs_paths, (list, tuple, set)):
                abs_paths = [abs_paths]

            abs_paths = zip(abs_paths, dirs[(key, step, index)])
            abs_paths = sorted(abs_paths, key=lambda p: p[0])

            for abs_path, value in abs_paths:
                if not abs_path:
                    raise FileNotFoundError(f"{value.get()} could not be copied")

                if abs_path.startswith(directory):
                    # File already imported in directory
                    continue

                imported = False
                for new_path in new_paths:
                    if abs_path.startwith(new_path):
                        imported = True
                        break
                if imported:
                    continue

                new_paths.add(abs_path)

                import_path = os.path.join(directory, value.get_hashed_filename())
                if os.path.exists(import_path):
                    continue

                if whitelist is not None and abs_path not in whitelist:
                    raise RuntimeError(f'{abs_path} is not on the approved collection list.')

                if verbose:
                    self.logger.info(f"  Collecting directory: {abs_path}")
                path_filter.abspath = abs_path
                shutil.copytree(abs_path, import_path, ignore=path_filter.filter)
                path_filter.abspath = None

        for key, step, index in sorted(files.keys()):
            abs_paths = self.find_files(*key, step=step, index=index)

            if not isinstance(abs_paths, (list, tuple, set)):
                abs_paths = [abs_paths]

            abs_paths = zip(abs_paths, files[(key, step, index)])
            abs_paths = sorted(abs_paths, key=lambda p: p[0])

            for abs_path, value in abs_paths:
                if not abs_path:
                    raise FileNotFoundError(f"{value.get()} could not be copied")

                if abs_path.startswith(directory):
                    # File already imported in directory
                    continue

                import_path = os.path.join(directory, value.get_hashed_filename())
                if os.path.exists(import_path):
                    continue

                if verbose:
                    self.logger.info(f"  Collecting file: {abs_path}")
                shutil.copy2(abs_path, import_path)

    def history(self, job: str) -> "Project":
        '''
        Returns a *mutable* reference to ['history', job] as a Project object.

        Raises:
            KeyError: if job does not currently exist in history

        Args:
            job (str): Name of historical job to return.
        '''

        if job not in self.getkeys("history"):
            raise KeyError(f"{job} is not a valid job")

        return self.get("history", job, field="schema")

    def _record_history(self):
        '''
        Copies the current project into the history
        '''

        job = self.get("option", "jobname")
        proj = self.copy()

        # Remove history from proj
        EditableSchema(proj).insert("history", BaseSchema(), clobber=True)

        if job in self.getkeys("history"):
            self.logger.warning(f"Overwriting job {job}")

        EditableSchema(self).insert("history", job, proj, clobber=True)

    def __getstate__(self):
        # Ensure a copy of the state is used
        state = self.__dict__.copy()

        # Remove logger objects since they are not serializable
        del state["_Project__logger"]
        del state["_logger_console"]

        return state

    def __setstate__(self, state):
        self.__dict__ = state

        # Reinitialize logger on restore
        self.__init_logger()

    def get_filesets(self) -> List[Tuple[NamedSchema, str]]:
        """
        Returns the filesets selected for this project
        """
        # Build alias mapping
        alias = {}
        for src_lib, src_fileset, dst_lib, dst_fileset in self.get("option", "alias"):
            if dst_lib:
                if not self.valid("library", dst_lib):
                    raise KeyError(f"{dst_lib} is not a loaded library")
                dst_obj = self.get("library", dst_lib, field="schema")
            else:
                dst_obj = None
            if not dst_fileset:
                dst_fileset = None
            alias[(src_lib, src_fileset)] = (dst_obj, dst_fileset)

        return self.design.get_fileset(self.get("option", "fileset"), alias=alias)

    def get_task(self,
                 tool: str = None,
                 task: str = None,
                 filter: Union[Type[TaskSchema], Callable[[TaskSchema], bool]] = None) -> \
            Union[Set[TaskSchema], TaskSchema]:
        """Retrieves tasks based on specified criteria.

        This method allows you to fetch tasks by tool name, task name, or by applying a custom
        filter. If a single task matches the criteria, that task object is returned directly.
        If multiple tasks match, a set of :class:`TaskSchema` objects is returned.
        If no criteria are provided, all available tasks are returned.

        Args:
            tool (str, optional): The name of the tool to filter tasks by. Defaults to None.
            task (str, optional): The name of the task to filter by. Defaults to None.
            filter (Union[Type[TaskSchema], Callable[[TaskSchema], bool]], optional):
                A filter to apply to the tasks. This can be:
                - A `Type[TaskSchema]`: Only tasks that are instances of this type will be returned.
                - A `Callable[[TaskSchema], bool]`: A function that takes a `TaskSchema` object
                and returns `True` if the task should be included, `False` otherwise.
                Defaults to None.

        Returns:
            Union[Set[TaskSchema], TaskSchema]:
                - If exactly one task matches the criteria, returns that single `TaskSchema` object.
                - If multiple tasks match or no specific tool/task is provided (and thus all tasks
                are considered), returns a `Set[TaskSchema]` containing the matching tasks.
        """
        all_tasks: Set[TaskSchema] = set()
        for tool_name in self.getkeys("tool"):
            for task_name in self.getkeys("tool", tool_name, "task"):
                all_tasks.add(self.get("tool", tool_name, "task", task_name, field="schema"))

        tasks = set()
        for task_obj in all_tasks:
            if tool and task_obj.tool() != tool:
                continue
            if task and task_obj.task() != task:
                continue
            if filter:
                if callable(filter):
                    if not filter(task_obj):
                        continue
                elif not isinstance(task_obj, filter):
                    continue
            tasks.add(task_obj)

        if len(tasks) == 1:
            return list(tasks)[0]
        return tasks

    def set_design(self, design: Union[DesignSchema, str]):
        """
        Set the design for this project

        Args:
            design (:class:`DesignSchema` or str): design object or name
        """
        if isinstance(design, DesignSchema):
            self.add_dep(design)
            design = design.name
        elif not isinstance(design, str):
            raise TypeError("design must be string or Design object")

        return self.set("option", "design", design)

    def set_flow(self, flow: Union[FlowgraphSchema, str]):
        """
        Set the flow for this project

        Args:
            design (:class:`FlowgraphSchema` or str): flow object or name
        """
        if isinstance(flow, FlowgraphSchema):
            self.add_dep(flow)
            flow = flow.name
        elif not isinstance(flow, str):
            raise TypeError("flow must be string or Flowgraph object")

        return self.set("option", "flow", flow)

    def add_fileset(self, fileset: Union[List[str], str], clobber: bool = False):
        """
        Add a fileset to use in this project

        Args:
            fileset (list of str): name of fileset from the design
            clobber (bool): if True, replace the filesets
        """
        if not isinstance(fileset, str):
            if isinstance(fileset, (list, tuple, set)):
                if not all([isinstance(v, str) for v in fileset]):
                    raise TypeError("fileset must be a string")
            else:
                raise TypeError("fileset must be a string")

        if isinstance(fileset, str):
            fileset = [fileset]

        for fs in fileset:
            if not self.design.has_fileset(fs):
                raise ValueError(f"{fs} is not a valid fileset in {self.design.name}")

        if clobber:
            return self.set("option", "fileset", fileset)
        else:
            return self.add("option", "fileset", fileset)

    def add_alias(self,
                  src_dep: Union[DesignSchema, str],
                  src_fileset: str,
                  alias_dep: Union[DesignSchema, str],
                  alias_fileset: str,
                  clobber: bool = False):
        """
        Add an aliased fileset.

        Args:
            src_dep (:class:`DesignSchema` or str): source design to alias
            src_fileset (str): source fileset to alias
            alias_dep (:class:`DesignSchema` or str): replacement design
            alias_fileset (str): replacement fileset
            clobber (bool): overwrite existing values
        """

        if isinstance(src_dep, str):
            if self.has_library(src_dep):
                src_dep = self.get("library", src_dep, field="schema")
            else:
                src_dep_name = src_dep
                src_dep = None

        if src_dep is not None:
            if isinstance(src_dep, DesignSchema):
                src_dep_name = src_dep.name
                if not self.has_library(src_dep_name):
                    self.add_dep(src_dep)
            else:
                raise TypeError("source dep is not a valid type")

            if not src_dep.has_fileset(src_fileset):
                raise ValueError(f"{src_dep_name} does not have {src_fileset} as a fileset")

        if alias_dep is None:
            alias_dep = ""

        if alias_fileset == "":
            alias_fileset = None

        if isinstance(alias_dep, str):
            if alias_dep == "":
                alias_dep = None
                alias_dep_name = None
                alias_fileset = None
            else:
                if not self.has_library(alias_dep):
                    raise KeyError(f"{alias_dep} has not been loaded")

                alias_dep = self.get("library", alias_dep, field="schema")

        if alias_dep is not None:
            if isinstance(alias_dep, DesignSchema):
                alias_dep_name = alias_dep.name
                if not self.has_library(alias_dep_name):
                    self.add_dep(alias_dep)
            else:
                raise TypeError("alias dep is not a valid type")

            if alias_fileset is not None and not alias_dep.has_fileset(alias_fileset):
                raise ValueError(f"{alias_dep_name} does not have {alias_fileset} as a fileset")

        alias = (src_dep_name, src_fileset, alias_dep_name, alias_fileset)
        if clobber:
            return self.set("option", "alias", alias)
        else:
            return self.add("option", "alias", alias)

    def has_library(self, library: str) -> bool:
        """
        Returns true if the library exists
        """

        if isinstance(library, NamedSchema):
            library = library.name

        return library in self.getkeys("library")

    def _summary_headers(self) -> List[Tuple[str, str]]:
        """
        Project defined headers to add to summary.
        If projects require additional information they can extend this
        method to add additional information.
        """

        alias = []
        for src, src_fs, dst, dst_fs in self.get("option", "alias"):
            if not self.has_library(src):
                continue
            if dst and not self.has_library(dst):
                continue

            aliased = f"{src} ({src_fs}) -> "
            if not dst:
                aliased += "deleted"
            elif not dst_fs:
                aliased += "deleted"
            else:
                aliased += f"{dst} ({dst_fs})"
            alias.append(aliased)

        filesets = self.get("option", "fileset")

        headers = [
            ("design", self.get("option", "design"))
        ]
        if filesets:
            headers.append(("filesets", ", ".join(filesets)))
        if alias:
            headers.append(("alias", ", ".join(alias)))
        headers.append(("jobdir", self.getworkdir()))

        return headers

    def summary(self, jobname: str = None) -> None:
        '''
        Prints a summary of the compilation manifest.

        Metrics from the flowgraph nodes, or from/to parameter if
        defined, are printed out on a per step basis.

        Args:
            jobname (str): If provided prints uses this job to print summary,
                otherwise the value in :keypath:`option,jobname` will be used.

        Examples:
            >>> chip.summary()
            Prints out a summary of the run to stdout.
        '''
        histories = self.getkeys("history")

        if not histories:
            raise ValueError("no history to summarize")

        if jobname is None:
            jobname = self.get("option", "jobname")
        if jobname not in histories:
            org_job = jobname
            jobname = histories[0]
            self.logger.warning(f"{org_job} not found in history, picking {jobname}")

        history = self.history(jobname)
        history.get("metric", field='schema').summary(headers=history._summary_headers())<|MERGE_RESOLUTION|>--- conflicted
+++ resolved
@@ -129,7 +129,6 @@
 
         return Project.__name__
 
-<<<<<<< HEAD
     def _from_dict(self, manifest, keypath, version=None):
         ret = super()._from_dict(manifest, keypath, version)
 
@@ -141,7 +140,7 @@
                 obj._populate_deps(dep_map)
 
         return ret
-=======
+
     def load_target(self, target: Union[str, Callable[["Project"], None]], **kwargs):
         if isinstance(target, str):
             if "." not in target:
@@ -172,7 +171,6 @@
             raise TypeError(f"target requires a {required_type.__name__} project")
 
         target(self, **kwargs)
->>>>>>> 464273b0
 
     def add_dep(self, obj):
         if isinstance(obj, DesignSchema):
