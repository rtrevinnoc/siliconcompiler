--- conflicted
+++ resolved
@@ -2979,161 +2979,6 @@
             Delay model to use for the target libs. Supported values
             are nldm and ccs.""")
 
-<<<<<<< HEAD
-    net = 'default'
-    scparam(cfg, ['asic', 'ndr', net],
-            sctype='(float,float)',
-            scope='job',
-            shorthelp="ASIC: non-default routing rule",
-            switch="-asic_ndr 'netname <(float,float)>",
-            example= ["cli: -asic_ndr 'clk (0.2,0.2)'",
-                    "api: chip.set('asic','ndr','clk', (0.2,0.2))"],
-            schelp="""
-            Definitions of non-default routing rule specified on a per
-            net basis. Constraints are entered as a (width,space) tuples
-            specified in microns.""")
-
-    scparam(cfg, ['asic', 'minlayer'],
-            sctype='str',
-            scope='job',
-            shorthelp="ASIC: minimum routing layer",
-            switch="-asic_minlayer <str>",
-            example= ["cli: -asic_minlayer m2",
-                    "api: chip.set('asic', 'minlayer', 'm2')"],
-            schelp="""
-            Minimum SC metal layer name to be used for automated place and route .
-            Alternatively the layer can be a string that matches a layer hard coded
-            in the pdk_aprtech file. Designers wishing to use the same setup across
-            multiple process nodes should use the integer approach. For processes
-            with ambiguous starting routing layers, exact strings should be used.
-            """)
-
-    scparam(cfg, ['asic', 'maxlayer'],
-            sctype='str',
-            scope='job',
-            shorthelp="ASIC: maximum routing layer",
-            switch="-asic_maxlayer <str>",
-            example= ["cli: -asic_maxlayer m2",
-                    "api: chip.set('asic', 'maxlayer', 'm2')"],
-            schelp="""
-            Maximum SC metal layer name to be used for automated place and route .
-            Alternatively the layer can be a string that matches a layer hard coded
-            in the pdk_aprtech file. Designers wishing to use the same setup across
-            multiple process nodes should use the integer approach. For processes
-            with ambiguous starting routing layers, exact strings should be used.
-            """)
-
-    scparam(cfg, ['asic', 'density'],
-            sctype='float',
-            scope='job',
-            shorthelp="ASIC: target core density",
-            switch="-asic_density <float>",
-            example= ["cli: -asic_density 30",
-                      "api: chip.set('asic', 'density', '30')"],
-            schelp="""
-            Target density based on the total design cell area reported
-            after synthesis. This number is used when no diearea or floorplan is
-            supplied. Any number between 1 and 100 is legal, but values above 50
-            may fail due to area/congestion issues during apr.""")
-
-    scparam(cfg, ['asic', 'coremargin'],
-            sctype='float',
-            unit='um',
-            scope='job',
-            shorthelp="ASIC: block core margin",
-            switch="-asic_coremargin <float>",
-            example= ["cli: -asic_coremargin 1",
-                      "api: chip.set('asic', 'coremargin', '1')"],
-            schelp="""
-            Halo/margin between the die boundary and core placement for
-            automated floorplanning when no diearea or floorplan is
-            supplied.""")
-
-    scparam(cfg, ['asic', 'aspectratio'],
-            sctype='float',
-            defvalue='1.0',
-            scope='job',
-            shorthelp="ASIC: block aspect ratio",
-            switch="-asic_aspectratio <float>",
-            example= ["cli: -asic_aspectratio 2.0",
-                    "api: chip.set('asic', 'aspectratio', '2.0')"],
-            schelp="""
-            Height to width ratio of the block for automated floor-planning.
-            Values below 0.1 and above 10 should be avoided as they will likely fail
-            to converge during placement and routing. The ideal aspect ratio for
-            most designs is 1. This value is only used when no diearea or floorplan
-            is supplied.""")
-
-    scparam(cfg, ['asic', 'diearea'],
-            sctype='[(float,float)]',
-            unit='um',
-            scope='job',
-            shorthelp="ASIC: die area outline",
-            switch="-asic_diearea <[(float,float)]>",
-            example= ["cli: -asic_diearea '(0,0)'",
-                      "api: chip.set('asic', 'diearea', (0,0))"],
-            schelp="""
-            List of (x,y) points that define the outline of the die area for the
-            physical design. Simple rectangle areas can be defined with two points,
-            one for the lower left corner and one for the upper right corner. All
-            values are specified in microns.""")
-
-    scparam(cfg, ['asic', 'corearea'],
-            sctype='[(float,float)]',
-            unit='um',
-            scope='job',
-            shorthelp="ASIC: core area outline",
-            switch="-asic_corearea <[(float,float)]>",
-            example= ["cli: -asic_corearea '(0,0)'",
-                    "api: chip.set('asic', 'corearea', (0,0))"],
-            schelp="""
-            List of (x,y) points that define the outline of the core area for the
-            physical design. Simple rectangle areas can be defined with two points,
-            one for the lower left corner and one for the upper right corner. All
-            values are specified in microns.""")
-=======
-    sigtype='default'
-    scparam(cfg, ['asic', 'rclayer', sigtype],
-            sctype='str',
-            scope='job',
-            shorthelp="ASIC: parasitics layer",
-            switch="-asic_rclayer 'sigtype <str>'",
-            example= ["cli: -asic_rclayer 'clk m3'",
-                    "api: chip.set('asic', 'rclayer', 'clk', 'm3')"],
-            schelp="""
-            Technology agnostic metal layer to be used for parasitic
-            extraction estimation during APR for the wire type specified
-            Current the supported wire types are: clk, data. The metal
-            layers can be specified as technology agnostic SC layers
-            starting with m1 or as hard PDK specific layer names.""")
-
-    scparam(cfg, ['asic', 'vpinlayer'],
-            sctype='str',
-            scope='job',
-            shorthelp="ASIC: vertical pin layer",
-            switch="-asic_vpinlayer <str>",
-            example= ["cli: -asic_vpinlayer m3",
-                    "api: chip.set('asic', 'vpinlayer', 'm3')"],
-            schelp="""
-            Metal layer to use for automated vertical pin placement
-            during APR.  The metal layers can be specified as technology
-            agnostic SC layers starting with m1 or as hard PDK specific
-            layer names.""")
-
-    scparam(cfg, ['asic', 'hpinlayer'],
-            sctype='str',
-            scope='job',
-            shorthelp="ASIC: vertical pin layer",
-            switch="-asic_hpinlayer <str>",
-            example= ["cli: -asic_hpinlayer m4",
-                    "api: chip.set('asic', 'hpinlayer', 'm4')"],
-            schelp="""
-            Metal layer to use for automated horizontal pin placement
-            during APR.  The metal layers can be specified as technology
-            agnostic SC layers starting with m1 or as hard PDK specific
-            layer names.""")
->>>>>>> e84f64ba
-
     tool = 'default'
     key = 'default'
     scparam(cfg, ['asic', 'file', tool, key],
@@ -3226,36 +3071,7 @@
                 "cli: -asic_site '12track Site_12T'",
                 "api: chip.set('asic','site','12track','Site_12T')"],
             schelp="""
-<<<<<<< HEAD
             Site names for a given library architecture.""")
-=======
-            Alias for the footprint key that is sometimes needed when the footprint can
-            be referenced by multiple names. The key is the 'official' footprint.""")
-
-    scparam(cfg, ['asic', 'footprint', key, 'symmetry'],
-            sctype='str',
-            shorthelp="ASIC: Footprint symmetry",
-            switch="-asic_footprint_symmetry 'key <str>'",
-            example=[
-                "cli: -asic_footprint_symmetry 'core X Y'",
-                "api: chip.set('asic','footprint','core','symmetry','X Y')"],
-            schelp="""
-            Footprint symmetry based on LEF standard definition. 'X' implies
-            symmetric about the x axis, 'Y' implies symmetry about the y axis, and
-            'X Y' implies symmetry about the x and y axis.""")
-
-    scparam(cfg, ['asic', 'footprint', key, 'size'],
-            sctype='(float,float)',
-            shorthelp="ASIC: Footprint size",
-            switch="-asic_footprint_size 'key <str>'",
-            example=[
-                "cli: -asic_footprint_size 'core (1.0,1.0)'",
-                "api: chip.set('asic','footprint','core','size',(1.0,1.0))"],
-            schelp="""
-            Size of the footprint described as a (width, height) tuple in
-            microns.""")
-
->>>>>>> e84f64ba
 
     return cfg
 
