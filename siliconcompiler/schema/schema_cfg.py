# Copyright 2022 Silicon Compiler Authors. All Rights Reserved.

import copy as pycopy
import json
import re

from siliconcompiler import utils

SCHEMA_VERSION = '0.18.0'

#############################################################################
# PARAM DEFINITION
#############################################################################

def scparam(cfg,
            keypath,
            sctype=None,
            require=None,
            defvalue=None,
            scope='job',
            copy=False,
            lock=False,
            hashalgo='sha256',
            signature=None,
            notes=None,
            unit=None,
            shorthelp=None,
            switch=None,
            example=None,
            schelp=None,
            enum=None):

    # 1. decend keypath until done
    # 2. create key if missing
    # 3. populate leaf cell when keypath empty
    if keypath:
        key = keypath[0]
        keypath.pop(0)
        if key not in cfg.keys():
            cfg[key] = {}
        scparam(cfg[key],
                keypath,
                sctype=sctype,
                scope=scope,
                require=require,
                defvalue=defvalue,
                copy=copy,
                lock=lock,
                hashalgo=hashalgo,
                signature=signature,
                notes=notes,
                unit=unit,
                shorthelp=shorthelp,
                switch=switch,
                example=example,
                schelp=schelp,
                enum=enum)
    else:

        # removing leading spaces as if schelp were a docstring
        schelp = utils.trim(schelp)

        # setting valus based on types
        # note (bools are never lists)
        if re.match(r'bool',sctype):
            require = 'all'
            if defvalue is None:
                defvalue = False
        if re.match(r'\[',sctype) and signature is None:
            signature = []
        if re.match(r'\[',sctype) and defvalue is None:
            defvalue = []

        # mandatory for all
        cfg['defvalue'] = defvalue
        cfg['value'] = pycopy.copy(defvalue)
        cfg['type'] = sctype
        cfg['scope'] = scope
        cfg['require'] = require
        cfg['lock'] = lock
        cfg['switch'] = switch
        cfg['shorthelp'] = shorthelp
        cfg['example'] = example
        cfg['help'] = schelp
        cfg['signature'] = signature
        cfg['notes'] = notes
        cfg['set'] = False

        if enum is not None:
            cfg['enum'] = enum

        # unit for floats/ints
        if unit is not None:
            cfg['unit'] = unit

        # file only values
        if re.search(r'file',sctype):
            cfg['hashalgo'] = hashalgo
            cfg['copy'] = copy
            cfg['filehash'] = []
            cfg['date'] = []
            cfg['author'] = []


#############################################################################
# CHIP CONFIGURATION
#############################################################################

def schema_cfg():
    '''Method for defining Chip configuration schema
    All the keys defined in this dictionary are reserved words.
    '''

    # SC version number (bump on every non trivial change)
    # Version number following semver standard.
    # Software version syncs with SC releases (from _metadata)

    # Basic schema setup
    cfg = {}

    # Place holder dictionaries updated by core methods()
    cfg['history'] = {}
    cfg['library'] = {}

    scparam(cfg,['schemaversion'],
            sctype='str',
            scope='global',
            defvalue=SCHEMA_VERSION,
            require='all',
            shorthelp="Schema version number",
            lock=True,
            switch="-schemaversion <str>",
            example=["api: chip.get('schemaversion')"],
            schelp="""SiliconCompiler schema version number.""")

    # Design topmodule/entrypoint
    scparam(cfg,['design'],
            sctype='str',
            scope='global',
            require='all',
            shorthelp="Design top module name",
            switch="-design <str>",
            example=["cli: -design hello_world",
                    "api: chip.set('design', 'hello_world')"],
            schelp="""Name of the top level module or library. Required for all
            chip objects.""")

    # input/output
    io = {'input': ['Input', True],
          'output': ['Output', False]
    }

    filetype = 'default'
    fileset = 'default'

    for item, val in io.items():
        scparam(cfg,[item, fileset, filetype],
                sctype='[file]',
                copy=val[1],
                shorthelp=f"{val[0]}: files",
                switch=f"-{item} 'fileset filetype <file>'",
                example=[
                    f"cli: -{item} 'rtl verilog hello_world.v'",
                    f"api: chip.set({item}, 'rtl','verilog','hello_world.v')"],
                schelp=f"""
                List of files of type ('filetype') grouped as a named set ('fileset').
                The exact names of filetypes and filesets must match the string names
                used by the tasks called during flowgraph execution. By convention,
                the fileset names should match the the name of the flowgraph being
                executed.""")


    # Constraints
    cfg = schema_constraint(cfg)

    # Options
    cfg = schema_option(cfg)
    cfg = schema_arg(cfg)
    cfg = schema_unit(cfg)

    # Technology configuration
    cfg = schema_fpga(cfg)
    cfg = schema_asic(cfg)
    cfg = schema_pdk(cfg)

    # Tool flows
    cfg = schema_tool(cfg)
    cfg = schema_task(cfg)
    cfg = schema_flowgraph(cfg)

    # Metrics
    cfg = schema_checklist(cfg)
    cfg = schema_metric(cfg)
    cfg = schema_record(cfg)

    # Datasheet
    cfg = schema_datasheet(cfg)

    # Packaging
    cfg = schema_package(cfg)

    # Server
    cfg = schema_server(cfg)

    return cfg

###############################################################################
# FPGA
###############################################################################

def schema_fpga(cfg):
    ''' FPGA configuration
    '''

    scparam(cfg,['fpga', 'arch'],
            sctype='[file]',
            copy=True,
            shorthelp="FPGA: architecture file",
            switch="-fpga_arch <file>",
            example=["cli: -fpga_arch myfpga.xml",
                     "api:  chip.set('fpga', 'arch', 'myfpga.xml')"],
            schelp=""" Architecture definition file for FPGA place and route
            tool. For the VPR tool, the file is a required XML based description,
            allowing targeting a large number of virtual and commercial
            architectures. For most commercial tools, the fpga part name provides
            enough information to enable compilation and the 'arch' parameter is
            optional.""")

    scparam(cfg,['fpga', 'vendor'],
            sctype='str',
            shorthelp="FPGA: vendor name",
            switch="-fpga_vendor <str>",
            example=["cli: -fpga_vendor acme",
                    "api:  chip.set('fpga', 'vendor', 'acme')"],
            schelp="""
            Name of the FPGA vendor. The parameter is used to check part
            name and to select the eda tool flow in case 'edaflow' is
            unspecified.""")

    scparam(cfg,['fpga', 'partname'],
            sctype='str',
            require='fpga',
            shorthelp="FPGA: part name",
            switch="-fpga_partname <str>",
            example=["cli: -fpga_partname fpga64k",
                     "api:  chip.set('fpga', 'partname', 'fpga64k')"],
            schelp="""
            Complete part name used as a device target by the FPGA compilation
            tool. The part name must be an exact string match to the partname
            hard coded within the FPGA eda tool.""")

    scparam(cfg,['fpga', 'board'],
            sctype='str',
            shorthelp="FPGA: board name",
            switch="-fpga_board <str>",
            example=["cli: -fpga_board parallella",
                     "api:  chip.set('fpga', 'board', 'parallella')"],
            schelp="""
            Complete board name used as a device target by the FPGA compilation
            tool. The board name must be an exact string match to the partname
            hard coded within the FPGA eda tool. The parameter is optional and can
            be used in place of a partname and pin constraints for some tools.""")

    scparam(cfg,['fpga', 'program'],
            sctype='bool',
            shorthelp="FPGA: program enable",
            switch="-fpga_program <bool>",
            example=["cli: -fpga_program",
                     "api:  chip.set('fpga', 'program', True)"],
            schelp="""Specifies that the bitstream should be loaded into an FPGA.""")

    scparam(cfg,['fpga', 'flash'],
            sctype='bool',
            shorthelp="FPGA: flash enable",
            switch="-fpga_flash <bool>",
            example=["cli: -fpga_flash",
                     "api:  chip.set('fpga', 'flash', True)"],
            schelp="""Specifies that the bitstream should be flashed in the board/device.
            The default is to load the bitstream into volatile memory (SRAM).""")

    return cfg

###############################################################################
# PDK
###############################################################################

def schema_pdk(cfg, stackup='default'):
    ''' Process design kit configuration
    '''

    tool = 'default'
    filetype = 'default'
    pdkname = 'default'

    scparam(cfg, ['pdk', pdkname, 'foundry'],
            sctype='str',
            scope='global',
            require="asic",
            shorthelp="PDK: foundry name",
            switch="-pdk_foundry 'pdkname <str>'",
            example=["cli: -pdk_foundry 'asap7 virtual'",
                    "api:  chip.set('pdk', 'asap7', 'foundry', 'virtual')"],
            schelp="""
            Name of foundry corporation. Examples include intel, gf, tsmc,
            samsung, skywater, virtual. The \'virtual\' keyword is reserved for
            simulated non-manufacturable processes.""")

    scparam(cfg, ['pdk', pdkname, 'node'],
            sctype='float',
            scope='global',
            require="asic",
            shorthelp="PDK: process node",
            switch="-pdk_node 'pdkname <float>'",
            example=["cli: -pdk_node 'asap7 130'",
                    "api:  chip.set('pdk', 'asap7', 'node', 130)"],
            schelp="""
            Approximate relative minimum dimension of the process target specified
            in nanometers. The parameter is required for flows and tools that
            leverage the value to drive technology dependent synthesis and APR
            optimization. Node examples include 180, 130, 90, 65, 45, 32, 22 14,
            10, 7, 5, 3.""")

    scparam(cfg,['pdk', pdkname, 'lambda'],
            sctype='float',
            defvalue='1e-06',
            scope='global',
            require="asic",
            shorthelp="PDK: Lambda value",
            switch="-pdk_lambda 'pdkname <float>",
            example=["cli: -pdk_lambda 'asap7 1e-06'",
                     "api: chip.set('pdk', 'asap7', 'lambda', 1e-06)"],
            schelp="""Elementary distance unit used for scaling user
            specified physical schema parameters such as layout
            constraints.""")

    scparam(cfg, ['pdk', pdkname, 'version'],
            sctype='str',
            scope='global',
            shorthelp="PDK: version",
            switch="-pdk_version 'pdkname <str>'",
            example=["cli: -pdk_version 'asap7 1.0'",
                    "api:  chip.set('pdk', 'asap7', 'version', '1.0')"],
            schelp="""
            Alphanumeric string specifying the version of the PDK. Verification of
            correct PDK and IP versions is a hard ASIC tapeout require in all
            commercial foundries. The version number can be used for design manifest
            tracking and tapeout checklists.""")

    scparam(cfg, ['pdk', pdkname, 'stackup'],
            sctype='[str]',
            scope='global',
            require='asic',
            shorthelp="PDK: metal stackups",
            switch="-pdk_stackup 'pdkname <str>'",
            example=["cli: -pdk_stackup 'asap7 2MA4MB2MC'",
                     "api: chip.add('pdk', 'asap7','stackup','2MA4MB2MC')"],
            schelp="""
            List of all metal stackups offered in the process node. Older process
            nodes may only offer a single metal stackup, while advanced nodes
            offer a large but finite list of metal stacks with varying combinations
            of metal line pitches and thicknesses. Stackup naming is unique to a
            foundry, but is generally a long string or code. For example, a 10
            metal stackup with two 1x wide, four 2x wide, and 4x wide metals,
            might be identified as 2MA4MB2MC, where MA, MB, and MC denote wiring
            layers with different properties (thickness, width, space). Each
            stackup will come with its own set of routing technology files and
            parasitic models specified in the pdk_pexmodel and pdk_aprtech
            parameters.""")

    scparam(cfg, ['pdk', pdkname, 'minlayer', stackup],
            sctype='str',
            scope='global',
            require='asic',
            shorthelp="PDK: minimum routing layer",
            switch="-pdk_minlayer 'pdk stackup <str>'",
            example=[
                "cli: -pdk_minlayer 'asap7 2MA4MB2MC M2'",
                "api: chip.set('pdk', 'asap7', 'minlayer', '2MA4MB2MC', 'M2')"],
            schelp="""
            Minimum metal layer to be used for automated place and route
            specified on a per stackup basis.""")

    scparam(cfg, ['pdk', pdkname, 'maxlayer', stackup],
            sctype='str',
            scope='global',
            require='asic',
            shorthelp="PDK: maximum routing layer",
            switch="-pdk_maxlayer 'pdk stackup <str>'",
            example=[
                "cli: -pdk_maxlayer 'asap7 2MA4MB2MC M8'",
                "api: chip.set('pdk', 'asap7', 'maxlayer', 'MA4MB2MC', 'M8')"],
            schelp="""
            Maximum metal layer to be used for automated place and route
            specified on a per stackup basis.""")

    scparam(cfg, ['pdk', pdkname, 'thickness', stackup],
            sctype='float',
            scope='global',
            unit='mm',
            shorthelp="PDK: unit thickness",
            switch="-pdk_thickness 'pdkname stackup <float>'",
            example=["cli: -pdk_thickness 'asap7 2MA4MB2MC 1.57'",
                    "api:  chip.set('pdk', 'asap7', 'thickness', '2MA4MB2MC', 1.57)"],
            schelp="""
            Thickness of a manufactured unit specified on a per stackup.""")

    scparam(cfg, ['pdk', pdkname, 'wafersize'],
            sctype='float',
            scope='global',
            unit='mm',
            require="asic",
            shorthelp="PDK: wafer size",
            switch="-pdk_wafersize 'pdkname <float>'",
            example=["cli: -pdk_wafersize 'asap7 300'",
                    "api:  chip.set('pdk', 'asap7', 'wafersize', 300)"],
            schelp="""
            Wafer diameter used in wafer based manufacturing process.
            The standard diameter for leading edge manufacturing is 300mm. For
            older process technologies and specialty fabs, smaller diameters
            such as 200, 100, 125, 100 are common. The value is used to
            calculate dies per wafer and full factory chip costs.""")

    scparam(cfg, ['pdk', pdkname, 'panelsize'],
            sctype='[(float,float)]',
            scope='global',
            unit='mm',
            shorthelp="PDK: panel size",
            switch="-pdk_panelsize 'pdkname <float>'",
            example=[
                "cli: -pdk_panelsize 'asap7 (45.72,60.96)'",
                "api:  chip.set('pdk', 'asap7', 'panelsize', (45.72,60.96))"],
            schelp="""
            List of panel sizes supported in the manufacturing process.
            """)

    scparam(cfg, ['pdk', pdkname, 'unitcost'],
            sctype='float',
            scope='global',
            unit='USD',
            shorthelp="PDK: unit cost",
            switch="-pdk_unitcost 'pdkname <float>'",
            example=["cli: -pdk_unitcost 'asap7 10000'",
                     "api:  chip.set('pdk', 'asap7', 'unitcost', 10000)"],
            schelp="""
            Raw cost per unit shipped by the factory, not accounting for yield
            loss.""")

    scparam(cfg, ['pdk', pdkname, 'd0'],
            sctype='float',
            scope='global',
            shorthelp="PDK: process defect density",
            switch="-pdk_d0 'pdkname <float>'",
            example=["cli: -pdk_d0 'asap7 0.1'",
                     "api:  chip.set('pdk', 'asap7', 'd0', 0.1)"],
            schelp="""
            Process defect density (d0) expressed as random defects per cm^2. The
            value is used to calculate yield losses as a function of area, which in
            turn affects the chip full factory costs. Two yield models are
            supported: Poisson (default), and Murphy. The Poisson based yield is
            calculated as dy = exp(-area * d0/100). The Murphy based yield is
            calculated as dy = ((1-exp(-area * d0/100))/(area * d0/100))^2.""")

    scparam(cfg, ['pdk', pdkname, 'hscribe'],
            sctype='float',
            scope='global',
            unit='mm',
            shorthelp="PDK: horizontal scribe line width",
            switch="-pdk_hscribe 'pdkname <float>'",
            example=["cli: -pdk_hscribe 'asap7 0.1'",
                     "api:  chip.set('pdk', 'asap7', 'hscribe', 0.1)"],
            schelp="""
            Width of the horizontal scribe line used during die separation.
            The process is generally completed using a mechanical saw, but can be
            done through combinations of mechanical saws, lasers, wafer thinning,
            and chemical etching in more advanced technologies. The value is used
            to calculate effective dies per wafer and full factory cost.""")

    scparam(cfg, ['pdk', pdkname, 'vscribe'],
            sctype='float',
            scope='global',
            unit='mm',
            shorthelp="PDK: vertical scribe line width",
            switch="-pdk_vscribe 'pdkname <float>'",
            example=["cli: -pdk_vscribe 'asap7 0.1'",
                     "api:  chip.set('pdk', 'asap7', 'vscribe', 0.1)"],
            schelp="""
             Width of the vertical scribe line used during die separation.
            The process is generally completed using a mechanical saw, but can be
            done through combinations of mechanical saws, lasers, wafer thinning,
            and chemical etching in more advanced technologies. The value is used
            to calculate effective dies per wafer and full factory cost.""")

    scparam(cfg, ['pdk', pdkname, 'edgemargin'],
            sctype='float',
            scope='global',
            unit='mm',
            shorthelp="PDK: wafer edge keep-out margin",
            switch="-pdk_edgemargin 'pdkname <float>'",
            example=[
                "cli: -pdk_edgemargin 'asap7 1'",
                "api:  chip.set('pdk', 'asap7', 'edgemargin', 1)"],
            schelp="""
            Keep-out distance/margin from the edge inwards. The edge
            is prone to chipping and need special treatment that preclude
            placement of designs in this area. The edge value is used to
            calculate effective units per wafer/panel and full factory cost.""")

    scparam(cfg, ['pdk', pdkname, 'density'],
            sctype='float',
            scope='global',
            shorthelp="PDK: transistor density",
            switch="-pdk_density 'pdkname <float>'",
            example=["cli: -pdk_density 'asap7 100e6'",
                    "api:  chip.set('pdk', 'asap7', 'density', 10e6)"],
            schelp="""
            Approximate logic density expressed as # transistors / mm^2
            calculated as:
            0.6 * (Nand2 Transistor Count) / (Nand2 Cell Area) +
            0.4 * (Register Transistor Count) / (Register Cell Area)
            The value is specified for a fixed standard cell library within a node
            and will differ depending on the library vendor, library track height
            and library type. The value can be used to to normalize the effective
            density reported for the design across different process nodes. The
            value can be derived from a variety of sources, including the PDK DRM,
            library LEFs, conference presentations, and public analysis.""")

    simtype = 'default'
    scparam(cfg, ['pdk', pdkname, 'devmodel', tool, simtype, stackup],
            sctype='[file]',
            scope='global',
            shorthelp="PDK: device models",
            switch="-pdk_devmodel 'pdkname tool simtype stackup <file>'",
            example=[
            "cli: -pdk_devmodel 'asap7 xyce spice M10 asap7.sp'",
            "api: chip.set('pdk','asap7','devmodel','xyce','spice','M10','asap7.sp')"],
            schelp="""
            List of filepaths to PDK device models for different simulation
            purposes and for different tools. Examples of device model types
            include spice, aging, electromigration, radiation. An example of a
            'spice' tool is xyce. Device models are specified on a per metal stack
            basis. Process nodes with a single device model across all stacks will
            have a unique parameter record per metal stack pointing to the same
            device model file.  Device types and tools are dynamic entries
            that depend on the tool setup and device technology. Pseud-standardized
            device types include spice, em (electromigration), and aging.""")

    corner='default'
    scparam(cfg, ['pdk', pdkname, 'pexmodel', tool, stackup, corner],
            sctype='[file]',
            scope='global',
            shorthelp="PDK: parasitic TCAD models",
            switch="-pdk_pexmodel 'pdkname tool stackup corner <file>'",
            example=[
                "cli: -pdk_pexmodel 'asap7 fastcap M10 max wire.mod'",
                "api: chip.set('pdk','asap7','pexmodel','fastcap','M10','max','wire.mod')"],
            schelp="""
            List of filepaths to PDK wire TCAD models used during automated
            synthesis, APR, and signoff verification. Pexmodels are specified on
            a per metal stack basis. Corner values depend on the process being
            used, but typically include nomenclature such as min, max, nominal.
            For exact names, refer to the DRM. Pexmodels are generally not
            standardized and specified on a per tool basis. An example of pexmodel
            type is 'fastcap'.""")

    src = 'default'
    dst = 'default'
    scparam(cfg, ['pdk', pdkname, 'layermap', tool, src, dst, stackup],
            sctype='[file]',
            scope='global',
            shorthelp="PDK: layer map file",
            switch="-pdk_layermap 'pdkname tool src dst stackup <file>'",
            example=[
                "cli: -pdk_layermap 'asap7 klayout db gds M10 asap7.map'",
                "api: chip.set('pdk','asap7','layermap','klayout','db','gds','M10','asap7.map')"],
            schelp="""
            Files describing input/output mapping for streaming layout data from
            one format to another. A foundry PDK will include an official layer
            list for all user entered and generated layers supported in the GDS
            accepted by the foundry for processing, but there is no standardized
            layer definition format that can be read and written by all EDA tools.
            To ensure mask layer matching, key/value type mapping files are needed
            to convert EDA databases to/from GDS and to convert between different
            types of EDA databases. Layer maps are specified on a per metal
            stackup basis. The 'src' and 'dst' can be names of SC supported tools
            or file formats (like 'gds').""")


    scparam(cfg, ['pdk', pdkname, 'display', tool, stackup],
            sctype='[file]',
            scope='global',
            shorthelp="PDK: display file",
            switch="-pdk_display 'pdkname tool stackup <file>'",
            example=[
                "cli: -pdk_display 'asap7 klayout M10 display.lyt'",
                "api: chip.set('pdk','asap7','display','klayout','M10','display.cfg')"],
            schelp="""
            Display configuration files describing colors and pattern schemes for
            all layers in the PDK. The display configuration file is entered on a
            stackup and tool basis.""")

    #TODO: create firm list of accepted files
    libarch = 'default'
    scparam(cfg, ['pdk', pdkname, 'aprtech', tool, stackup, libarch, filetype],
            sctype='[file]',
            scope='global',
            shorthelp="PDK: APR technology files",
            switch="-pdk_aprtech 'pdkname tool stackup libarch filetype <file>'",
            example=[
                "cli: -pdk_aprtech 'asap7 openroad M10 12t lef tech.lef'",
                "api: chip.set('pdk','asap7','aprtech','openroad','M10','12t','lef','tech.lef')"],
            schelp="""
            Technology file containing setup information needed to enable DRC clean APR
            for the specified stackup, libarch, and format. The 'libarch' specifies the
            library architecture (e.g. library height). For example a PDK with support
            for 9 and 12 track libraries might have 'libarchs' called 9t and 12t.
            The standard filetype for specifying place and route design rules for a
            process node is through a 'lef' format technology file. The
            'filetype' used in the aprtech is used by the tool specific APR TCL scripts
            to set up the technology parameters. Some tools may require additional
            files beyond the tech.lef file. Examples of extra file types include
            antenna, tracks, tapcell, viarules, em.""")

    checks = ['lvs', 'drc', 'erc', 'fill']
    name = 'default'
    for item in checks:
        scparam(cfg, ['pdk', pdkname, item, 'runset', tool, stackup, name],
                sctype='[file]',
                scope='global',
                shorthelp=f"PDK: {item.upper()} runset files",
                switch=f"-pdk_{item}_runset 'pdkname tool stackup name <file>'",
                example=[
                    f"cli: -pdk_{item}_runset 'asap7 magic M10 basic $PDK/{item}.rs'",
                    f"api: chip.set('pdk', 'asap7','{item}','runset','magic','M10','basic','$PDK/{item}.rs')"],
                schelp=f"""Runset files for {item.upper()} task.""")

        scparam(cfg, ['pdk', pdkname, item, 'waiver', tool, stackup, name],
                sctype='[file]',
                scope='global',
                shorthelp=f"PDK: {item.upper()} waiver files",
                switch=f"-pdk_{item}_waiver 'tool stackup name <file>'",
                example=[
                    f"cli: -pdk_{item}_waiver 'asap7 magic M10 basic $PDK/{item}.txt'",
                    f"api: chip.set('pdk', 'asap7','{item}','waiver','magic','M10','basic','$PDK/{item}.txt')"],
                schelp=f"""Waiver files for {item.upper()} task.""")

    ###############
    # EDA vars
    ###############

    key='default'
    scparam(cfg, ['pdk', pdkname, 'file', tool, key, stackup],
            sctype='[file]',
            scope='global',
            shorthelp="PDK: special file",
            switch="-pdk_file 'pdkname tool key stackup <file>'",
            example=[
                "cli: -pdk_file 'asap7 xyce spice M10 asap7.sp'",
                "api: chip.set('pdk','asap7','file','xyce','spice','M10','asap7.sp')"],
            schelp="""
            List of named files specified on a per tool and per stackup basis.
            The parameter should only be used for specifying files that are
            not directly  supported by the SiliconCompiler PDK schema.""")

    scparam(cfg, ['pdk', pdkname, 'directory', tool, key, stackup],
            sctype='[dir]',
            scope='global',
            shorthelp="PDK: special directory",
            switch="-pdk_directory 'pdkname tool key stackup <file>'",
            example=[
                "cli: -pdk_directory 'asap7 xyce rfmodel M10 rftechdir'",
                "api: chip.set('pdk','asap7','directory','xyce','rfmodel','M10','rftechdir')"],
            schelp="""
            List of named directories specified on a per tool and per stackup basis.
            The parameter should only be used for specifying files that are
            not directly  supported by the SiliconCompiler PDK schema.""")

    scparam(cfg, ['pdk', pdkname, 'var', tool, key, stackup],
            sctype='[str]',
            scope='global',
            shorthelp="PDK: special variable",
            switch="-pdk_var 'pdkname tool stackup key <str>'",
            example=[
                "cli: -pdk_var 'asap7 xyce modeltype M10 bsim4'",
                "api: chip.set('pdk','asap7','var','xyce','modeltype','M10','bsim4')"],
            schelp="""
            List of key/value strings specified on a per tool and per stackup basis.
            The parameter should only be used for specifying variables that are
            not directly  supported by the SiliconCompiler PDK schema.""")

    ###############
    # Docs
    ###############

    scparam(cfg,['pdk', pdkname, 'doc', 'homepage'],
            sctype='[file]',
            scope='global',
            shorthelp="PDK: documentation homepage",
            switch="-pdk_doc_homepage 'pdkname <file>'",
            example=["cli: -pdk_doc_homepage 'asap7 index.html'",
                     "api: chip.set('pdk','asap7','doc','homepage','index.html')"],
            schelp="""
            Filepath to PDK docs homepage. Modern PDKs can include tens or
            hundreds of individual documents. A single html entry point can
            be used to present an organized documentation dashboard to the
            designer.""")

    doctypes = ['datasheet',
                'reference',
                'userguide',
                'install',
                'quickstart',
                'releasenotes',
                'tutorial']

    for item in doctypes:
        scparam(cfg,['pdk', pdkname, 'doc', item],
                sctype='[file]',
                scope='global',
                shorthelp=f"PDK: {item}",
                switch= f"-pdk_doc_{item} 'pdkname <file>'",
                example=[f"cli: -pdk_doc_{item} 'asap7 {item}.pdf'",
                         f"api: chip.set('pdk','asap7','doc',{item},'{item}.pdf')"],
                schelp=f"""Filepath to {item} document.""")

    return cfg

###############################################################################
# Datasheet
###############################################################################

def schema_datasheet(cfg, design='default', name='default', mode='default'):

    # Device Features
    scparam(cfg, ['datasheet', design, 'feature', name],
            sctype='float',
            shorthelp=f"Datasheet: device features",
            switch=f"-datasheet_feature 'design name <float>'",
            example=[
                f"cli: -datasheet_feature 'mydevice ram 64e6'",
                f"api: chip.set('datasheet','mydevice','feature','ram', 1e9)"],
            schelp=f"""Quantity of a specified feature. The 'unit'
            field should be used to specify the units used when unclear.""")

    # Device Footprint
    scparam(cfg, ['datasheet', design, 'footprint'],
            sctype='[str]',
            shorthelp=f"Datasheet: device footprint",
            switch=f"-datasheet_footprint 'design <str>'",
            example=[
                f"cli: -datasheet_footprint 'mydsp bga169'",
                f"api: chip.set('datasheet','mydsp', 'footprint','bga169')"],
            schelp=f"""List of available physical footprints for the named
            device specified as strings. Strings can either be official
            standard footprint names or a custom naming methodology used in
            conjunction with 'fileset' names in the output parameter.""")

    # Absolute max voltage
    scparam(cfg, ['datasheet', design, 'limits', 'voltage', name],
            sctype='(float,float)',
            shorthelp=f"Datasheet: absolute voltage limits",
            switch=f"-datasheet_limits_voltage 'design pin <(float,float)>'",
            example=[
                f"cli: -datasheet_limits_voltage 'mydevice vdd (-0.4,1.1)'",
                f"api: chip.set('datasheet','mydevice','limits','voltage','vdd', (-0.4,1.1))"],
            schelp=f"""Device absolute minimum/maximum voltage not to be
            exceeded, specified on a per pin basis.""")

    # Absolute max temperatures
    metrics = {'storagetemp': 'storage temperature limits',
               'junctiontemp' :'junction temperature limits'}

    for item, val in metrics.items():
        scparam(cfg, ['datasheet', design, 'limits', item],
                sctype='(float,float)',
                shorthelp=f"Datasheet: absolute {val}",
                switch=f"-datasheet_{item} 'design <(float,float)>'",
                example=[
                    f"cli: -datasheet_{item} 'mydevice (-40,125)'",
                    f"api: chip.set('datasheet','mydevice','limits','{item}',(-40,125))"],
                schelp=f"""Device absolute {val} not to be exceeded.""")

    # Package Pin Map
    package = 'default'
    scparam(cfg, ['datasheet', design, 'pin', name, 'map', package],
            sctype='str',
            shorthelp=f"Datasheet: pin map",
            switch=f"-datasheet_pin_map 'design name package <str>'",
            example=[
                f"cli: -datasheet_pin_map 'mydevice in0 bga512 B4'",
                f"api: chip.set('datasheet','mydevice','pin','in0','map','bga512','B4')"],
            schelp=f"""Signal to package pin mapping specified on a per package basis.""")

    # Pin type
    scparam(cfg, ['datasheet', design, 'pin', name, 'type', mode],
            sctype='str',
            shorthelp=f"Datasheet: pin type",
            switch=f"-datasheet_pin_type 'design name mode <str>'",
            example=[
                f"cli: -datasheet_pin_type 'mydevice vdd type power'",
                f"api: chip.set('datasheet','mydevice','pin','vdd','type','global','power')"],
            schelp=f"""Pin type specified on a per mode basis. Acceptable pin types
            include: digital, analog, clk, power, ground""")

    # Pin direction
    scparam(cfg, ['datasheet', design, 'pin', name, 'dir', mode],
            sctype='str',
            shorthelp=f"Datasheet: pin direction",
            switch=f"-datasheet_pin_dir 'design name mode <str>'",
            example=[
                f"cli: -datasheet_pin_dir 'mydevice clk global input'",
                f"api: chip.set('datasheet','mydevice','pin','clk','dir','global','input')"],
            schelp=f"""Pin direction specified on a per mode basis. Acceptable pin
            directions include: input, output, inout.""")

    # Complementary pin (for differential pair)
    scparam(cfg, ['datasheet', design, 'pin', name, 'complement', mode],
            sctype='str',
            shorthelp=f"Datasheet: pin complement",
            switch=f"-datasheet_pin_complement 'design name mode <str>'",
            example=[
                f"cli: -datasheet_pin_complement 'mydevice ina global inb'",
                f"api: chip.set('datasheet','mydevice','pin','ina','complement','global','inb')"],
            schelp=f"""Pin complement specified on a per mode basis for differential
            signals.""")

    # Related clock
    scparam(cfg, ['datasheet', design, 'pin', name, 'clk', mode],
                sctype='str',
                shorthelp=f"Datasheet: pin related clock",
                switch=f"-datasheet_pin_clk 'design name mode <str>'",
                example=[
                    f"cli: -datasheet_pin_clk 'mydevice ina global clka'",
                    f"api: chip.set('datasheet','mydevice','pin','ina','clk','global','clka')"],
            schelp=f"""Pin related clock specified on a per mode basis.""")

    # Related supply
    scparam(cfg, ['datasheet', design, 'pin', name, 'supply', mode],
                sctype='str',
                shorthelp=f"Datasheet: pin related power supply",
                switch=f"-datasheet_pin_supply 'design name mode <str>'",
                example=[
                    f"cli: -datasheet_pin_supply 'mydevice ina global vdd'",
                    f"api: chip.set('datasheet','mydevice','pin','ina','supply','global','vdd')"],
            schelp=f"""Pin related power supply specified on a per mode basis.""")

    # Related ground
    scparam(cfg, ['datasheet', design, 'pin', name, 'ground', mode],
                sctype='str',
                shorthelp=f"Datasheet: pin related ground",
                switch=f"-datasheet_pin_ground 'design name mode <str>'",
                example=[
                    f"cli: -datasheet_pin_ground 'mydevice ina ground vss'",
                    f"api: chip.set('datasheet','mydevice','pin','ina','ground','global','vss')"],
            schelp=f"""Pin related ground rail specified on a per mode basis.""")

    # Standard
    scparam(cfg, ['datasheet', design, 'pin', name, 'standard', mode],
            sctype='[str]',
            shorthelp=f"Datasheet: pin standard",
            switch=f"-datasheet_pin_standard 'design name mode <str>'",
            example=[
                f"cli: -datasheet_pin_standard 'mydevice ba0 global ddr4'",
                f"api: chip.set('datasheet','mydevice','pin','ina','standard','global','ddr4')"],
            schelp=f"""Pin communication standard specified on a per mode basis.""")

    # Reset value
    scparam(cfg, ['datasheet', design, 'pin', name, 'resetvalue', mode],
            sctype='[str]',
            shorthelp=f"Datasheet: pin reset value",
            switch=f"-datasheet_pin_resetvalue 'design name mode <str>'",
            example=[
                f"cli: -datasheet_pin_resetvalue 'mydevice clk global weak1'",
                f"api: chip.set('datasheet','mydevice','pin','clk','resetvalue','global','weak1')"],
            schelp=f"""Pin reset value specified on a per mode basis. Legal reset
            values include weak1, weak0, strong0, strong1, highz.""")

    # DC levels
    metrics = {'vol': ['low output voltage level', (-0.2,0,0.2), 'V'],
               'voh': ['high output voltage level', (4.6,4.8,5.2), 'V'],
               'vil': ['low input voltage level', (-0.2, 0, 1.0), 'V'],
               'vih': ['high input voltage level', (1.4, 1.8, 2.2), 'V'],
               'vcm': ['common mode voltage', (0.3, 1.2, 1.6), 'V'],
               'vdiff': ['differential voltage', (0.2, 0.3, 0.9), 'V'],
               'vnoise': ['random voltage noise', (0,0.01,0.1), 'V'],
               'vhbm': ['HBM ESD tolerance', (200, 250, 300), 'V'],
               'vcdm': ['CDM ESD tolerance', (125,150,175), 'V'],
               'vmm': ['MM ESD tolerance', (100,125,150), 'V'],
               'rdiff': ['differential pair resistance', (45,50,55), 'ohm'],
               'rpullup': ['pullup resistance', (1000, 1200, 3000), 'ohm'],
               'rpulldown': ['pulldown resistance', (1000, 1200, 3000), 'ohm'],
               'idrive': ['drive current', (10e-3, 12e-3, 15e-3), 'A'],
               'iinject': ['injection current', (1e-3, 1.2e-3, 1.5e-3), 'A'],
               'ileakage': ['leakage current', (1e-6, 1.2e-6, 1.5e-6), 'A'],
               'capacitance': ['capacitance', (1e-12, 1.2e-12, 1.5e-12), 'F']}

    for item, val in metrics.items():
        scparam(cfg, ['datasheet', design, 'pin', name, item, mode],
                unit=val[2],
                sctype='(float,float,float)',
                shorthelp=f"Datasheet: pin {val[0]}",
                switch=f"-datasheet_pin_{item} 'design pin mode <(float,float,float)>'",
                example=[
                    f"cli: -datasheet_pin_{item} 'mydevice sclk global {val[1]}'",
                    f"api: chip.set('datasheet','mydevice','pin','sclk','{item}','global',{val[1]}"],
                schelp=f"""Pin {val[0]}. Values are tuples of (min, typical, max).""")

    # AC Timing
    metrics = {'tsetup': ['setup time', (1e-9, 2e-9, 4e-9), 's'],
               'thold': ['hold time', (1e-9, 2e-9, 4e-9), 's'],
               'trise': ['rise transition', (1e-9, 2e-9, 4e-9), 's'],
               'tfall': ['fall transition', (1e-9, 2e-9, 4e-9), 's'],
               'tperiod': ['minimum period', (1e-9, 2e-9, 4e-9), 's'],
               'tpulse': ['pulse width', (1e-9, 2e-9, 4e-9), 's'],
               'tjitter': ['rms jitter', (1e-9, 2e-9, 4e-9), 's'],
               'dutycycle': ['duty cycle', (45, 50, 55), '%']}

    for item, val in metrics.items():
        scparam(cfg, ['datasheet', design, 'pin', name, item, mode],
                unit=val[2],
                sctype='(float,float,float)',
                shorthelp=f"Datasheet: pin {val[0]}",
                switch=f"-datasheet_pin_{item} 'design pin mode <(float,float,float)>'",
                example=[
                    f"cli: -datasheet_pin_{item} 'mydevice sclk global {val[1]}'",
                    f"api: chip.set('datasheet','mydevice','pin','sclk','{item}','global',{val[1]}"],
                schelp=f"""Pin {val[0]}. Values are tuples of (min, typical, max).""")

    return cfg

###############################################################################
# Flow Configuration
###############################################################################

def schema_flowgraph(cfg, flow='default', step='default', index='default'):

    # flowgraph input
    scparam(cfg,['flowgraph', flow, step, index, 'input'],
            sctype='[(str,str)]',
            shorthelp="Flowgraph: step input",
            switch="-flowgraph_input 'flow step index <(str,str)>'",
            example=[
                "cli: -flowgraph_input 'asicflow cts 0 (place,0)'",
                "api:  chip.set('flowgraph','asicflow','cts','0','input',('place','0'))"],
            schelp="""A list of inputs for the current step and index, specified as a
            (step,index) tuple.""")

    # flowgraph metric weights
    metric='default'
    scparam(cfg,['flowgraph', flow, step, index, 'weight', metric],
            sctype='float',
            shorthelp="Flowgraph: metric weights",
            switch="-flowgraph_weight 'flow step index metric <float>'",
            example=[
                "cli: -flowgraph_weight 'asicflow cts 0 area_cells 1.0'",
                "api:  chip.set('flowgraph','asicflow','cts','0','weight','area_cells',1.0)"],
            schelp="""Weights specified on a per step and per metric basis used to give
            effective "goodness" score for a step by calculating the sum all step
            real metrics results by the corresponding per step weights.""")

    scparam(cfg,['flowgraph', flow, step, index, 'goal', metric],
            sctype='float',
            shorthelp="Flowgraph: metric goals",
            switch="-flowgraph_goal 'flow step index metric <float>'",
            example=[
                "cli: -flowgraph_goal 'asicflow cts 0 area_cells 1.0'",
                "api:  chip.set('flowgraph','asicflow','cts','0','goal','errors', 0)"],
            schelp="""Goals specified on a per step and per metric basis used to
            determine whether a certain task can be considered when merging
            multiple tasks at a minimum or maximum node. A task is considered
            failing if the absolute value of any of its metrics are larger than
            the goal for that metric, if set.""")

    # flowgraph tool
    scparam(cfg,['flowgraph', flow, step, index, 'tool'],
            sctype='str',
            shorthelp="Flowgraph: tool selection",
            switch="-flowgraph_tool 'flow step <str>'",
            example=[
                "cli: -flowgraph_tool 'asicflow place 0 openroad'",
                "api: chip.set('flowgraph','asicflow','place','0','tool','openroad')"],
            schelp="""Name of the tool name used for task execution. The 'tool' parameter
            is ignored for builtin tasks.""")

    # task (belonging to tool)
    scparam(cfg,['flowgraph', flow, step, index, 'task'],
            sctype='str',
            shorthelp="Flowgraph: task selection",
            switch="-flowgraph_task 'flow step <str>'",
            example=[
                "cli: -flowgraph_task 'asicflow myplace 0 place'",
                "api: chip.set('flowgraph','asicflow','myplace','0','task','place')"],
            schelp="""Name of the tool associated task used for step execution. Builtin
            task names include: minimum, maximum, join, verify, mux. """)

    # flowgraph arguments
    scparam(cfg,['flowgraph', flow, step, index, 'args'],
            sctype='[str]',
            shorthelp="Flowgraph: setup arguments",
            switch="-flowgraph_args 'flow step index <str>'",
            example=[
                "cli: -flowgraph_args 'asicflow cts 0 0'",
                "api:  chip.add('flowgraph','asicflow','cts','0','args','0')"],
            schelp="""User specified flowgraph string arguments specified on a per
            step and per index basis.""")

    # flowgraph valid bits
    scparam(cfg,['flowgraph', flow, step, index, 'valid'],
            sctype='bool',
            shorthelp="Flowgraph: task valid bit",
            switch="-flowgraph_valid 'flow step index <str>'",
            example=[
                "cli: -flowgraph_valid 'asicflow cts 0 true'",
                "api:  chip.set('flowgraph','asicflow','cts','0','valid',True)"],
            schelp="""Flowgraph valid bit specified on a per step and per index basis.
            The parameter can be used to control flow execution. If the bit
            is cleared (0), then the step/index combination is invalid and
            should not be run.""")

    # flowgraph timeout value
    scparam(cfg,['flowgraph', flow, step, index, 'timeout'],
            sctype='float',
            unit='s',
            shorthelp="Flowgraph: task timeout value",
            switch="-flowgraph_timeout 'flow step 0 <float>'",
            example=[
                "cli: -flowgraph_timeout 'asicflow cts 0 3600'",
                "api:  chip.set('flowgraph','asicflow','cts','0','timeout', 3600)"],
            schelp="""Timeout value in seconds specified on a per step and per index
            basis. The flowgraph timeout value is compared against the
            wall time tracked by the SC runtime to determine if an
            operation should continue. Timeout values help in situations
            where 1.) an operation is stuck and may never finish. 2.) the
            operation progress has saturated and continued execution has
            a negative return on investment.""")

    # flowgraph status
    scparam(cfg,['flowgraph', flow, step, index, 'status'],
            sctype='enum',
            enum=["pending", "success", "error"],
            shorthelp="Flowgraph: task status",
            switch="-flowgraph_status 'flow step index <str>'",
            example=[
                "cli: -flowgraph_status 'asicflow cts 10 success'",
                "api:  chip.set('flowgraph','asicflow', 'cts','10','status', 'success')"],
            schelp="""Parameter that tracks the status of a task. Valid values are:

            * "success": task ran successfully
            * "error": task failed with an error

            An empty value indicates the task has not yet been completed.""")

    # flowgraph select
    scparam(cfg,['flowgraph', flow, step, index, 'select'],
            sctype='[(str,str)]',
            shorthelp="Flowgraph: task select record",
            switch="-flowgraph_select 'flow step index <(str,str)>'",
            example= [
                "cli: -flowgraph_select 'asicflow cts 0 (place,42)'",
                "api:  chip.set('flowgraph','asicflow', 'cts','0','select',('place','42'))"],
            schelp="""
            List of selected inputs for the current step/index specified as
            (in_step,in_index) tuple.""")

    return cfg


###########################################################################
# Tool Setup
###########################################################################

def schema_tool(cfg, tool='default'):

    scparam(cfg, ['tool', tool, 'exe'],
            sctype='str',
            shorthelp="Tool: executable name",
            switch="-tool_exe 'tool <str>'",
            example=["cli: -tool_exe 'openroad openroad'",
                     "api:  chip.set('tool','openroad','exe','openroad')"],
            schelp="""Tool executable name.""")

    scparam(cfg, ['tool', tool, 'path'],
            sctype='dir',
            shorthelp="Tool: executable path",
            switch="-tool_path 'tool <dir>'",
            example=["cli: -tool_path 'openroad /usr/local/bin'",
                     "api:  chip.set('tool','openroad','path','/usr/local/bin')"],
            schelp="""
            File system path to tool executable. The path is prepended to the
            system PATH environment variable for batch and interactive runs. The
            path parameter can be left blank if the 'exe' is already in the
            environment search path.""")

    scparam(cfg, ['tool', tool, 'vswitch'],
            sctype='[str]',
            shorthelp="Tool: executable version switch",
            switch="-tool_vswitch 'tool <str>'",
            example=["cli: -tool_vswitch 'openroad -version'",
                     "api:  chip.set('tool','openroad','vswitch','-version')"],
            schelp="""
            Command line switch to use with executable used to print out
            the version number. Common switches include -v, -version,
            --version. Some tools may require extra flags to run in batch mode.""")

    scparam(cfg, ['tool', tool, 'vendor'],
            sctype='str',
            shorthelp="Tool: vendor",
            switch="-tool_vendor 'tool <str>'",
            example=["cli: -tool_vendor 'yosys yosys'",
                     "api: chip.set('tool','yosys','vendor','yosys')"],
            schelp="""
            Name of the tool vendor. Parameter can be used to set vendor
            specific technology variables in the PDK and libraries. For
            open source projects, the project name should be used in
            place of vendor.""")

    scparam(cfg, ['tool', tool, 'version'],
            sctype='[str]',
            shorthelp="Tool: version",
            switch="-tool_version 'tool <str>'",
            example=["cli: -tool_version 'openroad >=v2.0'",
                     "api:  chip.set('tool','openroad','version','>=v2.0')"],
            schelp="""
            List of acceptable versions of the tool executable to be used. Each
            entry in this list must be a version specifier as described by Python
            `PEP-440 <https://peps.python.org/pep-0440/#version-specifiers>`_.
            During task execution, the tool is called with the 'vswitch' to
            check the runtime executable version. If the version of the system
            executable is not allowed by any of the specifiers in 'version',
            then the job is halted pre-execution. For backwards compatibility,
            entries that do not conform to the standard will be interpreted as a
            version with an '==' specifier. This check can be disabled by
            setting 'novercheck' to True.""")

    scparam(cfg, ['tool', tool, 'format'],
            sctype='str',
            shorthelp="Tool: file format",
            switch="-tool_format 'tool <file>'",
            example=[ "cli: -tool_format 'yosys tcl'",
                      "api: chip.set('tool','yosys','format','tcl')"],
            schelp="""
            File format for tool manifest handoff. Supported formats are tcl,
            yaml, and json.""")

    key = 'default'
    scparam(cfg, ['tool', tool, 'licenseserver', key],
            sctype='[str]',
            shorthelp="Tool: license servers",
            switch="-tool_licenseserver 'name key <str>'",
            example=[
                "cli: -tool_licenseserver 'atask ACME_LICENSE 1700@server'",
                "api: chip.set('tool','acme','licenseserver','ACME_LICENSE','1700@server')"],
            schelp="""
            Defines a set of tool specific environment variables used by the executables
            that depend on license key servers to control access. For multiple servers,
            separate each server by a 'colon'. The named license variable are read at
            runtime (run()) and the environment variables are set.
            """)

    return cfg

def schema_task(cfg, tool='default', task='default', step='default', index='default'):

    key = 'default'
    suffix = 'default'

    scparam(cfg, ['tool', tool, 'task', task, 'warningoff', step, index],
            sctype='[str]',
            shorthelp="Task: warning filter",
            switch="-tool_task_warningoff 'tool task step index <str>'",
            example=[
                "cli: -tool_task_warningoff 'verilator lint lint 0 COMBDLY'",
                "api: chip.set('tool','verilator','task','lint','warningoff','lint','0','COMBDLY')"],
            schelp="""
            A list of tool warnings for which printing should be suppressed.
            Generally this is done on a per design basis after review has
            determined that warning can be safely ignored The code for turning
            off warnings can be found in the specific task reference manual.
            """)

    scparam(cfg, ['tool', tool, 'task', task, 'continue', step, index],
            sctype='bool',
            shorthelp="Task: continue option",
            switch="-tool_task_continue 'tool task step index <bool>'",
            example=[
                "cli: -tool_task_continue 'verilator lint lint 0 true'",
                "api: chip.set('tool','verilator','task','lint','continue','lint','0', true)"],
            schelp="""
            Directs flow to continue even if errors are encountered during task. The default
            behavior is for SC to exit on error.""")

    scparam(cfg, ['tool', tool, 'task', task, 'regex', step, index, suffix],
            sctype='[str]',
            shorthelp="Task: regex filter",
            switch="-tool_task_regex 'tool task step index suffix <str>'",
            example=[
                "cli: -tool_task_regex 'openroad place place 0 errors -v ERROR'",
                "api: chip.set('tool','openroad','task','place','regex','errors','place','0','-v ERROR')"],
            schelp="""
            A list of piped together grep commands. Each entry represents a set
            of command line arguments for grep including the regex pattern to
            match. Starting with the first list entry, each grep output is piped
            into the following grep command in the list. Supported grep options
            include ``-v`` and ``-e``. Patterns starting with "-" should be
            directly preceded by the ``-e`` option. The following example
            illustrates the concept.

            UNIX grep:

            .. code-block:: bash

                $ grep WARNING place.log | grep -v "bbox" > place.warnings

            SiliconCompiler::

                chip.set('task', 'openroad', 'regex', 'place', '0', 'warnings', ["WARNING", "-v bbox"])

            The "errors" and "warnings" suffixes are special cases. When set,
            the number of matches found for these regexes will be added to the
            errors and warnings metrics for the task, respectively. This will
            also cause the logfile to be added to the :keypath:`tool, <tool>,
            task, <task>, report` parameter for those metrics, if not already present.""")

    # Configuration: cli-option, tcl var, env var, file
    scparam(cfg, ['tool', tool, 'task', task, 'option', step, index],
            sctype='[str]',
            shorthelp="Task: executable options",
            switch="-tool_task_option 'tool task step index <str>'",
            example=[
                "cli: -tool_task_option 'openroad cts cts 0 -no_init'",
                "api: chip.set('tool','openroad','task','cts','option','cts','0','-no_init')"],
            schelp="""
            List of command line options for the task executable, specified on
            a per task and per step basis. Options must not include spaces.
            For multiple argument options, each option is a separate list element.
            """)

    scparam(cfg, ['tool', tool, 'task', task, 'var', step, index, key],
            sctype='[str]',
            shorthelp="Task: script variables",
            switch="-tool_task_variable 'tool task step index key <str>'",
            example=[
                "cli: -tool_task_variable 'openroad cts cts 0 myvar 42'",
                "api: chip.set('tool','openroad','task','cts','var','cts','0','myvar','42')"],
            schelp="""
            Task script variables specified as key value pairs. Variable
            names and value types must match the name and type of task and reference
            script consuming the variable.""")

    scparam(cfg, ['tool', tool, 'task', task, 'env', step, index, key],
            sctype='str',
            shorthelp="Task: environment variables",
            switch="-tool_task_env 'tool task step index name <str>'",
            example=[
                "cli: -tool_task_env 'openroad cts cts 0 MYVAR 42'",
                "api: chip.set('tool','openroad','task','cts','env','cts','0','MYVAR','42')"],
            schelp="""
            Environment variables to set for individual tasks. Keys and values
            should be set in accordance with the task's documentation. Most
            tasks do not require extra environment variables to function.""")

    scparam(cfg, ['tool', tool, 'task', task, 'file', step, index, key],
            sctype='[file]',
            shorthelp="Task: setup files",
            switch="-tool_task_file 'tool task step index key <file>'",
            example=[
                "cli: -tool_task_file 'openroad floorplan floorplan 0 macroplace macroplace.tcl'",
                "api: chip.set('tool','openroad','task','floorplan','file','floorplan','0','macroplace', 'macroplace.tcl')"],
            schelp="""
            Paths to user supplied files mapped to keys. Keys and filetypes must
            match what's expected by the task/reference script consuming the
            file.
            """)

    # Defintions of inputs, putputs, requirements
    scparam(cfg, ['tool', tool, 'task', task, 'input', step, index],
            sctype='[file]',
            shorthelp="Task: inputs",
            switch="-tool_task_input 'task step index <str>'",
            example=[
                "cli: -tool_task_input 'openroad place place 0 oh_add.def'",
                "api: chip.set('tool','openroad','task','place','input','place','0','oh_add.def')"],
            schelp="""
            List of data files to be copied from previous flowgraph steps 'output'
            directory. The list of steps to copy files from is defined by the
            list defined by the dictionary key ['flowgraph', step, index, 'input'].
            All files must be available for flow to continue. If a file
            is missing, the program exists on an error.""")

    scparam(cfg, ['tool', tool, 'task', task, 'output', step, index],
            sctype='[file]',
            shorthelp="Task: outputs",
            switch="-tool_task_output 'task step index <str>'",
            example=[
                "cli: -tool_task_output 'openroad place place 0 oh_add.def'",
                "api: chip.set('tool','openroad','task','place','output','place','0','oh_add.def')"],
            schelp="""
            List of data files to be copied from previous flowgraph steps 'output'
            directory. The list of steps to copy files from is defined by the
            list defined by the dictionary key ['flowgraph', step, index, 'output'].
            All files must be available for flow to continue. If a file
            is missing, the program exists on an error.""")

    scparam(cfg, ['tool', tool, 'task', task, 'stdout', step, index, 'destination'],
            sctype='str',
            defvalue='log',
            scope='job',
            shorthelp="Task: Destination for stdout",
            switch="-tool_task_stdout_destination 'task step index [log|output|none]'",
            example=["cli: -tool_task_stdout_destination 'ghdl import import 0 log'",
                    "api: chip.set('tool','ghdl','task','import','stdout','import','0','destination','log')"],
            schelp="""
            Defines where to direct the output generated over stdout.
            Supported options are:
            none: the stream generated to STDOUT is ignored
            log: the generated stream is stored in <step>.<suffix>; if not in quiet mode,
            it is additionally dumped to the display output: the generated stream is stored
            in outputs/<design>.<suffix>""")

    scparam(cfg, ['tool', tool, 'task', task, 'stdout', step, index, 'suffix'],
            sctype='str',
            defvalue='log',
            scope='job',
            shorthelp="Task: File suffix for redirected stdout",
            switch="-tool_task_stdout_suffix 'task step index <str>'",
            example=["cli: -tool_task_stdout_suffix 'ghdl import import 0 log'",
                    "api: chip.set('tool',ghdl','task','import','stdout','import','0','suffix','log')"],
            schelp="""
            Specifies the file extension for the content redirected from stdout.""")

    scparam(cfg, ['tool', tool, 'task', task, 'stderr', step, index, 'destination'],
            sctype='str',
            defvalue='log',
            scope='job',
            shorthelp="Task: Destination for stderr",
            switch="-tool_task_stderr_destination 'task step index [log|output|none]'",
            example=["cli: -tool_task_stderr_destination 'ghdl import import 0 log'",
                    "api: chip.set('tool',ghdl','task','import','stderr','import','0','destination','log')"],
            schelp="""
            Defines where to direct the output generated over stderr.
            Supported options are:
            none: the stream generated to STDERR is ignored
            log: the generated stream is stored in <step>.<suffix>; if not in quiet mode,
            it is additionally dumped to the display output: the generated stream is
            stored in outputs/<design>.<suffix>""")

    scparam(cfg, ['tool', tool, 'task', task, 'stderr', step, index, 'suffix'],
            sctype='str',
            defvalue='log',
            scope='job',
            shorthelp="Task: File suffix for redirected stderr",
            switch="-tool_task_stderr_suffix 'task step index <str>'",
            example=["cli: -tool_task_stderr_suffix 'ghdl import import 0 log'",
                    "api: chip.set('tool','ghdl','task','import','stderr','import','0','suffix','log')"],
            schelp="""
            Specifies the file extension for the content redirected from stderr.""")

    scparam(cfg, ['tool', tool, 'task', task, 'require', step, index],
            sctype='[str]',
            shorthelp="Task: parameter requirements",
            switch="-tool_task_require 'task step index <str>'",
            example=[
                "cli: -tool_task_require 'openroad cts cts 0 design'",
                "api: chip.set('tool','openroad', 'task','cts','require','cts','0','design')"],
            schelp="""
            List of keypaths to required task parameters. The list is used
            by check() to verify that all parameters have been set up before
            step execution begins.""")

    metric = 'default'
    scparam(cfg, ['tool', tool, 'task', task, 'report', step, index, metric],
            sctype='[file]',
            shorthelp="Task: reports",
            switch="-tool_task_report 'task step index metric <str>'",
            example=[
                 "cli: -tool_task_report 'openroad place place 0 holdtns place.log'",
                "api: chip.set('tool','openroad','task','place','report','place','0','holdtns','place.log')"],
            schelp="""
            List of report files associated with a specific 'metric'. The file path
            specified is relative to the run directory of the current task.""")

    scparam(cfg, ['tool', tool, 'task', task, 'refdir', step, index],
            sctype='[dir]',
            shorthelp="Task: script directory",
            switch="-tool_task_refdir 'task step index <dir>'",
            example=[
                "cli: -tool_task_refdir 'yosys syn syn 0 ./myref'",
                "api:  chip.set('tool','yosys','task','syn_asic','refdir','syn','0','./myref')"],
            schelp="""
            Path to directories containing reference flow scripts, specified
            on a per step and index basis.""")

    scparam(cfg, ['tool', tool, 'task', task, 'script', step, index],
            sctype='[file]',
            shorthelp="Task: entry script",
            switch="-tool_task_script 'task step index <file>'",
            example=[
                "cli: -tool_task_script 'yosys syn syn 0 syn.tcl'",
                "api: chip.set('tool','yosys','task','syn_asic','script','syn','0','syn.tcl')"],
            schelp="""
            Path to the entry script called by the executable specified
            on a per task and per step basis.""")

    scparam(cfg, ['tool', tool, 'task', task, 'prescript', step, index],
            sctype='[file]',
            shorthelp="Task: pre-step script",
            switch="-tool_task_prescript 'task step index <file>'",
            example=[
                "cli: -tool_task_prescript 'yosys syn syn 0 syn_pre.tcl'",
                "api: chip.set('tool','yosys','task','syn_asic','prescript','syn','0','syn_pre.tcl')"],
            schelp="""
            Path to a user supplied script to execute after reading in the design
            but before the main execution stage of the step. Exact entry point
            depends on the step and main script being executed. An example
            of a prescript entry point would be immediately before global
            placement.""")

    scparam(cfg, ['tool', tool, 'task', task, 'postscript', step, index],
            sctype='[file]',
            shorthelp="Task: post-step script",
            switch="-tool_task_postscript 'task step index <file>'",
            example=[
                "cli: -tool_task_postscript 'yosys syn syn 0 syn_post.tcl'",
                "api: chip.set('tool','yosys','task','syn_asic','postscript','syn','0','syn_post.tcl')"],
            schelp="""
            Path to a user supplied script to execute after the main execution
            stage of the step but before the design is saved.
            Exact entry point depends on the step and main script being
            executed. An example of a postscript entry point would be immediately
            after global placement.""")

    scparam(cfg, ['tool', tool, 'task', task, 'keep', step, index],
            sctype='[str]',
            shorthelp="Task: files to keep",
            switch="-tool_task_keep 'task step index <str>'",
            example=[
                "cli: -tool_task_keep 'surelog import import 0 slp_all'",
                "api: chip.set('tool','surelog','task','import','script','import','0','slpp_all')"],
            schelp="""
            Names of additional files and directories in the work directory that
            should be kept when :keypath:`option, clean` is true.""")

    scparam(cfg, ['tool', tool, 'task', task, 'threads', step, index],
            sctype='int',
            shorthelp="Task: thread parallelism",
            switch="-tool_task_threads 'task step index <int>'",
            example=["cli: -tool_task_threads 'magic drc drc 0 64'",
                     "api: chip.set('tool','magic','task', 'drc','threads','drc','0','64')"],
            schelp="""
            Thread parallelism to use for execution specified on a per task and per
            step basis. If not specified, SC queries the operating system and sets
            the threads based on the maximum thread count supported by the
            hardware.""")

    return cfg

###########################################################################
#  Function arguments
###########################################################################

def schema_arg(cfg):

    key = 'default'
    scparam(cfg, ['arg', 'pdk', key],
            sctype='[str]',
            scope='scratch',
            shorthelp="ARG: PDK argument",
            switch="-arg_pdk 'key <str>",
            example=[
                "cli: -arg_pdk 'mimcap true'",
                "api: chip.set('arg','pdk','mimcap',True)"],
            schelp="""
            Parameter passed in as key/value pair to the technology target
            referenced in the load_pdk() API call. See the target technology
            for specific guidelines regarding configuration parameters.""")

    scparam(cfg, ['arg', 'flow', key],
            sctype='[str]',
            scope='scratch',
            shorthelp="ARG: Flow argument",
            switch="-arg_flow 'key <str>'",
            example=[
                "cli: -arg_flow 'n 100'",
                "api: chip.set('arg','flow','n', 100)"],
            schelp="""
            Parameter passed in as key/value pair to the flow target
            referenced in the load_flow() API call. See the target flow
            for specific guidelines regarding configuration parameters.""")

    scparam(cfg, ['arg', 'step'],
            sctype='str',
            scope='scratch',
            shorthelp="ARG: Step argument",
            switch="-arg_step <str>",
            example=["cli: -arg_step 'route'",
                    "api: chip.set('arg', 'step', 'route')"],
            schelp="""
            Dynamic parameter passed in by the sc runtime as an argument to
            a runtime task. The parameter enables configuration code
            (usually TCL) to use control flow that depend on the current
            'step'. The parameter is used the run() function and
            is not intended for external use.""")

    scparam(cfg, ['arg', 'index'],
            sctype='str',
            scope='scratch',
            shorthelp="ARG: Index argument",
            switch="-arg_index <str>",
            example=["cli: -arg_index 0",
                    "api: chip.set('arg','index','0')"],
            schelp="""
            Dynamic parameter passed in by the sc runtime as an argument to
            a runtime task. The parameter enables configuration code
            (usually TCL) to use control flow that depend on the current
            'index'. The parameter is used the run() function and
            is not intended for external use.""")

    return cfg

###########################################################################
# Metrics to Track
###########################################################################

def schema_metric(cfg, step='default', index='default'):

    metrics = {'errors': 'errors',
               'warnings' :'warnings',
               'drvs' : 'design rule violations',
               'unconstrained' : 'unconstrained timing paths'}

    for item, val in metrics.items():
        scparam(cfg, ['metric', step, index, item],
                sctype='int',
                shorthelp=f"Metric: total {item}",
                switch=f"-metric_{item} 'step index <int>'",
                example=[
                    f"cli: -metric_{item} 'dfm 0 0'",
                    f"api: chip.set('metric','dfm','0','{item}', 0)"],
                schelp=f"""Metric tracking the total number of {val} on a
                per step and index basis.""")

    scparam(cfg, ['metric', step, index, 'coverage'],
            sctype='float',
            unit='%',
            shorthelp=f"Metric: coverage",
            switch="-metric_coverage 'step index <float>'",
            example=[
                "cli: -metric_coverage 'place 0 99.9'",
                "api: chip.set('metric','place','0','coverage', 99.9)"],
            schelp=f"""
            Metric tracking the test coverage in the design expressed as a percentage
            with 100 meaning full coverage. The meaning of the metric depends on the
            task being executed. It can refer to code coverage, feature coverage,
            stuck at fault coverage.""")

    scparam(cfg, ['metric', step, index, 'security'],
            sctype='float',
            unit='%',
            shorthelp="Metric: security",
            switch="-metric_security 'step index <float>'",
            example=[
                "cli: -metric_security 'place 0 100'",
                "api: chip.set('metric','place','0','security', 100)"],
            schelp=f"""
            Metric tracking the level of security (1/vulnerability) of the design.
            A completely secure design would have a score of 100. There is no
            absolute scale for the security metrics (like with power, area, etc)
            so the metric will be task and tool dependent.""")

    metrics = {'luts': 'FPGA LUTs',
               'dsps' :'FPGA DSP slices',
               'brams' : 'FPGA BRAM tiles'}

    for item, val in metrics.items():
        scparam(cfg, ['metric', step, index, item],
                sctype='int',

                shorthelp=f"Metric: {val}",
                switch=f"-metric_{item} 'step index <int>'",
                example=[
                    f"cli: -metric_{item} 'place 0 100'",
                    f"api: chip.set('metric','place','0','{item}', 100)"],
                schelp=f"""
                Metric tracking the total {val} used by the design as reported
                by the implementation tool. There is no standardized definition
                for this metric across vendors, so metric comparisons can
                generally only be done between runs on identical tools and
                device families.""")

    metrics = {'cellarea': 'cell area (ignoring fillers)',
               'totalarea' :'physical die area'}

    for item, val in metrics.items():
        scparam(cfg, ['metric', step, index, item],
                sctype='float',
                unit='um^2',
                shorthelp=f"Metric: {item}",
                switch=f"-metric_{item} 'step index <float>'",
                example=[
                    f"cli: -metric_{item} 'place 0 100.00'",
                    f"api: chip.set('metric','place','0','{item}', 100.00)"],
                schelp=f"""
                Metric tracking the total {val} occupied by the design.""")

    scparam(cfg, ['metric', step, index, 'utilization'],
            sctype='float',
            unit='%',
            shorthelp=f"Metric: area utilization",
            switch=f"-metric_utilization step index <float>",
            example=[
                f"cli: -metric_utilization 'place 0 50.00'",
                f"api: chip.set('metric','place','0','utilization', 50.00)"],
            schelp=f"""
            Metric tracking the area utilization of the design calculated as
            100 * (cellarea/totalarea).""")

    metrics = {'peakpower': 'worst case total peak power',
               'averagepower': 'average workload power',
               'dozepower': 'power consumed while in low frequency operating mode',
               'idlepower': 'power while not performing useful work',
               'leakagepower' :'leakage power with rails active but without any dynamic switching activity',
               'sleeppower': 'power consumed with some or all power rails gated off'}

    for item, val in metrics.items():
        scparam(cfg, ['metric', step, index, item],
                sctype='float',
                unit='mw',
                shorthelp=f"Metric: {item}",
                switch=f"-metric_{item} 'step index <float>'",
                example=[
                    f"cli: -metric_{item} 'place 0 0.01'",
                    f"api: chip.set('metric','place','0','{item}', 0.01)"],
                schelp=f"""
                Metric tracking the {val} of the design specified on a per step
                and index basis. Power metric depend heavily on the method
                being used for extraction: dynamic vs static, workload
                specification (vcd vs saif), power models, process/voltage/temperature.
                The power {item} metric tries to capture the data that would
                usually be reflected inside a datasheet given the approprate
                footnote conditions.""")

    scparam(cfg, ['metric', step, index, 'irdrop'],
            sctype='float',
            unit='mv',
            shorthelp=f"Metric: peak IR drop",
            switch="-metric_irdrop 'step index <float>'",
            example=[
                f"cli: -metric_irdrop 'place 0 0.05'",
                f"api: chip.set('metric','place','0','irdrop', 0.05)"],
            schelp=f"""
            Metric tracking the peak IR drop in the design based on extracted
            power and ground rail parasitics, library power models, and
            switching activity. The switching activity calculated on a per
            node basis is taken from one of three possible sources, in order
            of priority: VCD file, SAIF file, 'activityfactor' parameter.""")

    metrics = {'holdpaths': 'hold',
               'setuppaths': 'setup'}

    for item, val in metrics.items():
        scparam(cfg, ['metric', step, index, item],
                sctype='int',
                shorthelp=f"Metric: {item}",
                switch=f"-metric_{item} 'step index <float>'",
                example=[
                    f"cli: -metric_{item} 'place 0 10'",
                    f"api: chip.set('metric','place','0','{item}', 10)"],
                schelp=f"""
                Metric tracking the total number of timing paths violating {val}
                constraints.""")

    metrics = {'holdslack': 'worst hold slack (positive or negative)',
               'holdwns': 'worst negative hold slack (positive values truncated to zero)',
               'holdtns': 'total negative hold slack (TNS)',
               'setupslack': 'worst setup slack (positive or negative)',
               'setupwns': 'worst negative setup slack (positive values truncated to zero)',
               'setuptns': 'total negative setup slack (TNS)'}

    for item, val in metrics.items():
        scparam(cfg, ['metric', step, index, item],
                sctype='float',
                unit='ns',
                shorthelp=f"Metric: {item}",
                switch=f"-metric_{item} 'step index <float>'",
                example=[
                    f"cli: -metric_{item} 'place 0 0.01'",
                    f"api: chip.set('metric','place','0','{item}', 0.01)"],
                schelp=f"""
                Metric tracking the {val} on a per step and index basis.""")

    metrics = {'macros': 'macros',
               'cells': 'cell instances',
               'registers': 'register instances',
               'buffers': 'buffer and inverter instances',
               'transistors': 'transistors',
               'pins': 'pins',
               'nets': 'nets',
               'vias': 'vias'}

    for item, val in metrics.items():
        scparam(cfg, ['metric', step, index, item],
                sctype='int',
                shorthelp=f"Metric: {item}",
                switch=f"-metric_{item} 'step index <float>'",
                example=[
                    f"cli: -metric_{item} 'place 0 100'",
                    f"api: chip.set('metric','place','0','{item}', 50)"],
                schelp=f"""
                Metric tracking the total number of {val} in the design
                on a per step and index basis.""")

    item = 'wirelength'
    scparam(cfg, ['metric', step, index, item],
            sctype='float',
            unit='um',
            shorthelp=f"Metric: {item}",
            switch=f"-metric_{item} 'step index <float>'",
            example=[
                f"cli: -metric_{item} 'place 0 100.0'",
                f"api: chip.set('metric','place','0','{item}', 50.0)"],
            schelp=f"""
            Metric tracking the total {item} of the design on a per step
            and index basis.""")

    item = 'overflow'
    scparam(cfg, ['metric', step, index, item],
            sctype='int',
            shorthelp=f"Metric: {item}",
            switch=f"-metric_{item} 'step index <float>'",
            example=[
                f"cli: -metric_{item} 'place 0 0'",
                f"api: chip.set('metric','place','0','{item}', 50)"],
            schelp=f"""
            Metric tracking the total number of overflow tracks for the routing
            on per step and index basis. Any non-zero number suggests an over
            congested design. To analyze where the congestion is occurring
            inspect the router log files for detailed per metal overflow
            reporting and open up the design to find routing hotspots.""")

    item = 'memory'
    scparam(cfg, ['metric', step, index, item],
            sctype='float',
            unit='B',
            scope='job',
            shorthelp=f"Metric: {item}",
            switch=f"-metric_{item} 'step index <float>'",
            example=[
                f"cli: -metric_{item} 'dfm 0 10e9'",
                f"api: chip.set('metric','dfm','0','{item}', 10e9)"],
            schelp=f"""
            Metric tracking total peak program memory footprint on a per
            step and index basis.""")

    item = 'exetime'
    scparam(cfg, ['metric', step, index, item],
            sctype='float',
            unit='s',
            shorthelp=f"Metric: {item}",
            switch=f"-metric_{item} 'step index <float>'",
            example=[
                f"cli: -metric_{item} 'dfm 0 10.0'",
                f"api: chip.set('metric','dfm','0','{item}', 10.0)"],
            schelp=f"""
            Metric tracking time spent by the eda executable 'exe' on a
            per step and index basis. It does not include the siliconcompiler
            runtime overhead or time waiting for I/O operations and
            inter-processor communication to complete.""")

    item = 'tasktime'
    scparam(cfg, ['metric', step, index, item],
            sctype='float',
            unit='s',
            shorthelp=f"Metric: {item}",
            switch=f"-metric_{item} 'step index <float>'",
            example=[
                f"cli: -metric_{item} 'dfm 0 10.0'",
                f"api: chip.set('metric','dfm','0','{item}', 10.0)"],
            schelp=f"""
            Metric tracking the total amount of time spent on a task from
            beginning to end, including data transfers and pre/post
            processing.""")

    item = 'totaltime'
    scparam(cfg, ['metric', step, index, item],
            sctype='float',
            unit='s',
            shorthelp=f"Metric: {item}",
            switch=f"-metric_{item} 'step index <float>'",
            example=[
                f"cli: -metric_{item} 'dfm 0 10.0'",
                f"api: chip.set('metric','dfm','0','{item}', 10.0)"],
            schelp=f"""
            Metric tracking the total amount of time spent from the beginning
            of the run up to and including the current step and index.""")

    return cfg

###########################################################################
# Design Tracking
###########################################################################

def schema_record(cfg, step='default', index='default'):

    # setting up local data structure
    # <key>  : ['short help', 'example' 'extended help']

    records = {'userid': ['userid',
                          'wiley',
                          ''],
               'publickey' : ['public key',
                              '<key>',
                              ''],
               'machine' : ['machine name',
                            'carbon',
                            '(myhost, localhost, ...'],
               'macaddr' : ['MAC address',
                            '<addr>',
                            ''],
               'ipaddr' : ['IP address',
                           '<addr>',
                           ''],
               'platform' : ['platform name',
                             'linux',
                             '(linux, windows, freebsd)'],
               'distro' : ['distro name',
                           'ubuntu',
                           '(ubuntu, redhat, centos)'],
               'arch' : ['hardware architecture',
                         'x86_64',
                         '(x86_64, rv64imafdc)'],
               'starttime' : ['start time',
                              '2021-09-06 12:20:20',
                              'Time is reported in the ISO 8601 format YYYY-MM-DD HR:MIN:SEC'],
               'endtime' : ['end time',
                            '2021-09-06 12:20:20',
                            'Time is reported in the ISO 8601 format YYYY-MM-DD HR:MIN:SEC'],
               'region' : ['cloud region',
                           'US Gov Boston',
                           """Recommended naming methodology:

                           * local: node is the local machine
                           * onprem: node in on-premises IT infrastructure
                           * public: generic public cloud
                           * govcloud: generic US government cloud
                           * <region>: cloud and entity specific region string name
                           """],
               'scversion': ['software version',
                             '1.0',
                             """Version number for the SiliconCompiler software."""],
               'toolversion': ['tool version',
                               '1.0',
                               """The tool version captured corresponds to the 'tool'
                               parameter within the 'eda' dictionary."""],
               'toolpath': ['tool path',
                             '/usr/bin/openroad',
                             """Full path to tool executable used to run this
                             task."""],
               'toolargs': ['tool CLI arguments',
                            '-I include/ foo.v',
                            'Arguments passed to tool via CLI.'],
               'osversion': ['O/S version',
                             '20.04.1-Ubuntu',
                             """Since there is not standard version system for operating
                             systems, extracting information from is platform dependent.
                             For Linux based operating systems, the 'osversion' is the
                             version of the distro."""],
               'kernelversion' : ['O/S kernel version',
                                  '5.11.0-34-generic',
                                  """Used for platforms that support a distinction
                                  between os kernels and os distributions."""]
    }

    for item,val in records.items():
        helpext = utils.trim(val[2])
        scparam(cfg, ['record', step, index, item],
                sctype='str',
                shorthelp=f"Record: {val[0]}",
                switch=f"-record_{item} 'step index <str>'",
                example=[
                    f"cli: -record_{item} 'dfm 0 <{val[1]}>'",
                    f"api: chip.set('record','dfm','0','{item}', <{val[1]}>)"],
                schelp=f'Record tracking the {val[0]} per step and index basis. {helpext}')

    return cfg

###########################################################################
# Global units
###########################################################################

def schema_unit(cfg):
    '''

    '''

    units = {
        'time' : 'ns',
        'length' : 'um',
        'mass' : 'g',
        'temperature' : 'C',
        'capacitance' : 'pf',
        'resistance' : 'ohm',
        'inductance' : 'nh',
        'voltage' : 'mv',
        'current' : 'mA',
        'power' : 'mw',
        'energy' : 'pj'
    }

    for item,val in units.items():
        scparam(cfg, ['unit', item],
                sctype='str',
                defvalue=val,
                shorthelp=f"Unit: {item}",
                switch=f"-unit_{item} '<str>'",
                example=[
                    f"cli: -unit_{item} '{val}'",
                    f"api: chip.set('unit','{item}',{val})"],
                schelp=f"""
                Units used for {item} when not explicitly specified. Units
                are case insensitive (ie. pF == pf).""")

    return cfg

###########################################################################
# Run Options
###########################################################################

def schema_option(cfg):
    ''' Technology agnostic run time options
    '''


    scparam(cfg, ['option', 'remote'],
            sctype='bool',
            scope='job',
            shorthelp="Enable remote processing",
            switch="-remote <bool>",
            example=[
                "cli: -remote",
                "api: chip.set('option','remote', True)"],
            schelp="""
            Sends job for remote processing if set to true. The remote
            option requires a credentials file to be placed in the home
            directory. Fore more information, see the credentials
            parameter.""")

    scparam(cfg, ['option', 'credentials'],
            sctype='[file]',
            scope='job',
            shorthelp="User credentials file",
            switch="-credentials <file>'",
            example=[
                "cli: -credentials /home/user/.sc/credentials",
                "api: chip.set('option', 'credentials','/home/user/.sc/credentials')"],
            schelp="""
            Filepath to credentials used for remote processing. If the
            credentials parameter is empty, the remote processing client program
            tries to access the ".sc/credentials" file in the user's home
            directory. The file supports the following fields:

            userid=<user id>
            secret_key=<secret key used for authentication>
            server=<ipaddr or url>""")

<<<<<<< HEAD
=======
    scparam(cfg, ['option', 'jobscheduler'],
            sctype='str',
            scope='job',
            shorthelp="Job scheduler name",
            switch="-jobscheduler <str>",
            example=[
                "cli: -jobscheduler slurm",
                "api: chip.set('option','jobscheduler','slurm')"],
            schelp="""
            Sets the type of job scheduler to be used for each individual
            flowgraph steps. If the parameter is undefined, the steps are executed
            on the same machine that the SC was launched on. If 'slurm' is used,
            the host running the 'sc' command must be running a 'slurmctld' daemon
            managing a Slurm cluster. Additionally, the build directory ('-dir')
            must be located in shared storage which can be accessed by all hosts
            in the cluster.""")

    scparam(cfg, ['option', 'nice'],
            sctype='int',
            scope='job',
            shorthelp="Tool execution scheduling priority",
            switch="-nice <int>",
            example=[
                "cli: -nice 5",
                "api: chip.set('option','nice',5)"],
            schelp="""
            Sets the type of execution priority of each individual flowgraph steps.
            If the parameter is undefined, nice will not be used. For more information see `Unix 'nice'
            <https://en.wikipedia.org/wiki/Nice_(Unix)>`_.""")

>>>>>>> 459659d3
    # Compilation
    scparam(cfg, ['option', 'mode'],
            sctype='enum',
            enum=["asic", "fpga", "sim"],
            scope='job',
            shorthelp="Compilation mode",
            switch="-mode <str>",
            example=[
            "cli: -mode asic",
            "api: chip.set('option','mode','asic')"],
            schelp="""
            Sets the operating mode of the compiler. Valid modes are:
            asic: RTL to GDS ASIC compilation
            fpga: RTL to bitstream FPGA compilation
            sim: simulation to verify design and compilation
            """)

    scparam(cfg, ['option','target'],
            sctype='str',
            scope='job',
            shorthelp="Compilation target",
            switch="-target <str>",
            example=["cli: -target freepdk45_demo",
                     "api: chip.set('option','target','freepdk45_demo')"],
            schelp="""
            Sets a target module to be used for compilation. The target
            module must set up all parameters needed. The target module
            may load multiple flows and libraries.
            """)

    scparam(cfg, ['option','pdk'],
            sctype='str',
            scope='job',
            shorthelp="PDK target",
            switch="-pdk <str>",
            example=["cli: -pdk freepdk45",
                     "api: chip.set('option','pdk','freepdk45')"],
            schelp="""
            Target PDK used during compilation.""")

    scparam(cfg, ['option','uselambda'],
            sctype='bool',
            scope='job',
            shorthelp="Use lambda scaling",
            switch="-uselambda <bool>",
            example=["cli: -uselambda true",
                     "api: chip.set('option','uselambda', True)"],
            schelp="""
            Turns on lambda scaling of all dimensionsional constraints.
            (new value = value * ['pdk', 'lambda']).""")

    scparam(cfg, ['option', 'stackup'],
            sctype='str',
            scope='job',
            shorthelp="Stackup target",
            switch="-stackup <str>",
            example=["cli: -stackup 2MA4MB2MC",
                     "api: chip.set('option','stackup','2MA4MB2MC')"],
            schelp="""
            Target stackup used during compilation. The stackup is required
            parameter for PDKs with multiple metal stackups.""")

    scparam(cfg, ['option','flow'],
            sctype='str',
            scope='job',
            shorthelp="Flow target",
            switch="-flow <str>",
            example=["cli: -flow asicfow",
                     "api: chip.set('option','flow','asicflow')"],
            schelp="""
            Sets the flow for the current run. The flow name
            must match up with a 'flow' in the flowgraph""")

    scparam(cfg, ['option','optmode'],
            sctype='str',
            scope='job',
            require='all',
            defvalue='O0',
            shorthelp="Optimization mode",
            switch="-O<str>",
            example=["cli: -O3",
                    "api: chip.set('option','optmode','O3')"],
            schelp="""
            The compiler has modes to prioritize run time and ppa. Modes
            include.

            (O0) = Exploration mode for debugging setup
            (O1) = Higher effort and better PPA than O0
            (O2) = Higher effort and better PPA than O1
            (O3) = Signoff quality. Better PPA and higher run times than O2
            (O4-O98) = Reserved (compiler/target dependent)
            (O99) = Experimental highest possible effort, may be unstable
            """)

    #TODO: with modular flows does this go away?
    scparam(cfg, ['option','frontend'],
            sctype='str',
            scope='job',
            defvalue='verilog',
            shorthelp="Compilation frontend",
            switch="-frontend <frontend>",
            example=["cli: -frontend systemverilog",
                     "api: chip.set('option','frontend', 'systemverilog')"],
            schelp="""
            Specifies the frontend that flows should use for importing and
            processing source files. Default option is 'verilog', also supports
            'systemverilog' and 'chisel'. When using the Python API, this parameter
            must be configured before calling load_target().""")

    scparam(cfg, ['option','cfg'],
            sctype='[file]',
            scope='job',
            shorthelp="Configuration manifest",
            switch="-cfg <file>",
            example=["cli: -cfg mypdk.json",
                    "api: chip.set('option','cfg','mypdk.json')"],
            schelp="""
            List of filepaths to JSON formatted schema configuration
            manifests. The files are read in automatically when using the
            'sc' command line application. In Python programs, JSON manifests
            can be merged into the current working manifest using the
            read_manifest() method.""")

    key = 'default'
    scparam(cfg, ['option', 'env', key],
            sctype='str',
            scope='job',
            shorthelp="Environment variables",
            switch="-env 'key <str>",
            example=[
            "cli: -env 'PDK_HOME /disk/mypdk'",
            "api: chip.set('option','env', 'PDK_HOME', '/disk/mypdk')"],
            schelp="""
            Certain tools and reference flows require global environment
            variables to be set. These variables can be managed externally or
            specified through the env variable.""")

    scparam(cfg, ['option', 'scpath'],
            sctype='[dir]',
            scope='job',
            shorthelp="Search path",
            switch="-scpath <dir>",
            example=[
                "cli: -scpath '/home/$USER/sclib'",
                "api: chip.set('option', 'scpath','/home/$USER/sclib')"],
            schelp="""
            Specifies python modules paths for target import.""")

    scparam(cfg, ['option', 'loglevel'],
            sctype='enum',
            enum=["NOTSET", "INFO", "DEBUG", "WARNING", "ERROR", "CRITICAL"],
            scope='job',
            defvalue='INFO',
            shorthelp="Logging level",
            switch="-loglevel <str>",
            example=[
                "cli: -loglevel INFO",
                "api: chip.set('option', 'loglevel', 'INFO')"],
            schelp="""
            Provides explicit control over the level of debug logging printed.
            Valid entries include INFO, DEBUG, WARNING, ERROR.""")

    scparam(cfg, ['option', 'builddir'],
            sctype='dir',
            scope='job',
            defvalue='build',
            shorthelp="Build directory",
            switch="-builddir <dir>",
            example=[
                "cli: -builddir ./build_the_future",
                "api: chip.set('option', 'builddir','./build_the_future')"],
            schelp="""
            The default build directory is in the local './build' where SC was
            executed. The 'builddir' parameter can be used to set an alternate
            compilation directory path.""")

    scparam(cfg, ['option', 'jobname'],
            sctype='str',
            scope='job',
            defvalue='job0',
            shorthelp="Job name",
            switch="-jobname <str>",
            example=[
                "cli: -jobname may1",
                "api: chip.set('option','jobname','may1')"],
            schelp="""
            Jobname during invocation of run(). The jobname combined with a
            defined director structure (<dir>/<design>/<jobname>/<step>/<index>)
            enables multiple levels of transparent job, step, and index
            introspection.""")

    #TODO: remove?
    scparam(cfg, ['option','jobinput','default','default'],
            sctype='str',
            scope='job',
            shorthelp="Input job name",
            switch="-jobinput 'step index <str>'",
            example=[
                "cli: -jobinput 'cts 0 job0'",
                "api:  chip.set('option','jobinput','cts,'0','job0')"],
            schelp="""
            Specifies jobname inputs for the current run() on a per step
            and per index basis. During execution, the default behavior is to
            copy inputs from the current job.""")

    scparam(cfg, ['option', 'steplist'],
            sctype='[str]',
            scope='job',
            shorthelp="Compilation step list",
            switch="-steplist <step>",
            example=[
                "cli: -steplist 'import'",
                "api: chip.set('option','steplist','import')"],
            schelp="""
            List of steps to execute. The default is to execute all steps
            defined in the flow graph.""")

    scparam(cfg, ['option', 'skipstep'],
            sctype='[str]',
            scope='job',
            shorthelp="Skip step list",
            switch="-skipstep <str>",
            example=[
                "cli: -skipstep lvs",
                "api: chip.set('option','skipstep','lvs')"],
            schelp="""
            List of steps to skip during execution.The default is to
            execute all steps  defined in the flow graph.""")

    scparam(cfg, ['option', 'indexlist'],
            sctype='[str]',
            scope='job',
            shorthelp="Compilation index list",
            switch="-indexlist <index>",
            example=["cli: -indexlist 0",
                    "api: chip.set('option','indexlist','0')"],
            schelp="""
            List of indices to execute. The default is to execute all
            indices for each step of a run.""")

    scparam(cfg, ['option', 'bkpt'],
            sctype='[str]',
            scope='job',
            shorthelp="Breakpoint list",
            switch="-bkpt <str>",
            example=[
                "cli: -bkpt place",
                "api: chip.set('option,'bkpt','place')"],
            schelp="""
            List of step stop (break) points. If the step is a TCL
            based tool, then the breakpoints stops the flow inside the
            EDA tool. If the step is a command line tool, then the flow
            drops into a Python interpreter.""")



    filetype = 'default'
    scparam(cfg, ['option', 'showtool', filetype],
            sctype='str',
            scope='job',
            shorthelp="Select data display tool",
            switch="-showtool 'filetype <tool>'",
            example=["cli: -showtool 'gds klayout'",
                    "api: chip.set('option','showtool','gds','klayout')"],
            schelp="""
            Selects the tool to use by the show function for displaying
            the specified filetype.""")

    scparam(cfg, ['option', 'metricoff'],
            sctype='[str]',
            scope='job',
            shorthelp="Metric summary filter",
            switch="-metricoff '<str>'",
            example=[
                "cli: -metricoff 'wirelength'",
                "api: chip.set('option','metricoff','wirelength')"],
            schelp="""
            List of metrics to suppress when printing out the run
            summary.""")

    # Booleans
    scparam(cfg, ['option', 'clean'],
            sctype='bool',
            scope='job',
            shorthelp="Clean up after run",
            switch="-clean <bool>",
            example=["cli: -clean",
                     "api: chip.set('option','clean',True)"],
            schelp="""
            Clean up all intermediate and non essential files at the end
            of a task, leaving the following:

            * log file
            * replay.sh
            * inputs/
            * outputs/
            * reports/
            * autogenerated manifests
            * any files generated by schema-specified regexes
            * files specified by :keypath:`tool, <tool>, task, <task>, keep`""")

    scparam(cfg, ['option', 'hash'],
            sctype='bool',
            scope='job',
            shorthelp="Enable file hashing",
            switch="-hash <bool>",
            example=["cli: -hash",
                     "api: chip.set('option','hash',True)"],
            schelp="""
            Enables hashing of all inputs and outputs during
            compilation. The hash values are stored in the hashvalue
            field of the individual parameters.""")

    scparam(cfg, ['option', 'nodisplay'],
            sctype='bool',
            scope='job',
            shorthelp="Headless execution",
            switch="-nodisplay <bool>",
            example=["cli: -nodisplay",
                     "api: chip.set('option','nodisplay',True)"],
            schelp="""
            The '-nodisplay' flag prevents SiliconCompiler from
            opening GUI windows such as the final metrics report.""")

    scparam(cfg, ['option', 'quiet'],
            sctype='bool',
            scope='job',
            shorthelp="Quiet execution",
            switch="-quiet <bool>",
            example=["cli: -quiet",
                    "api: chip.set('option','quiet',True)"],
            schelp="""
            The -quiet option forces all steps to print to a log file.
            This can be useful with Modern EDA tools which print
            significant content to the screen.""")

    scparam(cfg, ['option', 'jobincr'],
            sctype='bool',
            scope='job',
            shorthelp="Autoincrement jobname",
            switch="-jobincr <bool>",
            example=["cli: -jobincr",
                    "api: chip.set('option','jobincr',True)"],
            schelp="""
            Forces an auto-update of the jobname parameter if a directory
            matching the jobname is found in the build directory. If the
            jobname does not include a trailing digit, then the number
            '1' is added to the jobname before updating the jobname
            parameter.""")

    scparam(cfg, ['option', 'novercheck'],
            sctype='bool',
            defvalue=False,
            scope='job',
            shorthelp="Disable version checking",
            switch="-novercheck <bool>",
            example=["cli: -novercheck",
                    "api: chip.set('option','novercheck',True)"],
            schelp="""
            Disables strict version checking on all invoked tools if True.
            The list of supported version numbers is defined in the
            'version' parameter in the 'eda' dictionary for each tool.""")

    scparam(cfg, ['option', 'relax'],
            sctype='bool',
            scope='job',
            shorthelp="Relax design checking",
            switch="-relax <bool>",
            example=["cli: -relax",
                    "api: chip.set('option','relax',True)"],
            schelp="""
            Global option specifying that tools should be lenient and
            suppress warnings that may or may not indicate real design
            issues. Extent of leniency is tool/task specific.""")

    scparam(cfg, ['option', 'resume'],
            sctype='bool',
            scope='job',
            shorthelp="Resume build",
            switch="-resume <bool>",
            example=["cli: -resume",
                    "api: chip.set('option','resume',True)"],
            schelp="""
            If results exist for current job, then don't re-run any steps that
            had at least one index run successfully. Useful for debugging a
            flow that failed partway through.
            """)

    scparam(cfg, ['option', 'track'],
            sctype='bool',
            scope='job',
            shorthelp="Enable provenance tracking",
            switch="-track <bool>",
            example=["cli: -track",
                    "api: chip.set('option','track',True)"],
            schelp="""
            Turns on tracking of all 'record' parameters during each
            task. Tracking will result in potentially sensitive data
            being recorded in the manifest so only turn on this feature
            if you have control of the final manifest.""")

    scparam(cfg, ['option', 'trace'],
            sctype='bool',
            scope='job',
            shorthelp="Enable debug traces",
            switch="-trace <bool>",
            example=["cli: -trace",
                    "api: chip.set('option','trace',True)"],
            schelp="""
            Enables debug tracing during compilation and/or runtime.""")

    scparam(cfg, ['option', 'skipall'],
            sctype='bool',
            scope='job',
            shorthelp="Skip all tasks",
            switch="-skipall <bool>",
            example=["cli: -skipall",
                    "api: chip.set('option','skipall',True)"],
            schelp="""
            Skips the execution of all tools in run(), enabling a quick
            check of tool and setup without having to run through each
            step of a flow to completion.""")

    scparam(cfg, ['option', 'skipcheck'],
            sctype='bool',
            scope='job',
            shorthelp="Skip manifest check",
            switch="-skipcheck <bool>",
            example=["cli: -skipcheck",
                     "api: chip.set('option','skipcheck',True)"],
            schelp="""
            Bypasses the strict runtime manifest check. Can be used for
            accelerating initial bringup of tool/flow/pdk/libs targets.
            The flag should not be used for production compilation.""")

    scparam(cfg, ['option', 'copyall'],
            sctype='bool',
            scope='job',
            shorthelp="Copy all inputs to build directory",
            switch="-copyall <bool>",
            example=["cli: -copyall",
                    "api: chip.set('option','copyall',True)"],
            schelp="""
            Specifies that all used files should be copied into the
            build directory, overriding the per schema entry copy
            settings.""")

    scparam(cfg, ['option', 'show'],
            sctype='bool',
            scope='job',
            shorthelp="Show layout",
            switch="-show <bool>",
            example=["cli: -show",
                    "api: chip.set('option','show',True)"],
            schelp="""
            Specifies that the final hardware layout should be
            shown after the compilation has been completed. The
            final layout and tool used to display the layout is
            flow dependent.""")

    scparam(cfg, ['option', 'autoinstall'],
            sctype='bool',
            shorthelp=f"Option: auto install packages",
            switch=f"-autoinstall <bool>",
            example=[
                f"cli: -autoinstall true'",
                f"api: chip.set('option', 'autoinstall', True)"],
            schelp=f"""
            Enables automatic installation of missing dependencies from
            the registry.""")

    scparam(cfg, ['option', 'registry'],
            sctype='[dir]',
            shorthelp=f"Option: package registry",
            switch=f"-registry <dir>",
            example=[
                f"cli: -registry '~/myregistry'",
                f"api: chip.set('option','registry','~/myregistry')"],
            schelp=f"""
            List of Silicon Unified Packager (SUP) registry directories.
            Directories can be local file system folders or
            publicly available registries served up over http. The naming
            convention for registry packages is:
            <name>/<name>-<version>.json(.<gz>)?
            """)

    scparam(cfg,['option', 'entrypoint'],
            sctype='str',
            shorthelp="Program entry point",
            switch="-entrypoint <str>",
            example=["cli: -entrypoint top",
                    "api: chip.set('option', 'entrypoint', 'top')"],
            schelp="""Alternative entrypoint for compilation and
            simulation. The default entry point is 'design'.""")

    scparam(cfg,['option', 'idir'],
            sctype='[dir]',
            shorthelp="Design search paths",
            switch=['+incdir+<dir>', '-I <dir>'],
            example=[
                "cli: +incdir+./mylib",
                "api: chip.set('option','idir','./mylib')"],
            schelp="""
            Search paths to look for files included in the design using
            the ```include`` statement.""")

    scparam(cfg,['option', 'ydir'],
            sctype='[dir]',
            shorthelp="Design module search paths",
            switch='-y <dir>',
            example=[
                "cli: -y './mylib'",
                "api: chip.set('option','ydir','./mylib')"],
            schelp="""
            Search paths to look for verilog modules found in the the
            source list. The import engine will look for modules inside
            files with the specified +libext+ param suffix.""")

    scparam(cfg,['option', 'vlib'],
            sctype='[file]',
            shorthelp="Design libraries",
            switch='-v <file>',
            example=["cli: -v './mylib.v'",
                     "api: chip.set('option', 'vlib','./mylib.v')"],
            schelp="""
            List of library files to be read in. Modules found in the
            libraries are not interpreted as root modules.""")

    scparam(cfg,['option', 'define'],
            sctype='[str]',
            shorthelp="Design pre-processor symbol",
            switch="-D<str>",
            example=["cli: -DCFG_ASIC=1",
                     "api: chip.set('option','define','CFG_ASIC=1')"],
            schelp="""Symbol definition for source preprocessor.""")

    scparam(cfg,['option', 'libext'],
            sctype='[str]',
            shorthelp="Design file extensions",
            switch="+libext+<str>",
            example=[
                "cli: +libext+sv",
                "api: chip.set('option','libext','sv')"],
            schelp="""
            List of file extensions that should be used for finding modules.
            For example, if -y is specified as ./lib", and '.v' is specified as
            libext then the files ./lib/\\*.v ", will be searched for
            module matches.""")

    name = 'default'
    scparam(cfg,['option', 'param', name],
            sctype='str',
            shorthelp="Design parameter",
            switch="-param 'name <str>'",
            example=[
                "cli: -param 'N 64'",
                "api: chip.set('option','param','N','64')"],
            schelp="""
            Sets a top verilog level design module parameter. The value
            is limited to basic data literals. The parameter override is
            passed into tools such as Verilator and Yosys. The parameters
            support Verilog integer literals (64'h4, 2'b0, 4) and strings.
            Name of the top level module to compile.""")


    scparam(cfg,['option', 'cmdfile'],
            sctype='[file]',
            shorthelp="Design compilation command file",
            switch='-f <file>',
            example=["cli: -f design.f",
                     "api: chip.set('option', 'cmdfile','design.f')"],
            schelp="""
            Read the specified file, and act as if all text inside it was specified
            as command line parameters. Supported by most verilog simulators
            including Icarus and Verilator. The format of the file is not strongly
            standardized. Support for comments and environment variables within
            the file varies and depends on the tool used. SC simply passes on
            the filepath toe the tool executable.""")

    scparam(cfg,['option', 'flowcontinue'],
            sctype='bool',
            shorthelp="Flow continue-on-error",
            switch='-flowcontinue',
            example=["cli: -flowcontinue",
                     "api: chip.set('option', 'flowcontinue', True)"],
            schelp="""
            Continue executing flow after a tool logs errors. The default
            behavior is to quit executing the flow if a task ends and the errors
            metric is greater than 0. Note that the flow will always cease
            executing if the tool returns a nonzero status code. """)

    scparam(cfg,['option', 'continue'],
            sctype='bool',
            shorthelp='Implementation continue-on-error',
            switch='-continue',
            example=["cli: -continue",
                     "api: chip.set('option', 'continue', True)"],
            schelp="""
            Attempt to continue even when errors are encountered in the SC
            implementation. If errors are encountered, execution will halt
            before a run.
            """)

    return cfg

############################################
# Package information
############################################

def schema_package(cfg):

    userid = 'default'
    module = 'default'

    scparam(cfg, ['package', 'depgraph', module],
            sctype='[(str,str)]',
            scope='global',
            shorthelp=f"Package: dependency list",
            switch=f"-package_depgraph 'module <(str,str)>'",
            example=[
                f"cli: -package_depgraph 'top (cpu,1.0.1)'",
                f"api: chip.set('package','depgraph','top',('cpu','1.0.1'))"],
            schelp=f"""
            List of Silicon Unified Packager (SUP) dependencies
            used by the design specified on a per module basis a
            list of string tuples ('name','version').""")

    scparam(cfg,['package', 'name'],
            sctype='str',
            scope='global',
            shorthelp=f"Package: name",
            switch=f"-package_name <str>",
            example=[
                f"cli: -package_name yac",
                f"api: chip.set('package','name','yac')"],
            schelp=f"""Package name.""")

    scparam(cfg,['package', 'version'],
            sctype='str',
            scope='global',
            shorthelp=f"Package: version",
            switch=f"-package_version <str>",
            example=[
                f"cli: -package_version 1.0",
                f"api: chip.set('package','version','1.0')"],
            schelp=f"""Package version. Can be a branch, tag, commit hash,
            or a semver compatible version.""")

    scparam(cfg,['package', 'description'],
            sctype='str',
            scope='global',
            shorthelp=f"Package: description",
            switch=f"-package_description <str>",
            example=[
                f"cli: -package_description 'Yet another cpu'",
                f"api: chip.set('package','description','Yet another cpu')"],
            schelp=f"""Package short one line description for package
            managers and summary reports.""")

    scparam(cfg,['package', 'keyword'],
            sctype='str',
            scope='global',
            shorthelp=f"Package: keyword",
            switch=f"-package_keyword <str>",
            example=[
                f"cli: -package_keyword cpu",
                f"api: chip.set('package','keyword','cpu')"],
            schelp=f"""Package keyword(s) used to characterize package.""")

    scparam(cfg,['package', 'homepage'],
            sctype='str',
            scope='global',
            shorthelp=f"Package: project homepage",
            switch=f"-package_homepage <str>",
            example=[
                f"cli: -package_homepage index.html",
                f"api: chip.set('package','homepage','index.html')"],
            schelp=f"""Package homepage.""")

    scparam(cfg,['package', 'doc', 'homepage'],
            sctype='str',
            scope='global',
            shorthelp=f"Package: documentation homepage",
            switch=f"-package_doc_homepage <str>",
            example=[
                f"cli: -package_doc_homepage index.html",
                f"api: chip.set('package','doc', 'homepage','index.html')"],
            schelp=f"""
            Package documentation homepage. Filepath to design docs homepage.
            Complex designs can can include a long non standard list of
            documents dependent.  A single html entry point can be used to
            present an organized documentation dashboard to the designer.""")

    doctypes = ['datasheet',
                'reference',
                'userguide',
                'quickstart',
                'releasenotes',
                'testplan',
                'signoff',
                'tutorial']

    for item in doctypes:
        scparam(cfg,['package', 'doc', item],
            sctype='[file]',
            scope='global',
            shorthelp=f"Package: {item} document",
            switch=f"-package_doc_{item} <str",
            example=[
                f"cli: -package_doc_{item} {item}.pdf",
                f"api: chip.set('package','doc',{item},'{item}.pdf')"],
            schelp=f""" Package list of {item} documents.""")

    scparam(cfg,['package', 'repo'],
            sctype='[str]',
            scope='global',
            shorthelp=f"Package: code repository",
            switch=f"-package_repo <str>",
            example=[
                f"cli: -package_repo 'git@github.com:aolofsson/oh.git'",
                f"api: chip.set('package','repo','git@github.com:aolofsson/oh.git')"],
            schelp=f"""Package IP address to source code repository.""")

    scparam(cfg,['package', 'dependency', module],
            sctype='[str]',
            scope='global',
            shorthelp=f"Package: version dependencies",
            switch=f"-package_dependency 'module <str>'",
            example=[
                f"cli: -package_dependency 'hello 1.0'",
                f"api: chip.set('package','dependency','hello','1.0')"],
            schelp=f"""Package dependencies specified as a key value pair.
            Versions shall follow the semver standard.""")

    scparam(cfg,['package', 'target'],
            sctype='[str]',
            scope='global',
            shorthelp=f"Package: qualified targets",
            switch=f"-package_target <str>",
            example=[
                f"cli: -package_target 'asicflow_freepdk45'",
                f"api: chip.set('package','target','asicflow_freepdk45')"],
            schelp=f"""Package list of qualified compilation targets.""")

    scparam(cfg,['package', 'license'],
            sctype='[str]',
            scope='global',
            shorthelp=f"Package: license identifiers",
            switch=f"-package_license <str>",
            example=[
                f"cli: -package_license 'Apache-2.0'",
                f"api: chip.set('package','license','Apache-2.0')"],
            schelp=f"""Package list of SPDX license identifiers.""")

    scparam(cfg,['package', 'licensefile'],
            sctype='[file]',
            scope='global',
            shorthelp=f"Package: license files",
            switch=f"-package_licensefile <file>",
            example=[
                f"cli: -package_licensefile './LICENSE'",
                f"api: chip.set('package','licensefile','./LICENSE')"],
            schelp=f"""Package list of license files for to be
            applied in cases when a SPDX identifier is not available.
            (eg. proprietary licenses).list of SPDX license identifiers.""")

    scparam(cfg,['package', 'location'],
            sctype='[str]',
            scope='global',
            shorthelp=f"Package: location",
            switch=f"-package_location <file>",
            example=[
                f"cli: -package_location 'mars'",
                f"api: chip.set('package','location','mars')"],
            schelp=f"""Package country of origin specified as standardized
            international country codes. The field can be left blank
            if the location is unknown or global.""")

    scparam(cfg,['package', 'organization'],
            sctype='[str]',
            scope='global',
            shorthelp=f"Package: sponsoring organization",
            switch=f"-package_organization <str>",
            example=[
                f"cli: -package_organization 'humanity'",
                f"api: chip.set('package','organization','humanity')"],
            schelp=f"""Package sponsoring organization. The field can be left
            blank if not applicable.""")

    scparam(cfg,['package', 'publickey'],
            sctype='str',
            scope='global',
            shorthelp=f"Package: public key",
            switch=f"-package_publickey <str>",
            example=[
                f"cli: -package_publickey '6EB695706EB69570'",
                f"api: chip.set('package','publickey','6EB695706EB69570')"],
            schelp=f"""Package public project key.""")

    record = ['name',
              'email',
              'username',
              'location',
              'organization',
              'publickey']

    for item in record:
        scparam(cfg,['package', 'author', userid, item],
                sctype='str',
                scope='global',
                shorthelp=f"Package: author {item}",
                switch=f"-package_author_{item} 'userid <str>'",
                example=[
                    f"cli: -package_author_{item} 'wiley wiley@acme.com'",
                    f"api: chip.set('package','author','wiley','{item}','wiley@acme.com')"],
                schelp=f"""Package author {item} provided with full name as key and
                {item} as value.""")

    return cfg

############################################
# Design Checklist
############################################

def schema_checklist(cfg):

    item = 'default'
    standard = 'default'
    metric = 'default'

    scparam(cfg,['checklist', standard, item, 'description'],
            sctype='str',
            scope='global',
            shorthelp="Checklist: item description",
            switch="-checklist_description 'standard item <str>",
            example=[
                "cli: -checklist_description 'ISO D000 A-DESCRIPTION'",
                "api: chip.set('checklist','ISO','D000','description','A-DESCRIPTION')"],
            schelp="""
            A short one line description of the checklist item.""")

    scparam(cfg,['checklist', standard, item, 'requirement'],
            sctype='str',
            scope='global',
            shorthelp="Checklist: item requirement",
            switch="-checklist_requirement 'standard item <str>",
            example=[
                "cli: -checklist_requirement 'ISO D000 DOCSTRING'",
                "api: chip.set('checklist','ISO','D000','requirement','DOCSTRING')"],
            schelp="""
            A complete requirement description of the checklist item
            entered as a multi-line string.""")

    scparam(cfg,['checklist', standard, item, 'dataformat'],
            sctype='str',
            scope='global',
            shorthelp="Checklist: item data format",
            switch="-checklist_dataformat 'standard item <float>'",
            example=[
                "cli: -checklist_dataformat 'ISO D000 dataformat README'",
                "api: chip.set('checklist','ISO','D000','dataformat','README')"],
            schelp="""
            Free text description of the type of data files acceptable as
            checklist signoff validation.""")

    scparam(cfg,['checklist', standard, item, 'rationale'],
            sctype='[str]',
            scope='global',
            shorthelp="Checklist: item rational",
            switch="-checklist_rationale 'standard item <str>",
            example=[
                "cli: -checklist_rational 'ISO D000 reliability'",
                "api: chip.set('checklist','ISO','D000','rationale','reliability')"],
            schelp="""
            Rationale for the the checklist item. Rationale should be a
            unique alphanumeric code used by the standard or a short one line
            or single word description.""")

    scparam(cfg,['checklist', standard, item, 'criteria'],
            sctype='[str]',
            scope='global',
            shorthelp="Checklist: item criteria",
            switch="-checklist_criteria 'standard item <float>'",
            example=[
                "cli: -checklist_criteria 'ISO D000 errors==0'",
                "api: chip.set('checklist','ISO','D000','criteria','errors==0')"],
            schelp="""
            Simple list of signoff criteria for checklist item which
            must all be met for signoff. Each signoff criteria consists of
            a metric, a relational operator, and a value in the form.
            'metric op value'.""")

    scparam(cfg,['checklist', standard, item, 'task'],
            sctype='[(str,str,str)]',
            scope='global',
            shorthelp="Checklist: item task",
            switch="-checklist_task 'standard item <(str, str, str)>'",
            example=[
                "cli: -checklist_task 'ISO D000 (job0,place,0)'",
                "api: chip.set('checklist','ISO','D000','task',('job0','place','0'))"],
            schelp="""
            Flowgraph job and task used to verify the checklist item.
            The parameter should be left empty for manual and for tool
            flows that bypass the SC infrastructure.""")

    scparam(cfg,['checklist', standard, item, 'report'],
            sctype='[file]',
            scope='global',
            shorthelp="Checklist: item report",
            switch="-checklist_report 'standard item <file>'",
            example=[
                "cli: -checklist_report 'ISO D000 my.rpt'",
                "api: chip.set('checklist','ISO','D000','report','my.rpt')"],
            schelp="""
            Filepath to report(s) of specified type documenting the successful
            validation of the checklist item.""")

    scparam(cfg,['checklist', standard, item, 'waiver', metric],
            sctype='[file]',
            scope='global',
            shorthelp="Checklist: item metric waivers",
            switch="-checklist_waiver 'standard item metric <file>'",
            example=[
                "cli: -checklist_waiver 'ISO D000 bold my.txt'",
                "api: chip.set('checklist','ISO','D000','waiver','hold', 'my.txt')"],
            schelp="""
            Filepath to report(s) documenting waivers for the checklist
            item specified on a per metric basis.""")

    scparam(cfg,['checklist', standard, item, 'ok'],
            sctype='bool',
            scope='global',
            shorthelp="Checklist: item ok",
            switch="-checklist_ok 'standard item <str>'",
            example=[
                "cli: -checklist_ok 'ISO D000 true'",
                "api: chip.set('checklist','ISO','D000','ok', True)"],
            schelp="""
            Boolean check mark for the checklist item. A value of
            True indicates a human has inspected the all item dictionary
            parameters check out.""")

    return cfg

###########################
# ASIC Setup
###########################

def schema_asic(cfg):
    '''ASIC Automated Place and Route Parameters'''

    step = 'default'
    index = 'default'

    scparam(cfg, ['asic', 'logiclib'],
            sctype='[str]',
            scope='job',
            shorthelp="ASIC: logic libraries",
            switch="-asic_logiclib <str>",
            example=["cli: -asic_logiclib nangate45",
                     "api: chip.set('asic', 'logiclib','nangate45')"],
            schelp="""List of all selected logic libraries libraries
            to use for optimization for a given library architecture
            (9T, 11T, etc).""")

    scparam(cfg, ['asic', 'macrolib'],
            sctype='[str]',
            scope='job',
            shorthelp="ASIC: macro libraries",
            switch="-asic_macrolib <str>",
            example=["cli: -asic_macrolib sram64x1024",
                     "api: chip.set('asic', 'macrolib','sram64x1024')"],
            schelp="""
            List of macro libraries to be linked in during synthesis and place
            and route. Macro libraries are used for resolving instances but are
            not used as targets for logic synthesis.""")

    scparam(cfg, ['asic', 'delaymodel'],
            sctype='str',
            scope='job',
            shorthelp="ASIC: delay model",
            switch="-asic_delaymodel <str>",
            example= ["cli: -asic_delaymodel ccs",
                      "api: chip.set('asic', 'delaymodel', 'ccs')"],
            schelp="""
            Delay model to use for the target libs. Supported values
            are nldm and ccs.""")

    tool = 'default'
    key = 'default'
    scparam(cfg, ['asic', 'file', tool, key],
            sctype='[file]',
            shorthelp="ASIC: special file",
            switch="-asic_file 'tool key<file>'",
            example=[
                "cli: -asic_file 'yosys presyn ~/presyn.tcl'",
                "api: chip.set('asic','file','yosys','presyn','~/presyn.tcl')"],
            schelp="""
            List of named files specified on a per tool basis.
            The parameter should only be used for specifying files that are
            not directly supported by the ASIC schema.""")

    scparam(cfg, ['asic', 'dir', tool, key],
            sctype='[dir]',
            shorthelp="ASIC: special directory",
            switch="-asic_dir 'tool key <dir>'",
            example=[
                "cli: -asic_dir 'lib atool db ~/libdb'",
                "api: chip.set('asic','dir','atool','db','~/libdb')"],
            schelp="""
            List of named dirs specified on a per tool basis. The parameter
            should only be used for specifying dirs that are not directly
            supported by the ASIC schema.""")

    scparam(cfg, ['asic', 'var', tool, key],
            sctype='[str]',
            shorthelp="ASIC: special variable",
            switch="-asic_variable 'tool key <str>'",
            example=[
                "cli: -asic_variable 'xyce modeltype bsim4'",
                "api: chip.set('asic','var','xyce','modeltype','bsim4')"],
            schelp="""
            List of key/value strings specified on a per basis. The parameter
            should only be used for specifying variables that are
            not directly supported by the SiliconCompiler PDK schema.""")


    # TODO: Expand on the exact definitions of these types of cells.
    # minimize typing
    names = ['decap',
             'delay',
             'tie',
             'hold',
             'clkbuf',
             'clkdelay',
             'clkinv',
             'clkgate',
             'clkicg',
             'clklogic',
             'dontuse',
             'filler',
             'tap',
             'endcap',
             'antenna']

    for item in names:
        scparam(cfg, ['asic', 'cells', item],
                sctype='[str]',
                shorthelp=f"ASIC: {item} cell list",
                switch=f"-asic_cells_{item} '<str>'",
                example=[
                    f"cli: -asic_cells_{item} '*eco*'",
                    f"api: chip.set('asic','cells',{item},'*eco*')"],
                schelp="""
                List of cells grouped by a property that can be accessed
                directly by the designer and tools. The example below shows how
                all cells containing the string 'eco' could be marked as dont use
                for the tool.""")

    scparam(cfg,['asic', 'libarch'],
            sctype='str',
            shorthelp="ASIC: library architecture",
            switch="-asic_libarch '<str>'",
            example=[
                "cli: -asic_libarch '12track'",
                "api: chip.set('asic','libarch','12track')"],
            schelp="""
            The library architecture (e.g. library height) used to build the
            design. For example a PDK with support for 9 and 12 track libraries
            might have 'libarchs' called 9t and 12t.""")

    libarch = 'default'
    scparam(cfg,['asic', 'site', libarch],
            sctype='[str]',
            shorthelp="ASIC: Library sites",
            switch="-asic_site 'libarch <str>'",
            example=[
                "cli: -asic_site '12track Site_12T'",
                "api: chip.set('asic','site','12track','Site_12T')"],
            schelp="""
            Site names for a given library architecture.""")

    return cfg

############################################
# Constraints
############################################

def schema_constraint(cfg):

    # TIMING

    scenario = 'default'

    scparam(cfg,['constraint', 'timing', scenario, 'voltage'],
            sctype='float',
            unit='V',
            scope='job',
            shorthelp="Constraint: voltage level",
            switch="-constraint_timing_voltage 'scenario <float>'",
            example=["cli: -constraint_timing_voltage 'worst 0.9'",
                     "api: chip.set('constraint', 'timing', 'worst','voltage', '0.9')"],
            schelp="""Operating voltage applied to the scenario.""")

    scparam(cfg,['constraint', 'timing', scenario, 'temperature'],
            sctype='float',
            unit='C',
            scope='job',
            shorthelp="Constraint: temperature",
            switch="-constraint_timing_temperature 'scenario <float>'",
            example=["cli: -constraint_timing_temperature 'worst 125'",
                     "api: chip.set('constraint', 'timing', 'worst', 'temperature','125')"],
            schelp="""Chip temperature applied to the scenario specified in degrees C.""")

    scparam(cfg,['constraint', 'timing', scenario, 'libcorner'],
            sctype='[str]',
            scope='job',
            shorthelp="Constraint: library corner",
            switch="-constraint_timing_libcorner 'scenario <str>'",
            example=["cli: -constraint_timing_libcorner 'worst ttt'",
                    "api: chip.set('constraint', 'timing', 'worst', 'libcorner', 'ttt')"],
            schelp="""List of characterization corners used to select
            timing files for all logiclibs and macrolibs.""")

    scparam(cfg,['constraint', 'timing', scenario, 'pexcorner'],
            sctype='str',
            scope='job',
            shorthelp="Constraint: pex corner",
            switch="-constraint_timing_pexcorner 'scenario <str>'",
            example=["cli: -constraint_timing_pexcorner 'worst max'",
                    "api: chip.set('constraint', 'timing', 'worst', 'pexcorner', 'max')"],
            schelp="""Parasitic corner applied to the scenario. The
            'pexcorner' string must match a corner found in the pdk
            pexmodel setup.""")

    scparam(cfg,['constraint', 'timing', scenario, 'opcond'],
            sctype='str',
            scope='job',
            shorthelp="Constraint: operating condition",
            switch="-constraint_timing_opcond 'scenario <str>'",
            example=["cli: -constraint_timing_opcond 'worst typical_1.0'",
                     "api: chip.set('constraint', 'timing', 'worst', 'opcond',  'typical_1.0')"],
            schelp="""Operating condition applied to the scenario. The value
            can be used to access specific conditions within the library
            timing models from the 'logiclib' timing models.""")

    scparam(cfg,['constraint', 'timing', scenario, 'mode'],
            sctype='str',
            scope='job',
            shorthelp="Constraint: operating mode",
            switch="-constraint_timing_mode 'scenario <str>'",
            example=["cli: -constraint_timing_mode 'worst test'",
                     "api: chip.set('constraint', 'timing', 'worst','mode', 'test')"],
            schelp="""Operating mode for the scenario. Operating mode strings
            can be values such as test, functional, standby.""")

    scparam(cfg,['constraint', 'timing', scenario, 'file'],
            sctype='[file]',
            scope='job',
            copy=True,
            shorthelp="Constraint: SDC files",
            switch="-constraint_timing_file 'scenario <file>'",
            example=[
                "cli: -constraint_timing_file 'worst hello.sdc'",
                "api: chip.set('constraint', 'timing', 'worst','file', 'hello.sdc')"],
            schelp="""List of timing constraint files to use for the scenario. The
            values are combined with any constraints specified by the design
            'constraint' parameter. If no constraints are found, a default
            constraint file is used based on the clock definitions.""")

    scparam(cfg,['constraint', 'timing', scenario, 'check'],
            sctype='[str]',
            scope='job',
            shorthelp="Constraint: timing checks",
            switch="-constraint_timing_check 'scenario <str>'",
            example=[
                "cli: -constraint_timing_check 'worst check setup'",
                "api: chip.add('constraint', 'timing', 'worst','check','setup')"],
            schelp="""
            List of checks for to perform for the scenario. The checks must
            align with the capabilities of the EDA tools and flow being used.
            Checks generally include objectives like meeting setup and hold goals
            and minimize power. Standard check names include setup, hold, power,
            noise, reliability.""")

    # COMPONENTS

    inst = 'default'

    scparam(cfg, ['constraint', 'component', inst, 'placement'],
            sctype='(float,float,float)',
            unit='um',
            shorthelp="Constraint: Component placement",
            switch="-constraint_component_placement 'inst <(float,float, float)>'",
            example=[
                "cli: -constraint_component_placement 'i0 (2.0,3.0,0.0)'",
                "api: chip.set('constraint', 'component', 'i0', 'placement', (2.0,3.0,0.0)"],
            schelp="""
            Placement location of a named instance, specified as a (x,y,z) tuple of
            floats. The location refers to the placement of the center/centroid of the
            component. The 'placement' parameter is a goal/intent, not an exact specification.
            The compiler and layout system may adjust coordinates to meet competing
            goals such as manufacturing design  rules and grid placement
            guidelines. The 'z' coordinate shall be set to 0 for planar systems
            with only (x,y) coordinates. Discretized systems like PCB stacks,
            package stacks, and breadboards only allow a reduced
            set of floating point values (0,1,2,3). The user specifying the
            placement will need to have some understanding of the type of
            layout system the component is being placed in (ASIC, SIP, PCB) but
            should not need to know exact manufacturing specifications.""")

    scparam(cfg, ['constraint', 'component', inst, 'partname'],
            sctype='str',
            shorthelp="Constraint: Component part name",
            switch="-constraint_component_partname 'inst <str>'",
            example=[
                "cli: -constraint_component_partname 'i0 filler_x1'",
                "api: chip.set('constraint', 'component', 'i0', 'partname', 'filler_x1')"],
            schelp="""
            Part name of a named instance. The parameter is required for instances
            that are not contained within the design netlist (ie. physical only cells).
            """)

    scparam(cfg, ['constraint', 'component', inst, 'halo'],
            sctype='(float,float)',
            unit='um',
            shorthelp="Constraint: Component halo",
            switch="-constraint_component_halo 'inst <(float,float)>'",
            example=[
                "cli: -constraint_component_halo 'i0 (1,1)'",
                "api: chip.set('constraint', 'component', 'i0', 'halo', (1,1))"],
            schelp="""
            Placement keepout halo around the named component, specified as a
            (horizontal, vertical) tuple represented in microns or lambda units.
            """)

    scparam(cfg, ['constraint', 'component', inst, 'rotation'],
            sctype='float',
            shorthelp="Constraint: Component rotation",
            switch="-constraint_component_rotation 'inst <float>'",
            example=[
                "cli: -constraint_component_rotation 'i0 90'",
                "api: chip.set('constraint', 'component', 'i0', 'rotation', '90')"],
            schelp="""
            Placement rotation of the component specified in degrees. Rotation
            goes counter-clockwise for all parts on top and clock-wise for parts
            on the bottom. In both cases, this is from the perspective of looking
            at the top of the board. Rotation is specified in degrees. Most gridded
            layout systems (like ASICs) only allow a finite number of rotation
            values (0,90,180,270).""")

    scparam(cfg, ['constraint', 'component', inst, 'flip'],
            sctype='bool',
            shorthelp="Constraint: Component flip option",
            switch="-constraint_component_flip 'inst <bool>'",
            example=[
                "cli: -constraint_component_flip 'i0 true'",
                "api: chip.set('constraint', 'component', 'i0', 'flip', True)"],
            schelp="""
            Boolean parameter specifying that the instanced library component should be flipped
            around the vertical axis before being placed on the substrate. The need to
            flip a component depends on the component footprint. Most dies have pads
            facing up and so must be flipped when assembled face down (eg. flip-chip,
            WCSP).""")

    # PINS
    name = 'default'

    scparam(cfg, ['constraint', 'pin', name, 'placement'],
            sctype='(float,float,float)',
            unit='um',
            shorthelp="Constraint: Pin placement",
            switch="-constraint_pin_placement 'name <(float,float, float)>'",
            example=[
                "cli: -constraint_pin_placement 'nreset (2.0,3.0,0.0)'",
                "api: chip.set('constraint', 'pin', 'nreset', 'placement', (2.0,3.0,0.0)"],
            schelp="""
            Placement location of a named pin, specified as a (x,y,z) tuple of
            floats. The location refers to the placement of the center of the
            pin. The 'placement' parameter is a goal/intent, not an exact specification.
            The compiler and layout system may adjust sizes to meet competing
            goals such as manufacturing design  rules and grid placement
            guidelines. The 'z' coordinate shall be set to 0 for planar components
            with only (x,y) coordinates. Discretized systems like 3D chips with
            pins on top and bottom may choose to discretize the top and bottom
            layer as 0,1 or use absolute coordinates. Values are specified
            in microns or lambda units.""")

    scparam(cfg, ['constraint', 'pin', name, 'layer'],
            sctype='str',
            shorthelp="Constraint: Pin layer",
            switch="-constraint_pin_layer 'name <str>'",
            example=[
                "cli: -constraint_pin_layer 'nreset m4'",
                "api: chip.set('constraint', 'pin', 'nreset', 'layer', 'm4')"],
            schelp="""
            Pin metal layer specified based on the SC standard layer stack
            starting with m1 as the lowest routing layer and ending
            with m<n> as the highest routing layer.""")

    scparam(cfg, ['constraint', 'pin', name, 'side'],
            sctype='int',
            shorthelp="Constraint: Pin side",
            switch="-constraint_pin_side 'name <int>'",
            example=[
                "cli: -constraint_pin_side 'nreset 1'",
                "api: chip.set('constraint', 'pin', 'nreset', 'side', 1)"],
            schelp="""
            Side of block where the named pin should be placed. Sides are
            enumerated as integers with '1' being the lower left side,
            with the side index incremented on right turn in a clock wise
            fashion. In case of conflict between 'lower' and 'left',
            'left' has precedence. The side option and order option are
            orthogonal to the placement option.""")

    scparam(cfg, ['constraint', 'pin', name, 'order'],
            sctype='int',
            shorthelp="Constraint: Pin order",
            switch="-constraint_pin_order 'name <int>'",
            example=[
                "cli: -constraint_pin_order 'nreset 1'",
                "api: chip.set('constraint', 'pin', 'nreset', 'order', 1)"],
            schelp="""
            The relative position of the named pin in a vector of pins
            on the side specified by the 'side' option. Pin order counting
            is done clockwise. If multiple pins on the same side have the
            same order number, the actual order is at the discretion of the
            tool.""")

    # NETS
    scparam(cfg, ['constraint', 'net', name, 'maxlength'],
            sctype='float',
            unit='um',
            shorthelp="Constraint: Net max length",
            switch="-constraint_net_maxlength 'name <float>'",
            example=[
                "cli: -constraint_net_maxlength 'nreset 1000'",
                "api: chip.set('constraint', 'net', 'nreset', 'maxlength', '1000')"],
            schelp="""
            Maximum total length of a net, specified in microns or lambda units.
            Wildcards ('*') can be used for net names.""")

    scparam(cfg, ['constraint', 'net', name, 'maxresistance'],
            sctype='float',
            unit='ohm',
            shorthelp="Constraint: Net max resistasnce",
            switch="-constraint_net_maxresistance 'name <float>'",
            example=[
                "cli: -constraint_net_maxresistance 'nreset 1'",
                "api: chip.set('constraint', 'net', 'nreset', 'maxresistance', '1')"],
            schelp="""
            Maximum resistance of named net between driver and receiver
            specified in ohms. Wildcards ('*') can be used for net names.""")

    scparam(cfg, ['constraint', 'net', name, 'ndr'],
            sctype='(float,float)',
            unit='um',
            shorthelp="Constraint: Net routing rule",
            switch="-constraint_net_ndr 'name <(float,float)>'",
            example=[
                "cli: -constraint_net_ndr 'nreset (0.4,0.4)'",
                "api: chip.set('constraint', 'net', 'nreset', 'ndr', (0.4,0.4))"],
            schelp="""
            Definitions of non-default routing rule specified on a per
            net basis. Constraints are entered as a (width,space) tuples
            specified in microns or lambda units. Wildcards ('*') can be used
            for net names.""")

    scparam(cfg, ['constraint', 'net', name, 'minlayer'],
            sctype='str',
            shorthelp="Constraint: Net minimum routing layer",
            switch="-constraint_net_minlayer 'name <str>'",
            example=[
                "cli: -constraint_net_minlayer 'nreset m1'",
                "api: chip.set('constraint', 'net', 'nreset', 'minlayer', 'm1')"],
            schelp="""
            Minimum metal layer to be used for automated place and route
            specified on a per net basis. Metal names should either be the PDK
            specific metal stack name or an integer with '1' being the lowest
            routing layer. Wildcards ('*') can be used for net names.""")

    scparam(cfg, ['constraint', 'net', name, 'maxlayer'],
            sctype='str',
            shorthelp="Constraint: Net maximum routing layer",
            switch="-constraint_net_maxlayer 'name <str>'",
            example=[
                "cli: -constraint_net_maxlayer 'nreset m1'",
                "api: chip.set('constraint', 'net', 'nreset', 'maxlayer', 'm1')"],
            schelp="""
            Maximum metal layer to be used for automated place and route
            specified on a per net basis. Metal names should either be the PDK
            specific metal stack name or an integer with '1' being the lowest
            routing layer. Wildcards ('*') can be used for net names.""")


    scparam(cfg, ['constraint', 'net', name, 'shield'],
            sctype='str',
            shorthelp="Constraint: Net shielding",
            switch="-constraint_net_shielding 'name <str>'",
            example=[
                "cli: -constraint_net_shield 'clk vss'",
                "api: chip.set('constraint', 'net', 'clk', 'shield', 'vss')"],
            schelp="""
            Specifies that the named net should be shielded by the given
            signal on both sides of the net.""")

    scparam(cfg, ['constraint', 'net', name, 'match'],
            sctype='[str]',
            shorthelp="Constraint: Net matched routing",
            switch="-constraint_net_match 'name <str>'",
            example=[
                "cli: -constraint_net_match 'clk1 clk2'",
                "api: chip.set('constraint', 'net', 'clk1', 'match', 'clk2')"],
            schelp="""
            List of nets whose routing should closely matched the named
            net in terms of length, layer, width, etc. Wildcards ('*') can
            be used for net names.""")

    scparam(cfg, ['constraint', 'net', name, 'diffpair'],
            sctype='str',
            shorthelp="Constraint: Net diffpair",
            switch="-constraint_net_diffpair 'name <str>'",
            example=[
                "cli: -constraint_net_diffpair 'clkn clkp'",
                "api: chip.set('constraint', 'net', 'clkn', 'diffpair', 'clkp')"],
            schelp="""
            Differential pair signal of the named net (only used for actual
            differential paris).""")

    scparam(cfg, ['constraint', 'net', name, 'sympair'],
            sctype='str',
            shorthelp="Constraint: Net sympair",
            switch="-constraint_net_sympair 'name <str>'",
            example=[
                "cli: -constraint_net_sympair 'netA netB'",
                "api: chip.set('constraint', 'net', 'netA', 'sympair', 'netB')"],
            schelp="""
            Symmetrical pair signal to the named net. The two nets should be routed
            as reflections around the vertical or horizontal axis to minimize on-chip
            variability.""")

    # AREA
    scparam(cfg, ['constraint', 'outline'],
            sctype='[(float,float)]',
            unit='um',
            scope='job',
            shorthelp="Constraint: Layout outline",
            switch="-constraint_outline <[(float,float)]>",
            example= ["cli: -constraint_outline '(0,0)'",
                      "api: chip.set('constraint', 'outline', (0,0))"],
            schelp="""
            List of (x,y) points that define the outline physical layout
            physical design. Simple rectangle areas can be defined with two points,
            one for the lower left corner and one for the upper right corner. All
            values are specified in microns or lambda units.""")

    scparam(cfg, ['constraint', 'corearea'],
            sctype='[(float,float)]',
            unit='um',
            scope='job',
            shorthelp="Constraint: Layout core area",
            switch="-constraint_corearea <[(float,float)]>",
            example= ["cli: -constraint_corearea '(0,0)'",
                      "api: chip.set('constraint', 'corearea', (0,0))"],
            schelp="""
            List of (x,y) points that define the outline of the core area for the
            physical design. Simple rectangle areas can be defined with two points,
            one for the lower left corner and one for the upper right corner. All
            values are specified in microns or lambda units.""")

    scparam(cfg, ['constraint', 'coremargin'],
            sctype='float',
            unit='um',
            scope='job',
            shorthelp="Constraint: Layout core margin",
            switch="-constraint_coremargin <float>",
            example= ["cli: -constraint_coremargin 1",
                      "api: chip.set('constraint', 'coremargin', '1')"],
            schelp="""
            Halo/margin between the outline and core area for fully
            automated layout sizing and floorplanning, specified in
            microns or lambda units.""")

    scparam(cfg, ['constraint', 'density'],
            sctype='float',
            scope='job',
            shorthelp="Constraint: Layout density",
            switch="-constraint_density <float>",
            example= ["cli: -constraint_density 30",
                      "api: chip.set('constraint', 'density', '30')"],
            schelp="""
            Target density based on the total design cells area reported
            after synthesis/elaboration. This number is used when no outline
            or floorplan is supplied. Any number between 1 and 100 is legal,
            but values above 50 may fail due to area/congestion issues during
            automated place and route.""")

    scparam(cfg, ['constraint', 'aspectratio'],
            sctype='float',
            defvalue='1.0',
            scope='job',
            shorthelp="Constraint: Layout aspect ratio",
            switch="-constraint_aspectratio <float>",
            example= ["cli: -constraint_aspectratio 2.0",
                    "api: chip.set('constraint', 'aspectratio', '2.0')"],
            schelp="""
            Height to width ratio of the block for automated floorplanning.
            Values below 0.1 and above 10 should be avoided as they will likely fail
            to converge during placement and routing. The ideal aspect ratio for
            most designs is 1. This value is only used when no diearea or floorplan
            is supplied.""")

    return cfg

############################################
# Scheduler Configuration
############################################

def schema_server(cfg):

    scparam(cfg, ['scheduler', 'name'],
            sctype='str',
            enum=["slurm", "lsf", "sge"],
            scope='job',
            shorthelp="Server: Job scheduler name",
            switch="-scheduler_name <str>",
            example=[
                "cli: -scheduler_name slurm",
                "api: chip.set('scheduler', 'name', 'slurm')"],
            schelp="""
            Sets the type of job scheduler to be used for each individual
            flowgraph steps. If the parameter is undefined, the steps are executed
            on the same machine that the SC was launched on. If 'slurm' is used,
            the host running the 'sc' command must be running a 'slurmctld' daemon
            managing a Slurm cluster. Additionally, the build directory ('-dir')
            must be located in shared storage which can be accessed by all hosts
            in the cluster.""")

    scparam(cfg, ['scheduler', 'cores'],
            sctype='int',
            scope='job',
            shorthelp="Server: Core constraint",
            switch="-scheduler_cores <int>",
            example= ["cli: -scheduler_cores 48",
                    "api: chip.set('scheduler', 'cores', '48')"],
            schelp="""
            Specifies the number cpu cores required to run the job.
            For the slurm scheduler, this translates to the '-c'
            switch. For more information, see the job scheduler
            documentation""")

    scparam(cfg, ['scheduler', 'memory'],
            sctype='int',
            unit='MB',
            scope='job',
            shorthelp="Server: Memory constraint",
            switch="-scheduler_memory <str>",
            example= ["cli: -scheduler_memory 8000",
                    "api: chip.set('scheduler', 'memory', '8000')"],
            schelp="""
            Specifies the amount of memory required to run the job,
            specified in MB. For the slurm scheduler, this translates to
            the '--mem' switch. For more information, see the job
            scheduler documentation""")

    scparam(cfg, ['scheduler', 'queue'],
            sctype='str',
            scope='job',
            shorthelp="Server: Queue selection",
            switch="-scheduler_queue <str>",
            example= ["cli: -scheduler_queue nightrun",
                      "api: chip.set('scheduler', 'queue', 'nightrun')"],
            schelp="""
            Send the job to the specified queue. With slurm, this
            translates to 'partition'. The queue name must match
            the name of an existing job schemduler queue. For more information,
            see the job scheduler documentation""")

    scparam(cfg, ['scheduler', 'nice'],
            sctype='int',
            scope='job',
            shorthelp="Server: Scheduling priority",
            switch="-scheduler_nice <int>",
            example= ["cli: -scheduler_nice 100",
                    "api: chip.set('scheduler', 'nice', '100')"],
            schelp="""
            Specifies the scheduling priority for the job. Negative numbers
            increases priority while positive numbers decrease priority.
            For more information, see the job scheduler documentation.""")

    scparam(cfg, ['scheduler', 'timeout'],
            sctype='str',
            scope='job',
            shorthelp="Server: Timeout value",
            switch="-scheduler_timeout <str>",
            example= ["cli: -scheduler_timeout 16:00",
                    "api: chip.set('scheduler', 'timeout', '16:00')"],
            schelp="""
            Specifies the limit on the total job run time.
            Acceptable slurm time formats include "minutes", "minutes:seconds",
            "hours:minutes:seconds", "days-hours", "days-hours:minutes",
            and "days-hours:minutes:seconds". For more information, see the
            job scheduler documentation.""")

    scparam(cfg, ['scheduler', 'interactive'],
            sctype='bool',
            scope='job',
            shorthelp="Server: Request interactive session",
            switch="-scheduler_interactive <str>",
            example= ["cli: -scheduler_interactive true",
                    "api: chip.set('scheduler', 'interactive', True)"],
            schelp="""
            Specifies that job should be interactive. In slurm, this would
            translate to something like '-i --pty bash'. For more information,
            see the job scheduler documentation.""")

    scparam(cfg, ['scheduler', 'defer'],
            sctype='str',
            scope='job',
            shorthelp="Server: Start time",
            switch="-scheduler_defer <str>",
            example= ["cli: -scheduler_defer 16:00",
                    "api: chip.set('scheduler', 'defer', '16:00')"],
            schelp="""
            Defer initiation of job until the specified time. The parameter
            is pass through string for remote job scheduler such as slurm.
            For more information abotut the exact format specification, see
            the job scheduler documentation. Examples of valid slurm specific
            values include: now+1hour, 16:00, 010-01-20T12:34:00. For more
            information, see the job scheduler documentation.""")

    scparam(cfg, ['scheduler', 'option'],
            sctype='[str]',
            shorthelp="Server: Job scheduler options",
            switch="-scheduler_option <str>",
            example=[
                "cli: -scheduler_option '--pty bash'",
                "api: chip.set('scheduler','option, '--pty bash')"],
            schelp="""
            Advanced/export options passed through unchanged to the job
            scheduler as-is. (The user specified options must be compatible
            with the rest of the scheduler parameters entered.(memory etc).
            For more information, see the job scheduler documentation.""")

    scparam(cfg, ['scheduler', 'msgevent'],
            sctype='str',
            defvalue='NONE',
            scope='job',
            shorthelp="Server: Message event trigger",
            switch="-scheduler_msgevent <str>",
            example=["cli: -scheduler_msgevent ALL",
                    "api: chip.set('scheduler','msgevent', 'ALL')"],
            schelp="""
            Directs job scheduler to send a message to the user when
            certain events occur during a task. Supported data types for
            SLURM include NONE, BEGIN, END, FAIL, ALL, TIME_LIMIT. For a
            list of supported event types, see the job scheduler
            documentation. For more information, see the job scheduler
            documentation.""")

    scparam(cfg, ['scheduler', 'msgcontact'],
            sctype='[str]',
            scope='job',
            shorthelp="Server: Message contact",
            switch="-scheduler_msgcontact <str>",
            example=[
                "cli: -scheduler_msgcontact 'wile.e.coyote@acme.com'",
                "api: chip.set('scheduler','msgcontact','wiley@acme.com')"],
            schelp="""
            List of email addresses to message on a 'msgevent'. Support for
            email messages relies on job scheduler daemon support.
            For more information, see the job scheduler documentation. """)

    return cfg


##############################################################################
# Main routine
if __name__ == "__main__":
    cfg = schema_cfg()
    print(json.dumps(cfg, indent=4, sort_keys=True))<|MERGE_RESOLUTION|>--- conflicted
+++ resolved
@@ -1961,25 +1961,6 @@
             secret_key=<secret key used for authentication>
             server=<ipaddr or url>""")
 
-<<<<<<< HEAD
-=======
-    scparam(cfg, ['option', 'jobscheduler'],
-            sctype='str',
-            scope='job',
-            shorthelp="Job scheduler name",
-            switch="-jobscheduler <str>",
-            example=[
-                "cli: -jobscheduler slurm",
-                "api: chip.set('option','jobscheduler','slurm')"],
-            schelp="""
-            Sets the type of job scheduler to be used for each individual
-            flowgraph steps. If the parameter is undefined, the steps are executed
-            on the same machine that the SC was launched on. If 'slurm' is used,
-            the host running the 'sc' command must be running a 'slurmctld' daemon
-            managing a Slurm cluster. Additionally, the build directory ('-dir')
-            must be located in shared storage which can be accessed by all hosts
-            in the cluster.""")
-
     scparam(cfg, ['option', 'nice'],
             sctype='int',
             scope='job',
@@ -1993,7 +1974,6 @@
             If the parameter is undefined, nice will not be used. For more information see `Unix 'nice'
             <https://en.wikipedia.org/wiki/Nice_(Unix)>`_.""")
 
->>>>>>> 459659d3
     # Compilation
     scparam(cfg, ['option', 'mode'],
             sctype='enum',
