# Copyright 2022 Silicon Compiler Authors. All Rights Reserved.

# NOTE: this file cannot rely on any third-party dependencies, including other
# SC dependencies outside of its directory, since it may be used by tool drivers
# that have isolated Python environments.

import copy
import csv
import gzip
import json
import os
import re
import yaml

from .schema_cfg import schema_cfg
from .utils import escape_val_tcl, PACKAGE_ROOT

class Schema:
    """Object for storing and accessing configuration values corresponding to
    the SiliconCompiler schema.

    Most user-facing interaction with the schema should occur through an
    instance of :class:`~siliconcompiler.core.Chip`, but this class is available
    for schema manipulation tasks that don't require the additional context of a
    Chip object.

    The two arguments to this class are mutually exclusive. If neither are
    provided, the object is initialized to default values for all parameters.

    Args:
        cfg (dict): Initial configuration dictionary. This may be a subtree of
            the schema.
        manifest (str): Initial manifest.
    """

    def __init__(self, cfg=None, manifest=None):
        if cfg is not None and manifest is not None:
            raise ValueError('You may not specify both cfg and manifest')

        if cfg is not None:
            self.cfg = copy.deepcopy(cfg)
        elif manifest is not None:
            self.cfg = Schema._read_manifest(manifest)
        else:
            self.cfg = schema_cfg()

    ###########################################################################
    @staticmethod
    def _read_manifest(filepath):
        if not os.path.isfile(filepath):
            raise ValueError(f'Manifest file not found {filepath}')

        if os.path.splitext(filepath)[1].lower() == '.gz':
            fin = gzip.open(filepath, 'r')
        else:
            fin = open(filepath, 'r')

        try:
            if re.search(r'(\.json|\.sup)(\.gz)*$', filepath, flags=re.IGNORECASE):
                localcfg = json.load(fin)
            elif re.search(r'(\.yaml|\.yml)(\.gz)*$', filepath, flags=re.IGNORECASE):
                localcfg = yaml.load(fin, Loader=yaml.SafeLoader)
            else:
                raise ValueError(f'File format not recognized {filepath}')
        finally:
            fin.close()

        if Schema().get('schemaversion') != localcfg['schemaversion']['value']:
            raise ValueError('Attempting to read manifest with incompatible schema version')

        return localcfg

    ###########################################################################
    def get(self, *keypath, field='value', job=None, step=None, index=None):
        """
        Returns a schema parameter field.

        See :meth:`~siliconcompiler.core.Chip.get` for detailed documentation.
        """
        cfg = self._search(*keypath, job=job)

        if not Schema._is_leaf(cfg):
            raise ValueError(f'Invalid keypath {keypath}: get() must be called on a complete keypath')

        err = Schema._validate_step_index(cfg['pernode'], field, step, index)
        if err:
            raise ValueError(f'Invalid args to get() of keypath {keypath}: {err}')

        if isinstance(index, int):
            index = str(index)

        if field == 'value':
            if cfg['pernode'] == 'required':
                try:
                    return cfg['nodevalue'][step][index]
                except KeyError:
                    return cfg['defvalue']

            if step in cfg['nodevalue'] and index in cfg['nodevalue'][step]:
                return cfg['nodevalue'][step][index]
            elif step in cfg['nodevalue'] and 'default' in cfg['nodevalue'][step]:
                return cfg['nodevalue'][step]['default']
            elif Schema._is_set(cfg):
                return cfg['value']
            else:
                return cfg['defvalue']
        elif field in cfg:
            return cfg[field]
        else:
            raise ValueError(f'Invalid field {field}')

    ###########################################################################
    def set(self, *args, field='value', clobber=True, step=None, index=None):
        '''
        Sets a schema parameter field.

        See :meth:`~siliconcompiler.core.Chip.set` for detailed documentation.
        '''
        keypath = args[:-1]
        value = args[-1]

        cfg = self._search(*keypath, insert_defaults=True)

        if not Schema._is_leaf(cfg):
            raise ValueError(f'Invalid keypath {keypath}: set() must be called on a complete keypath')

        err = Schema._validate_step_index(cfg['pernode'], field, step, index)
        if err:
            raise ValueError(f'Invalid args to set() of keypath {keypath}: {err}')

        if isinstance(index, int):
            index = str(index)

        if cfg['lock']:
            # TODO: log here
            return False

        if Schema._is_set(cfg, step=step, index=index) and not clobber:
            # TODO: log here
            return False

        allowed_values = None
        if 'enum' in cfg:
            allowed_values = cfg['enum']

        value = Schema._check_and_normalize(value, cfg['type'], field, keypath, allowed_values)

        if field == 'value':
            if step is not None and index is not None:
                if step not in cfg['nodevalue']:
                    cfg['nodevalue'][step] = {}
                cfg['nodevalue'][step][index] = value
            elif step is not None:
                if step not in cfg['nodevalue']:
                    cfg['nodevalue'][step] = {}
                cfg['nodevalue'][step]['default'] = value
            else:
                cfg['value'] = value
                cfg['set'] = True
        else:
            cfg[field] = value

        return True

    ###########################################################################
    def add(self, *args, field='value', step=None, index=None):
        '''
        Adds item(s) to a schema parameter list.

        See :meth:`~siliconcompiler.core.Chip.add` for detailed documentation.
        '''
        keypath = args[:-1]
        value = args[-1]

        cfg = self._search(*keypath, insert_defaults=True)

        err = Schema._validate_step_index(cfg['pernode'], field, step, index)
        if err:
            raise ValueError(f'Invalid args to add() of keypath {keypath}: {err}')

        if isinstance(index, int):
            index = str(index)

        if not Schema._is_leaf(cfg):
            raise ValueError(f'Invalid keypath {keypath}: add() must be called on a complete keypath')

        if not Schema._is_list(field, cfg['type']):
            if field == 'value':
                raise ValueError(f'Invalid keypath {keypath}: add() must be called on a list')
            else:
                raise ValueError(f'Invalid field {field}: add() must be called on a list')

        if cfg['lock']:
            # TODO: log here
            return False

        allowed_values = None
        if 'enum' in cfg:
            allowed_values = cfg['enum']

        value = Schema._check_and_normalize(value, cfg['type'], field, keypath, allowed_values)

        if field == 'value':
            if step is not None and index is not None:
                if step not in cfg['nodevalue']:
                    cfg['nodevalue'][step] = {}
                if index not in cfg['nodevalue'][step]:
                    cfg['nodevalue'][step][index] = []
                cfg['nodevalue'][step][index].extend(value)
            elif step is not None:
                if step not in cfg['nodevalue']:
                    cfg['nodevalue'][step] = {}
                if 'default' not in cfg['nodevalue'][step]:
                    cfg['nodevalue'][step]['default'] = []
                cfg['nodevalue'][step]['default'].extend(value)
            else:
                cfg['value'].extend(value)
                cfg['set'] = True
        else:
            cfg[field].extend(value)

        return True

    ###########################################################################
    def unset(self, *keypath, step=None, index=None):
        '''
        Unsets a schema parameter field.

        See :meth:`~siliconcompiler.core.Chip.clear` for detailed documentation.
        '''
        cfg = self._search(*keypath)

        if not Schema._is_leaf(cfg):
            raise ValueError(f'Invalid keypath {keypath}: unset() must be called on a complete keypath')

        err = Schema._validate_step_index(cfg['pernode'], 'value', step, index)
        if err:
            raise ValueError(f'Invalid args to unset() of keypath {keypath}: {err}')

        if cfg['lock']:
            # TODO: log here
            return False

        if step is None and index is None:
            cfg['nodevalue'] = {}
            cfg['value'] = cfg['defvalue']
            cfg['set'] = False
        else:
            if index is None:
                index = 'default'
            try:
                del cfg['nodevalue'][step][index]
            except KeyError:
                # If this key doesn't exist, silently continue - it was never set
                pass

        return True

    def _getvals(self, *keypath, return_defvalue=True):
        """
        Returns all values (global and pernode) associated with a particular parameter.

        Returns a list of tuples of the form (value, step, index).
        """
        cfg = self._search(*keypath)

        if not Schema._is_leaf(cfg):
            raise ValueError(f'Invalid keypath {keypath}: _getvals() must be called on a complete keypath')

        vals = []
        if cfg['pernode'] != 'required' and (return_defvalue or cfg['set']):
            vals.append((self.get(*keypath), None, None))

        if cfg['pernode'] != 'never':
            for step in cfg['nodevalue']:
                for index in cfg['nodevalue'][step]:
<<<<<<< HEAD
                    vals.append((cfg['nodevalue'][step][index], step, index))
=======
                    index_arg = None if index == 'default' else index
                    vals.append((cfg['nodevalue'][step][index], step, index_arg))
>>>>>>> 4944aa87

        return vals

    ###########################################################################
    def getkeys(self, *keypath, job=None):
        """
        Returns a list of schema dictionary keys.

        See :meth:`~siliconcompiler.core.Chip.getkeys` for detailed documentation.
        """
        cfg = self._search(*keypath, job=job)
        keys = list(cfg.keys())

        if 'default' in keys:
            keys.remove('default')

        return keys

    ###########################################################################
    def getdict(self, *keypath):
        """
        Returns a schema dictionary.

        See :meth:`~siliconcompiler.core.Chip.getdict` for detailed
        documentation.
        """
        cfg = self._search(*keypath)
        return copy.deepcopy(cfg)

    ###########################################################################
    def valid(self, *args, valid_keypaths=None, default_valid=False):
        """
        Checks validity of a keypath.

        See :meth:`~siliconcompiler.core.Chip.valid` for detailed
        documentation.
        """
        keylist = list(args)
        if default_valid:
            default = 'default'
        else:
            default = None

        if valid_keypaths is None:
            valid_keypaths = self.allkeys()

        # Look for a full match with default playing wild card
        for valid_keypath in valid_keypaths:
            if len(keylist) != len(valid_keypath):
                continue

            ok = True
            for i in range(len(keylist)):
                if valid_keypath[i] not in (keylist[i], default):
                    ok = False
                    break
            if ok:
                return True

        return False

    ##########################################################################
    def record_history(self):
        '''
        Copies all non-empty parameters from current job into the history
        dictionary.
        '''

        # initialize new dict
        jobname = self.get('option','jobname')
        self.cfg['history'][jobname] = {}

        # copy in all empty values of scope job
        allkeys = self.allkeys()
        for key in allkeys:
            # ignore history in case of cumulative history
            if key[0] != 'history':
                scope = self.get(*key, field='scope')
                if not self._is_empty(*key) and (scope == 'job'):
                    self._copyparam(self.cfg,
                                    self.cfg['history'][jobname],
                                    key)

    @staticmethod
    def _check_and_normalize(value, sc_type, field, keypath, allowed_values):
        '''
        This method validates that user-provided values match the expected type,
        and returns a normalized version of the value.

        The expected type is based on the schema parameter type string for
        value-related fields, and is based on the field itself for other fields.
        This function raises a TypeError if an illegal value is provided.

        The normalization process provides some leeway in how users supply
        values, while ensuring that values are stored consistently in the schema.

        The normalization rules are as follows:
        - If a scalar is provided for a list type, it is promoted to a list of
        one element.
        - If a list is provided for a tuple type, it is cast to a tuple (since
        the JSON module serializes tuples as arrays, which are deserialized into
        lists).
        - Elements inside lists and tuples are normalized recursively.
        - All non-list values have a string representation that gets cast to a
        native Python type (since we receive strings from the CLI):
          - bool: accepts "true" or "false"
          - ints and floats: cast as if by int() or float()
          - tuples: accepts comma-separated values surrounded by parens
        '''

        if value is None and not Schema._is_list(field, sc_type):
            # None is legal for all scalars, but not within collection types
            # TODO: could consider normalizing "None" for lists to empty list?
            return value

        if field in ('value', 'defvalue'):
            # Push down error_msg from the top since arguments get modified in recursive call
            error_msg = f'Invalid value {value} for keypath {keypath}: expected type {sc_type}'
            return Schema._normalize_value(value, sc_type, error_msg, allowed_values)
        else:
            return Schema._normalize_field(value, sc_type, field, keypath)

    @staticmethod
    def _normalize_value(value, sc_type, error_msg, allowed_values):
        if sc_type.startswith('['):
            if not isinstance(value, list):
                value = [value]
            base_type = sc_type[1:-1]
            return [Schema._normalize_value(v, base_type, error_msg, allowed_values) for v in value]

        if sc_type.startswith('('):
            # TODO: make parsing more robust to support tuples-of-tuples
            if isinstance(value, str):
                value = value[1:-1].split(',')
            elif not (isinstance(value, tuple) or isinstance(value, list)):
                raise TypeError(error_msg)

            base_types = sc_type[1:-1].split(',')
            if len(value) != len(base_types):
                raise TypeError(error_msg)
            return tuple(Schema._normalize_value(v, base_type, error_msg, allowed_values) for v, base_type in zip(value, base_types))

        if sc_type == 'bool':
            if value == 'true': return True
            if value == 'false': return False
            if isinstance(value, bool): return value
            raise TypeError(error_msg)

        try:
            if sc_type == 'int':
                return int(value)

            if sc_type == 'float':
                return float(value)
        except TypeError:
            raise TypeError(error_msg) from None

        if sc_type in ('str', 'file', 'dir'):
            if isinstance(value, str): return value
            else: raise TypeError(error_msg)

        if sc_type == 'enum':
            if isinstance(value, str):
                if value in allowed_values:
                    return value
                valid = ", ".join(allowed_values)
                raise ValueError(error_msg + f", and value of {valid}")
            else:
                raise TypeError(error_msg)

        raise ValueError(f'Invalid type specifier: {sc_type}')

    @staticmethod
    def _normalize_field(value, sc_type, field, keypath):
        def error_msg(t):
            return f'Invalid value {value} for field {field} of keypath {keypath}: expected {t}'

        if Schema._is_list(field, sc_type):
            if not isinstance(value, list):
                value = [value]
            if not all(isinstance(v, str) for v in value):
                raise TypeError(error_msg('str'))
            return value

        if field == 'scope':
            # Restricted allowed values
            if not (isinstance(value, str) and value in ('global', 'job', 'scratch')):
                raise TypeError(error_msg('one of "global", "job", or "scratch"'))
            return value

        if field == 'pernode':
            # Restricted allowed values
            if not (isinstance(value, str) and value in ('never', 'optional', 'required')):
                raise TypeError(f'Invalid value {value} for field {field}: '
                    'expected one of "never", "optional", or "required"')
            return value

        if field in (
            'type', 'switch', 'shorthelp', 'help', 'unit', 'hashalgo', 'notes',
            'signature'
        ):
            if not isinstance(value, str):
                raise TypeError(error_msg('str'))
            return value

        if field in ('require', 'lock', 'copy', 'set'):
            if value == 'true': return True
            if value == 'false': return False
            if isinstance(value, bool): return value
            else: raise TypeError(error_msg('bool'))

        if field in ('nodevalue',):
            if isinstance(value, dict): return value
            else: raise TypeError(f'Invalid value {value} for field {field}: expected dict')

        raise ValueError(f'Invalid field {field} for keypath {keypath}')

    @staticmethod
    def _is_set(cfg, step=None, index=None):
        '''Returns whether a user has set a value for this parameter.

        A value counts as set if a user has set a global value OR a value for
        the provided step/index.
        '''
        node_value_exists = False
        if step in cfg['nodevalue']:
            if index is None:
                node_value_exists = 'default' in cfg['nodevalue'][step]
            else:
                node_value_exists = index in cfg['nodevalue'][step]

        return cfg['set'] or node_value_exists

    @staticmethod
    def _is_leaf(cfg):
        # 'shorthelp' chosen arbitrarily: any mandatory field with a consistent
        # type would work.
        return 'shorthelp' in cfg and isinstance(cfg['shorthelp'], str)

    @staticmethod
    def _is_list(field, type):
        is_list = type.startswith('[')

        if field in ('filehash', 'date', 'author', 'example', 'enum'):
            return True

        if is_list and field in ('signature', 'defvalue', 'value'):
            return True

        return False

    @staticmethod
    def _validate_step_index(pernode, field, step, index):
        '''Shared validation logic for the step and index keyword arguments to
        get(), set(), and add(), based on the pernode setting of a parameter and
        field.

        Returns an error message if there's a problem with the arguments,
        otherwise None.
        '''
        if field != 'value':
            if step is not None or index is not None:
                return 'step and index are only valid for value fields'
            return None

        if pernode == 'never' and (step is not None or index is not None):
            return 'step and index are not valid for this parameter'

        if pernode == 'required' and (step is None or index is None):
            return 'step and index are required for this parameter'

        if step is None and index is not None:
            return 'if index is provided, step must be provided as well'

        return None

    def _search(self, *keypath, insert_defaults=False, job=None):
        if job is not None:
            cfg = self.cfg['history'][job]
        else:
            cfg = self.cfg

        for key in keypath:
            if not isinstance(key, str):
                raise TypeError(f'Invalid keypath {keypath}: key is not a string: {key}')

            if Schema._is_leaf(cfg):
                raise ValueError(f'Invalid keypath {keypath}: unexpected key: {key}')

            if key in cfg:
                cfg = cfg[key]
            elif 'default' in cfg:
                if insert_defaults:
                    cfg[key] = copy.deepcopy(cfg['default'])
                    cfg = cfg[key]
                else:
                    cfg = cfg['default']
            else:
                raise ValueError(f'Invalid keypath {keypath}: unexpected key: {key}')

        return cfg

    ###########################################################################
    def allkeys(self, *keypath_prefix):
        '''
        Returns all keypaths in the schema as a list of lists.

        See :meth:`~siliconcompiler.core.Chip.allkeys` for detailed documentation.
        '''
        if len(keypath_prefix) > 0:
            return self._allkeys(self.getdict(*keypath_prefix))
        else:
            return self._allkeys()

    ###########################################################################
    def _allkeys(self, cfg=None, keys=None, keylist=None):
        if cfg is None:
            cfg = self.cfg

        if keys is None:
            keylist = []
            keys = []
        for k in cfg:
            newkeys = keys.copy()
            newkeys.append(k)
            if 'defvalue' in cfg[k]:
                keylist.append(newkeys)
            else:
                self._allkeys(cfg=cfg[k], keys=newkeys, keylist=keylist)
        return keylist

    ###########################################################################
    def _copyparam(self, cfgsrc, cfgdst, keypath):
        '''
        Copies a parameter into the manifest history dictionary.
        '''

        # 1. descend keypath, pop each key as its used
        # 2. create key if missing in destination dict
        # 3. populate leaf cell when keypath empty
        if keypath:
            key = keypath[0]
            keypath.pop(0)
            if key not in cfgdst.keys():
                cfgdst[key] = {}
            self._copyparam(cfgsrc[key], cfgdst[key], keypath)
        else:
            for key in cfgsrc.keys():
                if key not in ('example', 'switch', 'help'):
                    cfgdst[key] = copy.deepcopy(cfgsrc[key])

    ###########################################################################
    def write_json(self, fout):
        fout.write(json.dumps(self.cfg, indent=4, sort_keys=True))

    ###########################################################################
    def write_yaml(self, fout):
        fout.write(yaml.dump(self.cfg, Dumper=YamlIndentDumper, default_flow_style=False))

    ###########################################################################
    def write_tcl(self, fout, prefix="", step=None, index=None):
        '''
        Prints out schema as TCL dictionary
        '''
        manifest_header = os.path.join(PACKAGE_ROOT, 'data', 'sc_manifest_header.tcl')
        with open(manifest_header, 'r') as f:
            fout.write(f.read())
        fout.write('\n')

        allkeys = self.allkeys()

        for key in allkeys:
            typestr = self.get(*key, field='type')
            pernode = self.get(*key, field='pernode')

            if pernode == 'required' and (step is None or index is None):
                # Skip mandatory per-node parameters if step and index are not specified
                # TODO: how should we dump these?
                continue

            if pernode != 'never':
                value = self.get(*key, step=step, index=index)
            else:
                value = self.get(*key)

            #create a TCL dict
            keystr = ' '.join(key)

            valstr = escape_val_tcl(value, typestr)

            # Turning scalars into lists
            if not (typestr.startswith('[') or typestr.startswith('(')):
                valstr = f'[list {valstr}]'

            # TODO: Temp fix to get rid of empty args
            if valstr=='':
                valstr = f'[list ]'

            outstr = f"{prefix} {keystr} {valstr}\n"

            #print out all non default values
            if 'default' not in key:
                fout.write(outstr)


    ###########################################################################
    def write_csv(self, fout):
        csvwriter = csv.writer(fout)
        csvwriter.writerow(['Keypath', 'Value'])

        allkeys = self.allkeys()
        for key in allkeys:
            keypath = ','.join(key)
<<<<<<< HEAD
            # TODO: properly dump step/index values
            pernode = self.get(*key, field='pernode')
            if pernode == 'never':
                value = self.get(*key)
            elif pernode == 'optional':
                value = self.get(*key, step=None, index=None)
            elif pernode == 'required':
                continue

            if isinstance(value,list):
                for item in value:
                    csvwriter.writerow([keypath, item])
            else:
                csvwriter.writerow([keypath, value])
=======
            for value, step, index in self._getvals(*key):
                if step is None and index is None:
                    keypath = ','.join(key)
                elif index is None:
                    keypath = ','.join(key + [step, 'default'] )
                else:
                    keypath = ','.join(key + [step, index])

                if isinstance(value,list):
                    for item in value:
                        csvwriter.writerow([keypath, item])
                else:
                    csvwriter.writerow([keypath, value])
>>>>>>> 4944aa87

    ###########################################################################
    def copy(self):
        '''Returns deep copy of Schema object.'''
        return Schema(cfg=self.cfg)

    ###########################################################################
    def prune(self, keeplists=False):
        '''Remove all empty parameters from configuration dictionary.

        Also deletes 'help' and 'example' keys.
        '''
        # When at top of tree loop maxdepth times to make sure all stale
        # branches have been removed, not elegant, but stupid-simple
        # "good enough"

        #10 should be enough for anyone...
        maxdepth = 10

        for _ in range(maxdepth):
            self._prune(keeplists=keeplists)

    ###########################################################################
    def _prune(self, *keypath, keeplists=False):
        '''
        Internal recursive function that creates a local copy of the Chip
        schema (cfg) with only essential non-empty parameters retained.

        '''
        cfg = self._search(*keypath)

        #Prune when the default & value are set to the following
        #Loop through all keys starting at the top
        for k in list(cfg.keys()):
            #removing all default/template keys
            # reached a default subgraph, delete it
            if k == 'default':
                del cfg[k]
            # reached leaf-cell
            elif 'help' in cfg[k].keys():
                del cfg[k]['help']
            elif 'example' in cfg[k].keys():
                del cfg[k]['example']
            elif 'defvalue' in cfg[k].keys():
                if self._is_empty(*keypath, k, keeplists=keeplists):
                    del cfg[k]
            #removing stale branches
            elif not cfg[k]:
                cfg.pop(k)
            #keep traversing tree
            else:
                self._prune(*keypath, k, keeplists=keeplists)

    ###########################################################################
    def _is_empty(self, *keypath, keeplists=False):
        '''
        Utility function to check key for an empty value.

        If keeplists is True, don't consider length 0 lists as empty.
        '''
        if keeplists:
            empty = (None,)
        else:
            empty = (None, [])

        values = self._getvals(*keypath)
        defvalue = self.get(*keypath, field='defvalue')
        value_empty = (
            (defvalue in empty) and
            all([value in empty for value in values])
        )

        return value_empty

    ###########################################################################
    def history(self, job):
        '''
        Returns a *mutable* reference to ['history', job] as a Schema object.

        If job doesn't currently exist in history, create it with default
        values.

        Args:
            job (str): Name of historical job to return.
        '''
        if job not in self.cfg['history']:
            self.cfg['history'][job] = schema_cfg()

        # Can't initialize Schema() by passing in cfg since it performs a deep
        # copy.
        schema = Schema()
        schema.cfg = self.cfg['history'][job]
        return schema

class YamlIndentDumper(yaml.Dumper):
    def increase_indent(self, flow=False, indentless=False):
        return super(YamlIndentDumper, self).increase_indent(flow, False)<|MERGE_RESOLUTION|>--- conflicted
+++ resolved
@@ -274,12 +274,8 @@
         if cfg['pernode'] != 'never':
             for step in cfg['nodevalue']:
                 for index in cfg['nodevalue'][step]:
-<<<<<<< HEAD
-                    vals.append((cfg['nodevalue'][step][index], step, index))
-=======
                     index_arg = None if index == 'default' else index
                     vals.append((cfg['nodevalue'][step][index], step, index_arg))
->>>>>>> 4944aa87
 
         return vals
 
@@ -693,22 +689,6 @@
         allkeys = self.allkeys()
         for key in allkeys:
             keypath = ','.join(key)
-<<<<<<< HEAD
-            # TODO: properly dump step/index values
-            pernode = self.get(*key, field='pernode')
-            if pernode == 'never':
-                value = self.get(*key)
-            elif pernode == 'optional':
-                value = self.get(*key, step=None, index=None)
-            elif pernode == 'required':
-                continue
-
-            if isinstance(value,list):
-                for item in value:
-                    csvwriter.writerow([keypath, item])
-            else:
-                csvwriter.writerow([keypath, value])
-=======
             for value, step, index in self._getvals(*key):
                 if step is None and index is None:
                     keypath = ','.join(key)
@@ -722,7 +702,6 @@
                         csvwriter.writerow([keypath, item])
                 else:
                     csvwriter.writerow([keypath, value])
->>>>>>> 4944aa87
 
     ###########################################################################
     def copy(self):
