--- conflicted
+++ resolved
@@ -1,5 +1,6 @@
 import siliconcompiler
-import importlib
+
+from siliconcompiler.tools.surelog import parse as surelog_parse
 from siliconcompiler.tools.verilator import lint
 
 ###########################################################################
@@ -14,23 +15,13 @@
     flow = siliconcompiler.Flow(chip, flowname)
 
     # Linear flow, up until branch to run parallel verification steps.
-<<<<<<< HEAD
-    pipe = [('import', importlib.import_module('siliconcompiler.tools.surelog.import')),
+    pipe = [('import', surelog_parse),
             ('lint', lint),
             ('export', 'builtin.nop')]
 
     prevstep = None
     for step, task in pipe:
         flow.node(flowname, step, task)
-=======
-    pipe = [('import', 'surelog', 'parse'),
-            ('lint', 'verilator', 'lint'),
-            ('export', 'nop', 'nop')]
-
-    prevstep = None
-    for step, tool, task in pipe:
-        flow.node(flowname, step, tool, task)
->>>>>>> 67be4387
         if prevstep:
             flow.edge(flowname, prevstep, step)
         prevstep = step
