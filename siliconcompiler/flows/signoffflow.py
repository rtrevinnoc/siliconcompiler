--- conflicted
+++ resolved
@@ -17,11 +17,7 @@
     flow = siliconcompiler.Flow(chip, flowname)
 
     # nop import since we don't need to pull in any sources
-<<<<<<< HEAD
-    flow.node(flowname, 'import', 'builtin.import')
-=======
-    flow.node(flowname, 'import', 'builtin', 'nop')
->>>>>>> 67be4387
+    flow.node(flowname, 'import', 'builtin.nop')
 
     flow.node(flowname, 'extspice', extspice)
     flow.node(flowname, 'drc', drc)
