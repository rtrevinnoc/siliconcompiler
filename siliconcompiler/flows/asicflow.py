--- conflicted
+++ resolved
@@ -147,15 +147,13 @@
                 flow.set('flowgraph', flowname, step, str(index), 'weight', metric, 1.0)
         prevstep = step
 
-<<<<<<< HEAD
     # add export
-    chip.node(flowname, 'export', 'klayout', 'export', index=0)
-    chip.node(flowname, 'export', 'openroad', 'export', index=1)
-    chip.edge(flowname, prevstep, 'export', head_index=0)
-    chip.edge(flowname, prevstep, 'export', head_index=1)
-=======
+    flow.node(flowname, 'export', 'klayout', 'export', index=0)
+    flow.node(flowname, 'export', 'openroad', 'export', index=1)
+    flow.edge(flowname, prevstep, 'export', head_index=0)
+    flow.edge(flowname, prevstep, 'export', head_index=1)
+
     return flow
->>>>>>> b5172d4e
 
 ##################################################
 if __name__ == "__main__":
