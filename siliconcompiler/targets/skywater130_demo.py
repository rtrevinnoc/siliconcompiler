import siliconcompiler

############################################################################
# DOCS
############################################################################

def make_docs():
    '''
    Demonstration target for compiling ASICs with Skywater130 and the
    open-source asicflow.
    '''

    chip = siliconcompiler.Chip('<design>')
    setup(chip)
    return chip


####################################################
# PDK Setup
####################################################

def setup(chip):
    '''
    Skywater130 Demo Target
    '''

    #0. Defining the project
    project = 'skywater130_demo'
    chip.set('option', 'target', project)

    #1. Setting to ASIC mode
    chip.set('option', 'mode','asic')

    #2. Load PDK, flow, libs
    chip.load_pdk('skywater130')
    chip.load_flow('asicflow')
    chip.load_flow('asictopflow')
    chip.load_flow('signoffflow')
    chip.load_lib('sky130hd')
    chip.load_checklist('oh_tapeout')

    #3. Set default targets
    chip.set('option', 'flow', 'asicflow', clobber=False)
    chip.set('option', 'pdk', 'skywater130')
    chip.set('option', 'stackup', '5M1LI')

    #4. Set project specific design choices
    chip.set('asic', 'logiclib', 'sky130hd')

    #5. get project specific design choices
    chip.set('asic', 'delaymodel', 'nldm')

<<<<<<< HEAD
    chip.set('asic', 'minlayer', "2")
    chip.set('asic', 'maxlayer', "5")
    chip.set('asic', 'density', 10)
    chip.set('asic', 'coremargin', 4.6)
=======
    # TODO: how does LI get taken into account?
    chip.set('constraint', 'density', 10)
    chip.set('constraint', 'coremargin', 4.6)

    chip.set('asic', 'rclayer', 'clk', 'm5')
    chip.set('asic', 'rclayer', 'data', 'm3')
    chip.set('asic', 'hpinlayer', "m3")
    chip.set('asic', 'vpinlayer', "m2")
>>>>>>> e84f64ba

    #5. Timing corners
    corner = 'typical'
    chip.set('constraint', 'timing', 'worst', 'libcorner', corner)
    chip.set('constraint', 'timing', 'worst', 'pexcorner', corner)
    chip.set('constraint', 'timing', 'worst', 'mode', 'func')
    chip.add('constraint', 'timing', 'worst', 'check', ['setup','hold'])

#########################
if __name__ == "__main__":

    chip = make_docs()<|MERGE_RESOLUTION|>--- conflicted
+++ resolved
@@ -49,22 +49,8 @@
 
     #5. get project specific design choices
     chip.set('asic', 'delaymodel', 'nldm')
-
-<<<<<<< HEAD
-    chip.set('asic', 'minlayer', "2")
-    chip.set('asic', 'maxlayer', "5")
-    chip.set('asic', 'density', 10)
-    chip.set('asic', 'coremargin', 4.6)
-=======
-    # TODO: how does LI get taken into account?
     chip.set('constraint', 'density', 10)
     chip.set('constraint', 'coremargin', 4.6)
-
-    chip.set('asic', 'rclayer', 'clk', 'm5')
-    chip.set('asic', 'rclayer', 'data', 'm3')
-    chip.set('asic', 'hpinlayer', "m3")
-    chip.set('asic', 'vpinlayer', "m2")
->>>>>>> e84f64ba
 
     #5. Timing corners
     corner = 'typical'
