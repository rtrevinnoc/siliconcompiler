--- conflicted
+++ resolved
@@ -71,156 +71,6 @@
     return cfg
 
 ###############################################################################
-<<<<<<< HEAD
-# UTILITY FUNCTIONS TIED TO SC SPECIFICATIONS
-###############################################################################
-
-def schema_path(filename):
-    ''' Resolves file paths using SCPATH and resolve environment variables
-    starting with $
-    '''
-
-    if filename==None:
-        return None
-
-    #Resolve absolute path usign SCPATH
-    #list is read left to right
-    scpaths = str(os.environ['SCPATH']).split(':')
-    for searchdir in scpaths:
-        abspath = searchdir + "/" + filename
-        if os.path.exists(abspath):
-            filename = abspath
-            break
-    #Replace $ Variables
-    varmatch = re.match(r'^\$(\w+)(.*)', filename)
-    if varmatch:
-        var = varmatch.group(1)
-        varpath = os.getenv(var)
-        if varpath is None:
-            print("ERROR: Missing environment variable:", var)
-            sys.exit()
-            relpath = varmatch.group(2)
-            filename = varpath + relpath
-
-    return filename
-
-def schema_typecheck(chip, cfg, leafkey, value):
-    ''' Schema type checking
-    '''
-
-    # Check that value is list when type is scalar
-    ok = True
-    valuetype = type(value)
-    if (not re.match(r'\[',cfg['type'])) & (valuetype==list):
-        errormsg = "Value must be scalar."
-        ok = False
-        # Iterate over list
-    else:
-        # Create list for iteration
-        if valuetype == list:
-            valuelist = value
-        else:
-            valuelist = [value]
-            # Make type python compatible
-        cfgtype = re.sub(r'[\[\]]', '', cfg['type'])
-        for item in valuelist:
-            valuetype =  type(item)
-            if (cfgtype != valuetype.__name__):
-                if cfgtype == 'float4':
-                    if (len(valuelist) != 1):
-                        errormsg = "Value should be entered as a single string."
-                        ok = False
-                    else:
-                        float4list = valuelist[0].split()
-                        if (len(float4list) != 4):
-                            errormsg = "String should be string with 4 space separated values."
-                            ok = False
-                        else:
-                            for num in float4list:
-                                try:
-                                    float(num)
-                                except ValueError:
-                                    errormsg = "Type mismatch. String cannot be cast to float."
-                                    ok = False
-                elif cfgtype == 'bool':
-                    if not item in ['true', 'false']:
-                        errormsg = "Valid boolean values are True/False/'true'/'false'"
-                        ok = False
-                elif cfgtype == 'file':
-                    if not os.path.isfile(schema_path(item)):
-                        # Only print a warning if a file-type parameter doesn't
-                        # exist. it may be generated later in the workflow.
-                        chip.logger.warning(f"File does not exist: {schema_path(item)}")
-                elif cfgtype == 'dir':
-                    if not os.path.isdir(schema_path(item)):
-                        errormsg = "Invalid path or missing directory."
-                        ok = False
-                elif (cfgtype == 'float'):
-                    try:
-                        float(item)
-                    except:
-                        errormsg = "Type mismatch. Cannot cast item to float."
-                        ok = False
-                elif (cfgtype == 'int'):
-                    try:
-                        int(item)
-                    except:
-                        errormsg = "Type mismatch. Cannot cast item to int."
-                        ok = False
-                else:
-                    errormsg = "Type mismach."
-                    ok = False
-    # Logger message
-    if not ok:
-        if type(value) == list:
-            printvalue = ','.join(map(str, value))
-        else:
-            printvalue = str(value)
-        errormsg = (errormsg +
-                    " Key=" + str(leafkey) +
-                    ", Expected Type=" + cfg['type'] +
-                    ", Entered Type=" + valuetype.__name__ +
-                    ", Value=" + printvalue)
-        chip.logger.error("%s", errormsg)
-
-    return ok
-
-
-def schema_reorder(param_help, item):
-    ''' Returns a keylist used to access the dictionary based on the
-    cmdline switch argument and the param_help field.
-    '''
-    #Split param help into keys and data based in <>
-    m = re.search('(.*?)(<.*)', param_help)
-    paramlist = m.group(1).split()
-    datalist = m.group(2).split()
-    itemlist = item.split()
-
-    depth = len(paramlist)+1
-    args = [None] * depth
-
-    #Combine keys from param_help and cmdline field
-    j = 0
-    for i in range(depth-1):
-        if paramlist[i].endswith('var'):
-            args[i] = itemlist[j]
-            j = j + 1
-        else:
-            args[i] = paramlist[i]
-
-    #Insert data field as last entry (some are string tuples)
-    #ugly, not planning a lot these, keep for now...
-    if re.search('float float float float', param_help):
-        args[-1] = ' '.join(map(str, itemlist))
-    else:
-        args[-1] = itemlist[-1]
-
-    return args
-
-
-###############################################################################
-=======
->>>>>>> 9e205c61
 # FPGA
 ###############################################################################
 
@@ -3064,11 +2914,7 @@
 
     # Remote private key file.
     cfg['remote']['key'] = {
-<<<<<<< HEAD
-        'switch': '-remote_key',
-=======
         'switch': '-remote_key <file>',
->>>>>>> 9e205c61
         'type': 'file',
         'lock': 'false',
         'copy': 'false',
