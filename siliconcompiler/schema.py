# Copyright 2020 Silicon Compiler Authors. All Rights Reserved.

import re
import os
import sys
import copy
import json

#############################################################################
# CHIP CONFIGURATION
#############################################################################

def schema_cfg():
    '''Method for defining Chip configuration schema
    All the keys defined in this dictionary are reserved words.
    '''

    # SC version number (bump on every non trivial change)
    # Version number following semver standard.
<<<<<<< HEAD
    SCHEMA_VERSION = '0.7.0'
=======
    SCHEMA_VERSION = '0.6.1'
>>>>>>> b9e00dcd

    # Basic schema setup
    cfg = {}

    # Version handling
    cfg = schema_version(cfg, SCHEMA_VERSION)

    # Runtime options
    cfg = schema_options(cfg)
    cfg = schema_arg(cfg)

    # Primary sources
    cfg = schema_design(cfg)

    # Constraints
    #cfg = schema_constraints(cfg)

    # Project configuration
    cfg = schema_package(cfg, 'package')
    cfg = schema_checklist(cfg)
    cfg = schema_design(cfg)
    cfg = schema_read(cfg)
    cfg = schema_fpga(cfg)
    cfg = schema_asic(cfg)
    cfg = schema_mcmm(cfg)

    # Flow Information
    cfg = schema_flowgraph(cfg)
    cfg = schema_flowstatus(cfg)
    cfg = schema_eda(cfg)

    # PDK
    cfg = schema_pdk(cfg)

    # Package management
    cfg = schema_libs(cfg)
    cfg = schema_package(cfg, 'library')
    cfg = schema_checklist(cfg, 'library')

    # Compilation records
    cfg = schema_metric(cfg)
    cfg = schema_record(cfg)

    return cfg

###############################################################################
# Minimal setup FPGA
###############################################################################

def schema_version(cfg, version):

    cfg['version'] = {}
    cfg['version']['schema'] = {
        'switch': "-version_schema <str>",
        'type': 'str',
        'lock': 'true',
        'require': 'all',
        'signature': None,
        'defvalue': version,
        'shorthelp': 'Schema version number',
        'example': ["cli: -version_schema",
                    "api: chip.get('version', 'schema')"],
        'help': """
        SiliconCompiler schema version number.
        """
    }

    cfg['version']['sc'] = {
        'switch': "-version_sc <str>",
        'type': 'str',
        'lock': 'true',
        'require': 'all',
        'signature': None,
        'defvalue': None,
        'shorthelp': 'SiliconCompiler version number',
        'example': ["cli: -version_sc",
                    "api: chip.get('version', 'sc')"],
        'help': """
        SiliconCompiler software version number.
        """
    }

    # Print SC version number
    cfg['version']['print'] = {
        'switch': "-version <bool>",
        'type': 'bool',
        'lock': 'false',
        'require': 'all',
        'signature': None,
        'defvalue': 'false',
        'shorthelp': 'Prints version number',
        'example': ["cli: -version",
                    "api: chip.get('version')"],
        'help': """
        Command line switch to print SC version number.
        """
    }

    return cfg


###############################################################################
# FPGA
###############################################################################

def schema_fpga(cfg):
    ''' FPGA configuration
    '''
    cfg['fpga'] = {}

    cfg['fpga']['arch'] = {
        'switch': "-fpga_arch <file>",
        'require': None,
        'type': '[file]',
        'lock': 'false',
        'copy': 'true',
        'defvalue': [],
        'filehash': [],
        'hashalgo': 'sha256',
        'date': [],
        'author': [],
        'signature': [],
        'shorthelp': 'FPGA architecture file',
        'example': ["cli: -fpga_arch myfpga.xml",
                    "api:  chip.set('fpga', 'arch', 'myfpga.xml')"],
        'help': """
        Architecture definition file for FPGA place and route tool. For the
        VPR tool, the file is a required XML based description, allowing
        targeting a large number of virtual and commercial architectures.
        For most commercial tools, the fpga part name provides enough
        information to enable compilation and the 'arch' parameter is
        optional.
        """
    }

    cfg['fpga']['vendor'] = {
        'switch': "-fpga_vendor <str>",
        'type': 'str',
        'lock': 'false',
        'require': None,
        'signature': None,
        'defvalue': None,
        'shorthelp': 'FPGA vendor name',
        'example': ["cli: -fpga_vendor acme",
                    "api:  chip.set('fpga', 'vendor', 'acme')"],
        'help': """
        Name of the FPGA vendor. The parameter is used to check part
        name and to select the eda tool flow in case 'edaflow' is
        unspecified.
        """
    }

    cfg['fpga']['partname'] = {
        'switch': "-fpga_partname <str>",
        'type': 'str',
        'lock': 'false',
        'require': 'fpga',
        'signature': None,
        'defvalue': None,
        'shorthelp': 'FPGA part name',
        'example': ["cli: -fpga_partname fpga64k",
                    "api:  chip.set('fpga', 'partname', 'fpga64k')"],
        'help': """
        Complete part name used as a device target by the FPGA compilation
        tool. The part name must be an exact string match to the partname
        hard coded within the FPGA eda tool.
        """
    }

    cfg['fpga']['board'] = {
        'switch': "-fpga_board <str>",
        'type': 'str',
        'lock': 'false',
        'require': None,
        'signature': None,
        'defvalue': None,
        'shorthelp': 'FPGA board name',
        'example': ["cli: -fpga_board parallella",
                    "api:  chip.set('fpga', 'board', 'parallella')"],
        'help': """
        Complete board name used as a device target by the FPGA compilation
        tool. The board name must be an exact string match to the partname
        hard coded within the FPGA eda tool. The parameter is optional and can
        be used in place of a partname and pin constraints for some tools.
        """
    }

    cfg['fpga']['program'] = {
        'switch': "-fpga_program <bool>",
        'require': 'fpga',
        'type': 'bool',
        'lock': 'false',
        'require': 'fpga',
        'signature': None,
        'defvalue': 'false',
        'shorthelp': 'FPGA program enable',
        'example': ["cli: -fpga_program",
                    "api:  chip.set('fpga', 'program', True)"],
        'help': """
        Specifies that the bitstream should be loaded into an FPGA.
        """
    }

    cfg['fpga']['flash'] = {
        'switch': "-fpga_flash <bool>",
        'type': 'bool',
        'lock': 'false',
        'require': 'fpga',
        'signature': None,
        'defvalue': 'false',
        'shorthelp': 'FPGA flash enable',
        'example': ["cli: -fpga_flash",
                    "api:  chip.set('fpga', 'flash', True)"],
        'help': """
        Specifies that the bitstream should be flashed in the board/device.
        The default is to load the bitstream into volatile memory (SRAM).
        """
    }

    return cfg

###############################################################################
# PDK
###############################################################################

def schema_pdk(cfg, stackup='default'):
    ''' Process design kit configuration
    '''

    # for clarity
    tool = 'default'
    filetype = 'default'

    cfg['pdk'] = {}
    cfg['pdk']['foundry'] = {
        'switch': "-pdk_foundry <str>",
        'require': 'asic',
        'type': 'str',
        'lock': 'false',
        'signature' : None,
        'defvalue': None,
        'shorthelp': 'PDK foundry name',
        'example': ["cli: -pdk_foundry virtual",
                    "api:  chip.set('pdk', 'foundry', 'virtual')"],
        'help': """
        Name of foundry corporation. Examples include intel, gf, tsmc,
        samsung, skywater, virtual. The \'virtual\' keyword is reserved for
        simulated non-manufacturable processes.
        """
    }

    cfg['pdk']['process'] = {
        'switch': "-pdk_process <str>",
        'require': 'asic',
        'type': 'str',
        'lock': 'false',
        'signature' : None,
        'defvalue': None,
        'shorthelp': 'PDK process name',
        'example': ["cli: -pdk_process asap7",
                    "api:  chip.set('pdk', 'process', 'asap7')"],
        'help': """
        Public name of the foundry process. The string is case insensitive and
        must match the public process name exactly. Examples of virtual
        processes include freepdk45 and asap7.
        """
    }

    cfg['pdk']['node'] = {
        'switch': "-pdk_node <float>",
        'require': 'asic',
        'type': 'float',
        'lock': 'false',
        'signature' : None,
        'defvalue': None,
        'shorthelp': 'PDK process node',
        'example': ["cli: -pdk_node 130",
                    "api:  chip.set('pdk', 'node', 130)"],
        'help': """
        Approximate relative minimum dimension of the process target specified
        in nanometers. The parameter is required for flows and tools that
        leverage the value to drive technology dependent synthesis and APR
        optimization. Node examples include 180, 130, 90, 65, 45, 32, 22 14,
        10, 7, 5, 3.
        """
    }

    cfg['pdk']['wafersize'] = {
        'switch': "-pdk_wafersize <float>",
        'require': None,
        'type': 'float',
        'lock': 'false',
        'signature' : None,
        'defvalue': None,
        'shorthelp': 'PDK wafer size',
        'example': ["cli: -pdk_wafersize 300",
                    "api:  chip.set('pdk', 'wafersize', 300)"],
        'help': """
        Wafer diameter used in manufacturing process specified in mm. The
        standard diameter for leading edge manufacturing is 300mm. For older
        process technologies and specialty fabs, smaller diameters such as
        200, 100, 125, 100 are common. The value is used to calculate dies per
        wafer and full factory chip costs.
        """
    }

    cfg['pdk']['wafercost'] = {
        'switch': "-pdk_wafercost <float>",
        'require': None,
        'type': 'float',
        'lock': 'false',
        'signature' : None,
        'defvalue': None,
        'shorthelp': 'PDK wafer cost',
        'example': ["cli: -pdk_wafercost 10000",
                    "api:  chip.set('pdk', 'wafercost', 10000)"],
        'help': """
        Raw cost per wafer purchased specified in USD, not accounting for
        yield loss. The values is used to calculate chip full factory costs.
        """
    }

    cfg['pdk']['d0'] = {
        'switch': "-pdk_d0 <float>",
        'require': None,
        'type': 'float',
        'lock': 'false',
        'signature' : None,
        'defvalue': None,
        'shorthelp': 'PDK process defect density',
        'example': ["cli: -pdk_d0 0.1",
                    "api:  chip.set('pdk', 'd0', 0.1)"],
        'help': """
        Process defect density (d0) expressed as random defects per cm^2. The
        value is used to calculate yield losses as a function of area, which in
        turn affects the chip full factory costs. Two yield models are
        supported: Poisson (default), and Murphy. The Poisson based yield is
        calculated as dy = exp(-area * d0/100). The Murphy based yield is
        calculated as dy = ((1-exp(-area * d0/100))/(area * d0/100))^2.
        """
    }

    cfg['pdk']['hscribe'] = {
        'switch': "-pdk_hscribe <float>",
        'require': None,
        'type': 'float',
        'lock': 'false',
        'signature' : None,
        'defvalue': None,
        'shorthelp': 'PDK horizontal scribe line width',
        'example': ["cli: -pdk_hscribe 0.1",
                    "api:  chip.set('pdk', 'hscribe', 0.1)"],
        'help': """
        Width of the horizontal scribe line (in mm) used during die separation.
        The process is generally completed using a mechanical saw, but can be
        done through combinations of mechanical saws, lasers, wafer thinning,
        and chemical etching in more advanced technologies. The value is used
        to calculate effective dies per wafer and full factory cost.
        """
    }

    cfg['pdk']['vscribe'] = {
        'switch': "-pdk_vscribe <float>",
        'require': None,
        'type': 'float',
        'lock': 'false',
        'signature' : None,
        'defvalue': None,
        'shorthelp': 'PDK vertical scribe line width',
        'example': ["cli: -pdk_vscribe 0.1",
                    "api:  chip.set('pdk', 'vscribe', 0.1)"],
        'help': """
        Width of the vertical scribe line (in mm) used during die separation.
        The process is generally completed using a mechanical saw, but can be
        done through combinations of mechanical saws, lasers, wafer thinning,
        and chemical etching in more advanced technologies. The value is used
        to calculate effective dies per wafer and full factory cost.
        """
    }

    cfg['pdk']['edgemargin'] = {
        'switch': "-pdk_edgemargin <float>",
        'require': None,
        'type': 'float',
        'lock': 'false',
        'signature' : None,
        'defvalue': None,
        'shorthelp': 'PDK wafer edge keep-out margin',
        'example': ["cli: -pdk_edgemargin 1",
                    "api:  chip.set('pdk', 'edgemargin', 1)"],
        'help': """
        Keep-out distance/margin from the wafer edge inwards specified in mm.
        The wafer edge is prone to chipping and need special treatment that
        preclude placement of designs in this area. The edge value is used to
        calculate effective dies per wafer and full factory cost.
        """
    }

    cfg['pdk']['density'] = {
        'switch': "-pdk_density <float>",
        'require': None,
        'type': 'float',
        'lock': 'false',
        'signature' : None,
        'defvalue': None,
        'shorthelp': 'PDK transistor density',
        'example': ["cli: -pdk_density 100e6",
                    "api:  chip.set('pdk', 'density', 10e6)"],
        'help': """
        Approximate logic density expressed as # transistors / mm^2
        calculated as:
        0.6 * (Nand2 Transistor Count) / (Nand2 Cell Area) +
        0.4 * (Register Transistor Count) / (Register Cell Area)
        The value is specified for a fixed standard cell library within a node
        and will differ depending on the library vendor, library track height
        and library type. The value can be used to to normalize the effective
        density reported for the design across different process nodes. The
        value can be derived from a variety of sources, including the PDK DRM,
        library LEFs, conference presentations, and public analysis.
        """
    }

    cfg['pdk']['sramsize'] = {
        'switch': "-pdk_sramsize <float>",
        'require': None,
        'type': 'float',
        'lock': 'false',
        'signature' : None,
        'defvalue': None,
        'shorthelp': 'PDK SRAM bitcell size',
        'example': ["cli: -pdk_sramsize 0.032",
                    "api:  chip.set('pdk', 'sramsize', '0.026')"],
        'help': """
        Area of an SRAM bitcell expressed in um^2. The value can be derived
        from a variety of sources, including the PDK DRM, library LEFs,
        conference presentations, and public analysis. The number is a good
        first order indicator of SRAM density for large memory arrays where
        the bitcell dominates the array I/O logic.
        """
    }

    cfg['pdk']['version'] = {
        'switch': "-pdk_version <str>",
        'require': None,
        'type': 'str',
        'lock': 'false',
        'signature' : None,
        'defvalue': None,
        'shorthelp': 'PDK version number',
        'example': ["cli: -pdk_version 1.0",
                    "api:  chip.set('pdk', 'version', '1.0')"],
        'help': """
        Alphanumeric string specifying the version of the PDK. Verification of
        correct PDK and IP versions is a hard ASIC tapeout require in all
        commercial foundries. The version number can be used for design manifest
        tracking and tapeout checklists.
        """
    }

    #Documentation index
    cfg['pdk']['doc'] = {}
    cfg['pdk']['doc']['homepage'] = {
            'switch': f"-pdk_doc_homepage '<file>'",
            'type': '[file]',
            'lock': 'false',
            'copy': 'false',
            'require': None,
            'defvalue': [],
            'filehash': [],
            'hashalgo': 'sha256',
            'date': [],
            'author': [],
            'signature': [],
            'shorthelp': f"PDK documentation homepage",
            'example': [
                f"cli: -pdk_doc_homepage 'index.html",
                f"api: chip.set('pdk','doc','homepage','index.html')"],
            'help': f"""
            Filepath to PDK docs homepage. Modern PDKs can include tens or
            hundreds of individual documents. A single html entry point can
            be used to present an organized documentation dashboard to the
            designer.
            """
    }

    doctypes = ['datasheet',
                'reference',
                'userguide',
                'install',
                'quickstart',
                'releasenotes',
                'tutorial']

    for item in doctypes:
        cfg['pdk']['doc'][item] = {
            'switch': f"-pdk_doc_{item} '<file>'",
            'type': '[file]',
            'lock': 'false',
            'copy': 'false',
            'require': None,
            'defvalue': [],
            'filehash': [],
            'hashalgo': 'sha256',
            'date': [],
            'author': [],
            'signature': [],
            'shorthelp': f"PDK {item}",
            'example': [
                f"cli: -pdk_doc_{item} '{item}.pdf",
                f"api: chip.set('pdk','doc',{item},'{item}.pdf')"],
            'help': f"""
            List of {item} documents for the PDK.
            """
        }

    cfg['pdk']['stackup'] = {
        'switch': "-pdk_stackup <str>",
        'require': None,
        'type': '[str]',
        'lock': 'false',
        'signature': [],
        'defvalue': [],
        'shorthelp': 'PDK metal stackups',
        'example': ["cli: -pdk_stackup 2MA4MB2MC",
                    "api: chip.add('pdk','stackup','2MA4MB2MC')"],
        'help': """
        List of all metal stackups offered in the process node. Older process
        nodes may only offer a single metal stackup, while advanced nodes
        offer a large but finite list of metal stacks with varying combinations
        of metal line pitches and thicknesses. Stackup naming is unique to a
        foundry, but is generally a long string or code. For example, a 10
        metal stackup with two 1x wide, four 2x wide, and 4x wide metals,
        might be identified as 2MA4MB2MC, where MA, MB, and MC denote wiring
        layers with different properties (thickness, width, space). Each
        stackup will come with its own set of routing technology files and
        parasitic models specified in the pdk_pexmodel and pdk_aprtech
        parameters.
        """
    }

    key='default'
    cfg['pdk']['file'] = {}
    cfg['pdk']['file'][tool] = {}
    cfg['pdk']['file'][tool][stackup] = {}
    cfg['pdk']['file'][tool][stackup][key] = {
        'switch': "-pdk_file 'tool stackup key <file>'",
        'require': None,
        'type': '[file]',
        'lock': 'false',
        'copy': 'false',
        'defvalue': [],
        'filehash': [],
        'hashalgo': 'sha256',
        'date': [],
        'author': [],
        'signature': [],
        'shorthelp': 'PDK named file',
        'example': [
            "cli: -pdk_file 'xyce M10 spice asap7.sp'",
            "api: chip.set('pdk','file','xyce','M10','spice','asap7.sp')"],
        'help': """
        List of named files specified on a per tool and per stackup basis.
        The parameter should only be used for specifying files that are
        not directly  supported by the SiliconCompiler PDK schema.
        """
    }

    cfg['pdk']['directory'] = {}
    cfg['pdk']['directory'][tool] = {}
    cfg['pdk']['directory'][tool][stackup] = {}
    cfg['pdk']['directory'][tool][stackup][key] = {
        'switch': "-pdk_directory 'tool stackup key <file>'",
        'require': None,
        'type': '[dir]',
        'lock': 'false',
        'copy': 'false',
        'defvalue': [],
        'signature': [],
        'shorthelp': 'PDK named directory',
        'example': [
            "cli: -pdk_directory 'xyce M10 rfmodel rftechdir'",
            "api: chip.set('pdk','directory','xyce','M10','rfmodel','rftechdir')"],
        'help': """
        List of named directories specified on a per tool and per stackup basis.
        The parameter should only be used for specifying files that are
        not directly  supported by the SiliconCompiler PDK schema.
        """

    }

    cfg['pdk']['variable'] = {}
    cfg['pdk']['variable'][tool] = {}
    cfg['pdk']['variable'][tool][stackup] = {}
    cfg['pdk']['variable'][tool][stackup][key] = {
        'switch': "-pdk_variable 'tool stackup key <str>'",
        'require': None,
        'type': '[str]',
        'lock': 'false',
        'signature' : None,
        'defvalue': [],
        'shorthelp': 'PDK named variable',
        'example': [
            "cli: -pdk_variable 'xyce M10 modeltype bsim4'""",
            "api: chip.set('pdk','variable','xyce', 'M10','modeltype','bsim4')"],
        'help': """
        List of key/value strings specified on a per tool and per stackup basis.
        The parameter should only be used for specifying variables that are
        not directly  supported by the SiliconCompiler PDK schema.
        """
    }

    cfg['pdk']['devmodel'] = {}
    cfg['pdk']['devmodel'][tool] = {}
    cfg['pdk']['devmodel'][tool][stackup] = {}
    cfg['pdk']['devmodel'][tool][stackup]['default'] = {
        'switch': "-pdk_devmodel 'tool stackup simtype <file>'",
        'require': None,
        'type': '[file]',
        'lock': 'false',
        'copy': 'false',
        'defvalue': [],
        'filehash': [],
        'hashalgo': 'sha256',
        'date': [],
        'author': [],
        'signature': [],
        'shorthelp': 'PDK device models',
        'example': [
            "cli: -pdk_devmodel 'xyce M10 spice asap7.sp'",
            "api: chip.set('pdk','devmodel','xyce','M10','spice','asap7.sp')"],
        'help': """
        List of filepaths to PDK device models for different simulation
        purposes and for different tools. Examples of device model types
        include spice, aging, electromigration, radiation. An example of a
        'spice' tool is xyce. Device models are specified on a per metal stack
        basis. Process nodes with a single device model across all stacks will
        have a unique parameter record per metal stack pointing to the same
        device model file.  Device types and tools are dynamic entries
        that depend on the tool setup and device technology. Pseud-standardized
        device types include spice, em (electromigration), and aging.
        """
    }

    cfg['pdk']['pexmodel'] = {}
    cfg['pdk']['pexmodel'][tool] = {}
    cfg['pdk']['pexmodel'][tool][stackup] = {}
    cfg['pdk']['pexmodel'][tool][stackup]['default'] = {
        'switch': "-pdk_pexmodel 'tool stackup corner <file>'",
        'require': None,
        'type': '[file]',
        'lock': 'false',
        'copy': 'false',
        'defvalue': [],
        'filehash': [],
        'hashalgo': 'sha256',
        'date': [],
        'author': [],
        'signature': [],
        'shorthelp': 'PDK parasitic TCAD models',
        'example': [
            "cli: -pdk_pexmodel 'fastcap M10 max wire.mod'",
            "api: chip.set('pdk','pexmodel','fastcap','M10','max','wire.mod')"],
        'help': """
        List of filepaths to PDK wire TCAD models used during automated
        synthesis, APR, and signoff verification. Pexmodels are specified on
        a per metal stack basis. Corner values depend on the process being
        used, but typically include nomenclature such as min, max, nominal.
        For exact names, refer to the DRM. Pexmodels are generally not
        standardized and specified on a per tool basis. An example of pexmodel
        type is 'fastcap'.
        """
    }

    cfg['pdk']['techdir'] = {}
    cfg['pdk']['techdir'][tool] = {}
    cfg['pdk']['techdir'][tool][stackup] = {
        'switch': "-pdk_techdir 'tool stackup <file>'",
        'require': None,
        'type': 'dir',
        'lock': 'false',
        'defvalue': None,
        'shorthelp': 'PDK technology directory',
        'example': [
            "cli: -pdk_techdir 'klayout M10 ~/mytechdir'",
            "api: chip.set('pdk','techdir','klayout','M10','~/mytechdir')"],
        'help': """
        Filepath to technology library for custom design, specified on a per
        stackup and per tool basis.
        """
    }

    cfg['pdk']['layermap'] = {}
    cfg['pdk']['layermap'][tool] = {}
    cfg['pdk']['layermap'][tool][stackup] = {}
    cfg['pdk']['layermap'][tool][stackup]['default'] = {}
    cfg['pdk']['layermap'][tool][stackup]['default']['default'] = {
        'switch': "-pdk_layermap 'tool stackup src dst <file>'",
        'require': None,
        'type': '[file]',
        'lock': 'false',
        'copy': 'false',
        'defvalue': [],
        'filehash': [],
        'hashalgo': 'sha256',
        'date': [],
        'author': [],
        'signature': [],
        'shorthelp': 'PDK layout data mapping file',
        'example': [
            "cli: -pdk_layermap 'klayout M10 db gds asap7.map'",
            "api: chip.set('pdk','layermap','klayout','M10','db','gds','asap7.map')"],
        'help': """
        Files describing input/output mapping for streaming layout data from
        one format to another. A foundry PDK will include an official layer
        list for all user entered and generated layers supported in the GDS
        accepted by the foundry for processing, but there is no standardized
        layer definition format that can be read and written by all EDA tools.
        To ensure mask layer matching, key/value type mapping files are needed
        to convert EDA databases to/from GDS and to convert between different
        types of EDA databases. Layer maps are specified on a per metal
        stackup basis. The 'src' and 'dst' can be names of SC supported tools
        or file formats (like 'gds').
        """
    }

    cfg['pdk']['display'] = {}
    cfg['pdk']['display'][tool] = {}
    cfg['pdk']['display'][tool][stackup] = {
        'switch': "-pdk_display 'tool stackup <file>'",
        'require': None,
        'type': '[file]',
        'lock': 'false',
        'copy': 'false',
        'defvalue': [],
        'filehash': [],
        'hashalgo': 'sha256',
        'date': [],
        'author': [],
        'signature': [],
        'shorthelp': 'PDK display configuration file',
        'example': [
            "cli: -pdk_display 'klayout M10 display.lyt'",
            "api: chip.set('pdk','display','klayout','M10','display.cfg')"],
        'help': """
        Display configuration files describing colors and pattern schemes for
        all layers in the PDK. The display configuration file is entered on a
        stackup and tool basis.
        """
    }

    cfg['pdk']['plib'] = {}
    cfg['pdk']['plib'][tool] = {}
    cfg['pdk']['plib'][tool][stackup] = {
        'switch': "-pdk_plib 'tool stackup <file>'",
        'require': None,
        'type': '[file]',
        'lock': 'false',
        'copy': 'false',
        'defvalue': [],
        'filehash': [],
        'hashalgo': 'sha256',
        'date': [],
        'author': [],
        'signature': [],
        'shorthelp': 'PDK process primitive cell libraries',
        'example': [
            "cli: -pdk_plib 'klayout M10 ~/devlib'",
            "api: chip.set('pdk','plib','klayout','M10','~/devlib')"],
        'help': """
        Filepaths to primitive cell libraries supported by the PDK specified
        on a per stackup and per tool basis. The plib cells is the first layer
        of design abstraction encountered above the basic device models, and
        generally include parameterized transistors, resistors, capacitors,
        inductors, etc, enabling ground up custom design. All modern PDKs
        ship with parameterized plib cells.
        """
    }

    libarch = 'default'

    #TODO: create firm list of accepted files

    cfg['pdk']['aprtech'] = {}
    cfg['pdk']['aprtech'][tool] = {}
    cfg['pdk']['aprtech'][tool][stackup] = {}
    cfg['pdk']['aprtech'][tool][stackup][libarch] = {}
    cfg['pdk']['aprtech'][tool][stackup][libarch][filetype] = {
        'switch': "-pdk_aprtech 'tool stackup libarch filetype <file>'",
        'require': None,
        'type': '[file]',
        'lock': 'false',
        'copy': 'false',
        'defvalue': [],
        'filehash': [],
        'hashalgo': 'sha256',
        'date': [],
        'author': [],
        'signature': [],
        'shorthelp': 'PDK APR technology file',
        'example': [
            "cli: -pdk_aprtech 'openroad M10 12t lef tech.lef'",
            "api: chip.set('pdk','aprtech','openroad','M10','12t','lef','tech.lef')"],
        'help': """
        Technology file containing setup information needed to enable DRC clean APR
        for the specified stackup, libarch, and format. The 'libarch' specifies the
        library architecture (e.g. library height). For example a PDK with support
        for 9 and 12 track libraries might have 'libarchs' called 9t and 12t.
        The standard filetype for specifying place and route design rules for a
        process node is through a 'lef' format technology file. The
        'filetype' used in the aprtech is used by the tool specific APR TCL scripts
        to set up the technology parameters. Some tools may require additional
        files beyond the tech.lef file. Examples of extra file types include
        antenna, tracks, tapcell, viarules, em.
        """
    }

    # LVS runsets
    tool = 'default'
    cfg['pdk']['lvs'] = {}
    cfg['pdk']['lvs'][tool] = {}
    cfg['pdk']['lvs'][tool][stackup] = {}
    cfg['pdk']['lvs'][tool][stackup]['runset'] = {
        'switch': "-pdk_lvs_runset 'stackup tool <file>'",
        'require': None,
        'type': '[file]',
        'lock': 'false',
        'copy': 'false',
        'defvalue': [],
        'filehash': [],
        'hashalgo': 'sha256',
        'date': [],
        'author': [],
        'signature': [],
        'shorthelp': 'PDK LVS runset files',
        'example': [
            "cli: -pdk_lvs_runset 'magic M10 $PDK/lvs.magicrc'",
            "api: chip.set('pdk','lvs','magic', 'M10', 'runset', '$PDK/lvs.magicrc')"],
        'help': """
        Runset files for runset LVS verification
        """
    }

    # DRC settings
    cfg['pdk']['drc'] = {}
    cfg['pdk']['drc'][tool] = {}
    cfg['pdk']['drc'][tool][stackup] = {}
    cfg['pdk']['drc'][tool][stackup]['runset'] = {
        'switch': "-pdk_drc_runset 'stackup tool <file>'",
        'require': None,
        'type': '[file]',
        'lock': 'false',
        'copy': 'false',
        'defvalue': [],
        'filehash': [],
        'hashalgo': 'sha256',
        'date': [],
        'author': [],
        'signature': [],
        'shorthelp': 'PDK DRC runset files',
        'example': [
            "cli: -pdk_drc_runset 'magic M10 $PDK/drc.magicrc'",
            "api: chip.set('pdk','drc','magic', 'M10', 'runset', '$PDK/drc.magicrc')"],
        'help': """
        Runset files for runset DRC verification
        """
    }

    cfg['pdk']['drc'][tool][stackup]['waiver'] = {
        'switch': "-pdk_drc_waiver 'stackup tool <file>'",
        'require': None,
        'type': '[file]',
        'lock': 'false',
        'copy': 'false',
        'defvalue': [],
        'filehash': [],
        'hashalgo': 'sha256',
        'date': [],
        'author': [],
        'signature': [],
        'shorthelp': 'PDK DRC runset waiver files',
        'example': [
            "cli: -pdk_drc_waiver 'magic M10 waiver $PDK/waiver.txt'",
            "api: chip.set('pdk','drc','magic', 'M10', 'waiver', '$PDK/waiver.txt')"],
        'help': """
        Design rule waiver file for DRC verification
        """
    }

    # ERC runsets
    cfg['pdk']['erc'] = {}
    cfg['pdk']['erc'][tool] = {}
    cfg['pdk']['erc'][tool][stackup] = {}
    cfg['pdk']['erc'][tool][stackup]['runset'] = {
        'switch': "-pdk_erc_runset 'stackup tool <file>'",
        'require': None,
        'type': '[file]',
        'lock': 'false',
        'copy': 'false',
        'defvalue': [],
        'filehash': [],
        'hashalgo': 'sha256',
        'date': [],
        'author': [],
        'signature': [],
        'shorthelp': 'PDK ERC runset files',
        'example': [
            "cli: -pdk_erc_runset 'magic M10 $PDK/erc.magicrc'",
            "api: chip.set('pdk','erc','magic', 'M10', 'runset', '$PDK/erc.magicrc')"],
        'help': """
        Runset files for runset ERC verification
        """
    }

    #############################
    # Routing grid
    #############################

    layer = 'default'
    cfg['pdk']['grid'] = {}
    cfg['pdk']['grid'][stackup] = {}
    cfg['pdk']['grid'][stackup][layer] = {}

    # Name map
    cfg['pdk']['grid'][stackup][layer]['name'] = {
        'switch': "-pdk_grid_name 'stackup layer <str>'",
        'require': None,
        'type': 'str',
        'lock': 'false',
        'signature' : None,
        'defvalue': None,
        'shorthelp': 'PDK metal layer name map',
        'example': [
            "cli: -pdk_grid_name 'M10 metal1 m1'""",
            "api: chip.set('pdk','grid','M10','metal1','name','m1')"],
        'help': """
        Maps PDK metal names to the SC standardized layer stack
        starting with m1 as the lowest routing layer and ending
        with m<n> as the highest routing layer. The map is
        specified on a per metal stack basis.
        """
    }

    # Preferred routing direction
    cfg['pdk']['grid'][stackup][layer]['dir'] = {
        'switch': "-pdk_grid_dir 'stackup layer <str>'",
        'require': None,
        'type': 'str',
        'lock': 'false',
        'signature' : None,
        'defvalue': None,
        'shorthelp': 'PDK preferred metal routing direction',
        'example': [
            "cli: -pdk_grid_dir 'M10 m1 horizontal'""",
            "api: chip.set('pdk','grid','M10','m1','dir','horizontal')"],
        'help': """
        Preferred routing direction specified on a per stackup
        and per metal basis. Valid routing directions are horizontal
        and vertical.
        """
    }

    # Vertical wires
    cfg['pdk']['grid'][stackup][layer]['xpitch'] = {
        'switch': "-pdk_grid_xpitch 'stackup layer <float>'",
        'require': None,
        'type': 'float',
        'lock': 'false',
        'signature' : None,
        'defvalue': None,
        'shorthelp': 'PDK routing grid vertical wire pitch',
        'example': [
            "cli: -pdk_grid_xpitch 'M10 m1 0.5'",
            "api: chip.set('pdk','grid','M10','m1','xpitch','0.5')"],
        'help': """
        Defines the routing pitch for vertical wires on a per stackup and
        per metal basis, specified in um.
        """
    }

    # Horizontal wires
    cfg['pdk']['grid'][stackup][layer]['ypitch'] = {
        'switch': "-pdk_grid_ypitch 'stackup layer <float>'",
        'require': None,
        'type': 'float',
        'lock': 'false',
        'signature' : None,
        'defvalue': None,
        'shorthelp': 'PDK routing grid horizontal wire pitch',
        'example': [
            "cli: -pdk_grid_ypitch 'M10 m2 0.5'",
            "api: chip.set('pdk','grid','M10','m2','ypitch','0.5')"],
        'help': """
        Defines the routing pitch for horizontal wires on a per stackup and
        per metal basis, specified in um.
        """
    }

    # Vertical Grid Offset
    cfg['pdk']['grid'][stackup][layer]['xoffset'] = {
        'switch': "-pdk_grid_xoffset 'stackup layer <float>'",
        'require': None,
        'type': 'float',
        'lock': 'false',
        'signature' : None,
        'defvalue': None,
        'shorthelp': 'PDK routing grid vertical wire offset',
        'example': [
            "cli: -pdk_grid_xoffset 'M10 m2 0.5'",
            "api: chip.set('pdk','grid','M10','m2','xoffset','0.5')"],
        'help': """
        Defines the grid offset of a vertical metal layer specified on a per
        stackup and per metal basis, specified in um.
        """
    }

    # Horizontal Grid Offset
    cfg['pdk']['grid'][stackup][layer]['yoffset'] = {
        'switch': "-pdk_grid_yoffset 'stackup layer <float>'",
        'require': None,
        'type': 'float',
        'lock': 'false',
        'signature' : None,
        'defvalue': None,
        'shorthelp': 'PDK routing grid horizontal wire offset',
        'example': [
            "cli: -pdk_grid_yoffset 'M10 m2 0.5'",
            "api: chip.set('pdk','grid','M10','m2','yoffset','0.5')"],
        'help': """
        Defines the grid offset of a horizontal metal layer specified on a per
        stackup and per metal basis, specified in um.
        """
    }

    # Routing Layer Adjustment
    cfg['pdk']['grid'][stackup][layer]['adj'] = {
        'switch': "-pdk_grid_adj 'stackup layer <float>'",
        'require': None,
        'type': 'float',
        'lock': 'false',
        'signature' : None,
        'defvalue': None,
        'shorthelp': 'PDK routing grid resource adjustment',
        'example': [
            "cli: -pdk_grid_adj 'M10 m2 0.5'",
            "api: chip.set('pdk','grid','M10','m2','adj','0.5')"],
        'help': """
        Defines the routing resources adjustments for the design on a per layer
        basis. The value is expressed as a fraction from 0 to 1. A value of
        0.5 reduces the routing resources by 50%. If not defined, 100%
        routing resource utilization is permitted.
        """
    }

    # Routing Layer Capacitance
    cfg['pdk']['grid'][stackup][layer]['cap'] = {
        'switch': "-pdk_grid_cap 'stackup layer <float>'",
        'require': None,
        'type': 'float',
        'lock': 'false',
        'signature' : None,
        'defvalue': None,
        'shorthelp': 'PDK routing layer unit capacitance',
        'example': [
            "cli: -pdk_grid_cap 'M10 m2 0.2'",
            "api: chip.set('pdk','grid','M10','m2','cap','0.2')"],
        'help': """
        Unit capacitance of a wire defined by the grid width and spacing values
        in the 'grid' structure. The value is specified as ff/um on a per
        stackup and per metal basis. As a rough rule of thumb, this value
        tends to stay around 0.2ff/um. This number should only be used for
        reality confirmation. Accurate analysis should use the PEX models.
        """
    }

    # Routing Layer Resistance
    cfg['pdk']['grid'][stackup][layer]['res'] = {
        'switch': "-pdk_grid_res 'stackup layer <float>'",
        'require': None,
        'type': 'float',
        'lock': 'false',
        'signature' : None,
        'defvalue': None,
        'shorthelp': 'PDK routing layer unit resistance',
        'example': [
            "cli: -pdk_grid_res 'M10 m2 0.2'",
            "api: chip.set('pdk','grid','M10','m2','res','0.2')"],
        'help': """
        Resistance of a wire defined by the grid width and spacing values
        in the 'grid' structure.  The value is specified as ohms/um. The number
        is only meant to be used as a sanity check and for coarse design
        planning. Accurate analysis should use the PEX models.
        """
    }

    # Wire Temperature Coefficient
    cfg['pdk']['grid'][stackup][layer]['tcr'] = {
        'switch': "-pdk_grid_tcr 'stackup layer <float>'",
        'require': None,
        'type': 'float',
        'lock': 'false',
        'signature' : None,
        'defvalue': None,
        'shorthelp': 'PDK routing layer temperature coefficient',
        'example': [
            "cli: -pdk_grid_tcr 'M10 m2 0.1'",
            "api: chip.set('pdk','grid','M10','m2','tcr','0.1')"],
        'help': """
        Temperature coefficient of resistance of the wire defined by the grid
        width and spacing values in the 'grid' structure. The value is specified
        in %/ deg C. The number is only meant to be used as a sanity check and
        for coarse design planning. Accurate analysis should use the PEX models.
        """
    }

    cfg['pdk']['tapmax'] = {
        'switch': '-pdk_tapmax <float>',
        'require': None,
        'type': 'float',
        'lock': 'false',
        'signature' : None,
        'defvalue': None,
        'shorthelp': 'PDK tap cell max distance rule',
        'example': [
            "cli: -pdk_tapmax 100",
            "api: chip.set('pdk', 'tapmax','100')"],
        'help': """
        Maximum distance allowed between tap cells in the PDK specified in
        um. The value is required for APR.
        """
    }

    cfg['pdk']['tapoffset'] = {
        'switch': "-pdk_tapoffset <float>",
        'require': None,
        'type': 'float',
        'lock': 'false',
        'signature' : None,
        'defvalue': None,
        'shorthelp': 'PDK tap cell offset rule',
        'example': [
            "cli: -pdk_tapoffset 100",
            "api: chip.set('pdk, 'tapoffset','100')"],
        'help': """
        Offset from the edge of the block to the tap cell grid specified
        in um. The value is required for APR.
        """
    }

    return cfg

###############################################################################
# Library Configuration
###############################################################################

#TODO: refactor to pull project parameters directly from 'project'

def schema_libs(cfg, lib='default', stackup='default', corner='default'):

    cfg['library'] = {}
    cfg['library'][lib] = {}
    cfg['library'][lib][corner] = {}

    #data related fields
    cfg['library'][lib]['type'] = {
        'switch': "-library_type 'lib <str>'",
        'require': None,
        'type': 'str',
        'lock': 'false',
        'signature' : None,
        'defvalue': None,
        'shorthelp': 'Library type',
        'example': ["cli: -library_type 'mylib stdcell'",
                    "api: chip.set('library','mylib','type','stdcell')"],
        'help': """
        Type of the library being configured. A 'stdcell' type is reserved
        for fixed height standard cell libraries. A 'soft' type indicates
        a library that is provided as technology agnostic source code, and
        a 'hard' type indicates a technology specific non stdcell library.
        """
    }

    cfg['library'][lib]['source'] = {
        'switch': "-library_source 'lib <file>'",
        'require': None,
        'type': '[file]',
        'lock': 'false',
        'copy': 'false',
        'defvalue': [],
        'filehash': [],
        'hashalgo': 'sha256',
        'date': [],
        'author': [],
        'signature': [],
        'shorthelp': 'Library source files',
        'example': [
            "cli: -library_source 'mylib hello.v'",
            "api: chip.set('library','mylib','source','hello.v')"],
        'help': """
        List of library source files. File type is inferred from the
        file suffix. The parameter is required or 'soft' library types and
        optional for 'hard' and 'stdcell' library types.
        (\\*.v, \\*.vh) = Verilog
        (\\*.vhd)      = VHDL
        (\\*.sv)       = SystemVerilog
        (\\*.c)        = C
        (\\*.cpp, .cc) = C++
        (\\*.py)       = Python
        """
    }

    cfg['library'][lib]['testbench'] = {}
    cfg['library'][lib]['testbench']['default'] = {
        'switch': "-library_testbench 'lib simtype <file>'",
        'require': None,
        'type': '[file]',
        'lock': 'false',
        'copy': 'false',
        'defvalue': [],
        'filehash': [],
        'hashalgo': 'sha256',
        'date': [],
        'author': [],
        'signature': [],
        'shorthelp': 'Library testbench',
        'example': [
            "cli: -library_testbench 'mylib rtl ./mylib_tb.v'",
            "api: chip.set('library','mylib','testbench','rtl','/lib_tb.v')"],
        'help': """
        Filepaths to testbench specified on a per library and per simtype basis.
        Typical simulation types include rtl, spice.
        """
    }

    cfg['library'][lib]['waveform'] = {
        'switch': "-library_waveform 'lib <file>'",
        'type': '[file]',
        'lock': 'false',
        'copy': 'true',
        'require': None,
        'defvalue': [],
        'filehash': [],
        'hashalgo': 'sha256',
        'date': [],
        'author': [],
        'signature': [],
        'shorthelp': 'Library golden waveforms',
        'example': [
            "cli: -library_waveform 'mylib mytrace.vcd'",
            "api: chip.set('library','mylib','waveform','mytrace.vcd')"],
        'help': """
        Library waveform(s) used as a golden test vectors to ensure that
        compilation transformations do not modify the functional behavior of
        the source code. The waveform file must be compatible with the
        testbench and compilation flow tools.
        """
    }

    cfg['library'][lib]['pdk'] = {
        'switch': "-library_pdk 'lib <str>'",
        'require': None,
        'type': '[str]',
        'lock': 'false',
        'signature' : None,
        'defvalue': [],
        'shorthelp': 'Library PDK',
        'example': ["cli: -library_pdk 'mylib freepdk45",
                    "api:  chip.set('library', 'mylib', 'pdk', 'freepdk45')"],
        'help': """
        List of PDK modules supported by the library. The
        parameter is required for technology hardened ASIC libraries.
        """
    }

    cfg['library'][lib]['stackup'] = {
        'switch': "-library_stackup 'lib <str>'",
        'require': None,
        'type': '[str]',
        'lock': 'false',
        'signature' : None,
        'defvalue': [],
        'shorthelp': 'Library stackup',
        'example': ["cli: -library_stackup 'mylib M10",
                    "api:  chip.set('library', 'mylib', 'stackup', '10')"],
        'help': """
        List of PDK metal stackups supported by the library. The
        parameter is required for technology hardened ASIC libraries.
        """
    }

    cfg['library'][lib]['arch'] = {
        'switch': "-library_arch 'lib <str>'",
        'require': None,
        'type': 'str',
        'lock': 'false',
        'signature' : None,
        'defvalue': None,
        'shorthelp': 'Library architecture type',
        'example': [
            "cli: -library_arch 'mylib 12t'",
            "api: chip.set('library','mylib','arch,'12t')"],
        'help': """
        A unique string that identifies the row height or performance
        class of a standard cell library for APR. The arch must match up with
        the name used in the pdk_aprtech dictionary. Mixing of library archs
        in a flat place and route block is not allowed. Examples of library
        archs include 6 track libraries, 9 track libraries, 10 track
        libraries, etc. The parameter is optional for 'component' libtypes.
        """
    }

    ###############################
    # Models (Timing, Power, Noise)
    ###############################

    cfg['library'][lib]['opcond'] = {}
    cfg['library'][lib]['opcond'][corner] = {
        'switch': "-library_opcond 'lib corner <str>'",
        'require': None,
        'type': 'str',
        'lock': 'false',
        'signature' : None,
        'defvalue': None,
        'shorthelp': 'Library operating condition',
        'example': [
            "cli: -library_opcond 'lib ss_1.0v_125c WORST'",
            "api: chip.set('library','lib','opcond','ss_1.0v_125c','WORST')"],
        'help': """
        Default operating condition to use for mcmm optimization and
        signoff specified on a per corner basis.
        """
    }

    cfg['library'][lib]['check'] = {}
    cfg['library'][lib]['check'][corner] = {
        'switch': "-library_check 'lib corner <str>'",
        'require': None,
        'type': '[str]',
        'lock': 'false',
        'signature' : [],
        'defvalue': [],
        'shorthelp': 'Library corner checks',
        'example': [
            "cli: -library_check 'lib ss_1.0v_125c setup'",
            "api: chip.set('library','lib','check','ss_1.0v_125c','setup')"],
        'help': """
        Corner checks to perform during optimization and STA signoff.
        Names used in the 'mcmm' scenarios must align with the 'check' names
        used in this dictionary. Standard 'check' values include setup,
        hold, power, noise, reliability but can be extended based on eda
        support and methodology.
        """
    }

    cfg['library'][lib]['nldm'] = {}
    cfg['library'][lib]['nldm'][corner] = {}
    cfg['library'][lib]['nldm'][corner]['default'] = {
        'switch': "-library_nldm 'lib corner format <file>'",
        'require': None,
        'type': '[file]',
        'lock': 'false',
        'copy': 'false',
        'defvalue': [],
        'filehash': [],
        'hashalgo': 'sha256',
        'date': [],
        'author': [],
        'signature': [],
        'shorthelp': 'Library NLDM timing model',
        'example': [
            "cli: -library_nldm 'lib ss lib ss.lib.gz'",
            "api: chip.set('library','lib','nldm','ss','lib','ss.lib.gz')"],
        'help': """
        Filepaths to NLDM models. Timing files are specified on a per lib,
        per corner, and per format basis. Legal file formats are lib (ascii)
        and ldb (binary). File decompression is handled automatically for
        gz, zip, and bz2 compression formats.
        """
    }

    cfg['library'][lib]['ccs'] = {}
    cfg['library'][lib]['ccs'][corner] = {}
    cfg['library'][lib]['ccs'][corner]['default'] = {
        'switch': "-library_ccs 'lib corner format <file>'",
        'require': None,
        'type': '[file]',
        'lock': 'false',
        'copy': 'false',
        'defvalue': [],
        'filehash': [],
        'hashalgo': 'sha256',
        'date': [],
        'author': [],
        'signature': [],
        'shorthelp': 'Library CCS timing model',
        'example': [
            "cli: -library_ccs 'lib ss lib ss.lib.gz'",
            "api: chip.set('library','lib','ccs','ss','lib','ss.lib.gz')"],
        'help': """
        Filepaths to CCS models. Timing files are specified on a per lib,
        per corner, and per format basis. Legal file formats are lib (ascii)
        and ldb (binary). File decompression is handled automatically for
        gz, zip, and bz2 compression formats.
        """
    }

    cfg['library'][lib]['scm'] = {}
    cfg['library'][lib]['scm'][corner] = {}
    cfg['library'][lib]['scm'][corner]['default'] = {
        'switch': "-library_scm 'lib corner format <file>'",
        'require': None,
        'type': '[file]',
        'lock': 'false',
        'copy': 'false',
        'defvalue': [],
        'filehash': [],
        'hashalgo': 'sha256',
        'date': [],
        'author': [],
        'signature': [],
        'shorthelp': 'Library SCM timing model',
        'example': [
            "cli: -library_scm 'lib ss lib ss.lib.gz'",
            "api: chip.set('library','lib','scm,'ss','lib','ss.lib.gz')"],
        'help': """
        Filepaths to SCM models. Timing files are specified on a per lib,
        per corner, and per format basis. Legal file formats are lib (ascii)
        and ldb (binary). File decompression is handled automatically for
        gz, zip, and bz2 compression formats.
        """
    }

    cfg['library'][lib]['aocv'] = {}
    cfg['library'][lib]['aocv'][corner] = {
        'switch': "-library_aocv 'lib corner <file>'",
        'require': None,
        'type': '[file]',
        'lock': 'false',
        'copy': 'false',
        'defvalue': [],
        'filehash': [],
        'hashalgo': 'sha256',
        'date': [],
        'author': [],
        'signature': [],
        'shorthelp': 'Library AOCV timing model',
        'example': [
            "cli: -library_aocv 'lib ss lib.aocv'",
            "api: chip.set('library','lib','aocv','ss','lib_ss.aocv')"],
        'help': """
        Filepaths to AOCV models. Timing files are specified on a per lib,
        per corner basis. File decompression is handled automatically for
        gz, zip, and bz2 compression formats.
        """
    }

    ###############################
    # Layout
    ###############################

    cfg['library'][lib]['lef']= {}
    cfg['library'][lib]['lef'][stackup] = {
        'switch': "-library_lef 'lib stackup <file>'",
        'require': None,
        'type': '[file]',
        'lock': 'false',
        'copy': 'false',
        'defvalue': [],
        'filehash': [],
        'hashalgo': 'sha256',
        'date': [],
        'author': [],
        'signature': [],
        'shorthelp': 'Library LEF layout files',
        'example': ["cli: -library_lef 'mylib 10M mylib.lef'",
                    "api: chip.set('library','mylib','lef','10M','mylib.lef')"],
        'help': """
        List of abstracted LEF format layout views of library cells that gives a
        complete description of the cell's place and route boundary, pin positions,
        pin metals, and metal routing blockages specified on a per stackup
        basis.
        """
    }

    cfg['library'][lib]['gds']= {}
    cfg['library'][lib]['gds'][stackup] = {
        'switch': "-library_gds 'lib stackup <file>'",
        'require': None,
        'type': '[file]',
        'lock': 'false',
        'copy': 'false',
        'defvalue': [],
        'filehash': [],
        'hashalgo': 'sha256',
        'date': [],
        'author': [],
        'signature': [],
        'shorthelp': 'Library GDS layout files',
        'example': [
            "cli: -library_gds 'mylib 10M mylib.gds'",
            "api: chip.set('library','mylib','gds','10M,'mylib.gds')"],
        'help': """
        List of library GDS layout files specified on a per stackup basis.
        """
    }


    cfg['library'][lib]['def']= {}
    cfg['library'][lib]['def'][stackup] = {
        'switch': "-library_def 'lib stackup <file>'",
        'require': None,
        'type': '[file]',
        'lock': 'false',
        'copy': 'false',
        'defvalue': [],
        'filehash': [],
        'hashalgo': 'sha256',
        'date': [],
        'author': [],
        'signature': [],
        'shorthelp': 'Library DEF layout files',
        'example': [
            "cli: -library_def 'mylib 10M mymacro.def'",
            "api: chip.set('library','mylib','def','10M,'mymacro.def')"],
        'help': """
        List of library DEF layout files specified on a per stackup basis.
        """
    }

    cfg['library'][lib]['gerber']= {}
    cfg['library'][lib]['gerber'][stackup] = {
        'switch': "-library_gerber 'lib stackup <file>'",
        'require': None,
        'type': '[file]',
        'lock': 'false',
        'copy': 'false',
        'defvalue': [],
        'filehash': [],
        'hashalgo': 'sha256',
        'date': [],
        'author': [],
        'signature': [],
        'shorthelp': 'Library Gerber layout files',
        'example': [
            "cli: -library_gerber 'mylib 4L6MIL myboard.gbr'",
            "api: chip.set('library','mylib','gerber','4L6MIL,'myboard.gbr')"],
        'help': """
        List of library Gerber layout files specified on a per stackup basis.
        """
    }

    ###############################
    # Netlist/Design
    ###############################

    cfg['library'][lib]['netlist'] = {}
    cfg['library'][lib]['netlist']['default'] = {
        'switch': "-library_netlist 'lib cdl <file>'",
        'require': None,
        'type': '[file]',
        'lock': 'false',
        'copy': 'false',
        'defvalue': [],
        'filehash': [],
        'hashalgo': 'sha256',
        'date': [],
        'author': [],
        'signature': [],
        'shorthelp': 'Library LVS netlists',
        'example': [
            "cli: -library_netlist 'mylib cdl mylib.cdl'",
            "api: chip.set('library','mylib','netlist','cdl','mylib.cdl')"],
        'help': """
        List of files containing the golden netlist used for layout versus
        schematic (LVS) checks. For transistor level libraries such as
        standard cell libraries and SRAM macros, this should be a CDL type
        netlist. For higher level modules like place and route blocks, it
        should be a verilog gate level netlist.
        """
    }
    cfg['library'][lib]['spice'] = {}
    cfg['library'][lib]['spice']['default'] = {
        'switch': "-library_spice 'lib format <file>'",
        'require': None,
        'type': '[file]',
        'lock': 'false',
        'copy': 'false',
        'defvalue': [],
        'filehash': [],
        'hashalgo': 'sha256',
        'date': [],
        'author': [],
        'signature': [],
        'shorthelp': 'Library spice netlists',
        'example': [
            "cli: -library_spice 'mylib pspice mylib.sp'",
            "api: chip.set('library','mylib','spice','pspice','mylib.sp')"],
        'help': """
        List of files containing simulation spice netlists specified on a
        per format basis.
        """
    }

    modeltypes = ['verilog',
                  'vhdl',
                  'systemc',
                  'iss',
                  'qemu',
                  'gem5']

    cfg['library'][lib]['model'] = {}
    for item in modeltypes:
        cfg['library'][lib]['model'][item] = {
            'switch': f"-library_model_{item} 'lib <file>'",
            'require': None,
            'type': '[file]',
            'lock': 'false',
            'copy': 'false',
            'defvalue': [],
            'filehash': [],
            'hashalgo': 'sha256',
            'date': [],
            'author': [],
            'signature': [],
            'shorthelp': f'Library {item} model',
            'example': [
                f"cli: -library_model_{item} 'mylib modelname'",
                f"api: chip.set('library','mylib','model',{item},'modelname')"],
            'help': """
            List of library {item} models.
            """
        }

    ###############################
    # Options
    ###############################

    cfg['library'][lib]['pgmetal'] = {
        'switch': "-library_pgmetal 'lib <str>'",
        'require': None,
        'type': 'str',
        'lock': 'false',
        'signature': None,
        'defvalue': None,
        'shorthelp': 'Library power/ground layer',
        'example': ["cli: -library_pgmetal 'mylib m1'",
                    "api: chip.set('library','mylib','pgmetal','m1')"],
        'help': """
        Top metal layer used for power and ground routing within the library.
        The parameter can be used to guide cell power grid hookup by APR tools.
        """
    }


    cfg['library'][lib]['tag'] = {
        'switch': "-library_tag 'lib <str>'",
        'require': None,
        'type': '[str]',
        'lock': 'false',
        'signature' : [],
        'defvalue': [],
        'shorthelp': 'Library tags',
        'example': ["cli: -library_tag 'mylib virtual'",
                    "api: chip.set('library','mylib','tag','virtual')"],
        'help': """
        Marks a library with a set of tags that can be used by the designer
        and EDA tools for optimization purposes. The tags are meant to cover
        features not currently supported by built in EDA optimization flows,
        but which can be queried through EDA tool TCL commands and lists.
        The example below demonstrates tagging the whole library as virtual.
        """
    }

    name = 'default'
    cfg['library'][lib]['site'] = {}
    cfg['library'][lib]['site'][name] = {}

    cfg['library'][lib]['site'][name]['symmetry'] = {
        'switch': "-library_site_symmetry 'lib name <str>'",
        'require': None,
        'type': 'str',
        'lock': 'false',
        'signature' : [],
        'defvalue': None,
        'shorthelp': 'Library site symmetry',
        'example': [
            "cli: -library_site_symmetry 'mylib core X Y'",
            "api: chip.set('library','mylib','site','core','symmetry','X Y')"],
        'help': """
        Site flip-symmetry based on LEF standard definition. 'X' implies
        symmetric about the x axis, 'Y' implies symmetry about the y axis, and
        'X Y' implies symmetry about the x and y axis.
        """
    }

    cfg['library'][lib]['site'][name]['size'] = {
        'switch': "-library_site_size 'lib name (float,float)'",
        'require': None,
        'type': '(float,float)',
        'lock': 'false',
        'signature' : [],
        'defvalue': None,
        'shorthelp': 'Library site size',
        'example': [
            "cli: -library_site_size 'mylib core (1.0,1.0)'",
            "api: chip.set('library','mylib','site','core','size',(1.0,1.0))"],
        'help': """
        Site flip-symmetry based on LEF standard definition. The dimensions
        are specified in the normal (or north) orientations in microns.
        """
    }

    # Library units
    names = ['driver',
             'buf',
             'tie',
             'hold',
             'clkbuf',
             'clkinv',
             'clkgate',
             'clklogic',
             'ignore',
             'filler',
             'tapcell',
             'endcap',
             'antenna']

    cfg['library'][lib]['cells'] = {}
    for item in names:
        cfg['library'][lib]['cells'][item] = {
            'switch': f"-library_cells_{item} 'lib <str>'",
            'require': None,
            'type': '[str]',
            'lock': 'false',
            'signature' : [],
            'defvalue': [],
            'shorthelp': f"Library {item} cell list",
            'example': [
                f"cli: -library_cells_{item} 'mylib *eco*'",
                f"api: chip.set('library','mylib','cells',{item},'*eco*')"],
            'help': """
            List of cells grouped by a property that can be accessed
            directly by the designer and tools. The example below shows how
            all cells containing the string 'eco' could be marked as dont use
            for the tool.
        """
    }


    ###############################
    # Tool Specific Files
    ###############################

    tool = 'default'
    filetype = 'default'
    cfg['library'][lib]['techmap'] = {}
    cfg['library'][lib]['techmap'][tool] = {
        'switch': "-library_techmap 'lib tool <file>'",
        'require': None,
        'type': '[file]',
        'lock': 'false',
        'copy': 'false',
        'defvalue': [],
        'filehash': [],
        'hashalgo': 'sha256',
        'date': [],
        'author': [],
        'signature': [],
        'shorthelp': 'Library techmap file',
        'example': [
            "cli: -library_techmap 'lib mylib yosys map.v'",
            "api: chip.set('library', 'mylib', 'techmap', 'yosys','map.v')"],
        'help': """
        Filepaths specifying mappings from tool-specific generic cells to
        library cells.
        """
    }

    key = 'default'
    cfg['library'][lib]['file'] = {}
    cfg['library'][lib]['file'][tool] = {}
    cfg['library'][lib]['file'][tool][stackup] = {}
    cfg['library'][lib]['file'][tool][stackup][key] = {
        'switch': "-library_file 'lib tool stackup key <file>'",
        'require': None,
        'type': '[file]',
        'lock': 'false',
        'copy': 'false',
        'defvalue': [],
        'filehash': [],
        'hashalgo': 'sha256',
        'date': [],
        'author': [],
        'signature': [],
        'shorthelp': 'Library named file',
        'example': [
            "cli: -library_file 'lib atool 10M db ~/libdb'",
            "api: chip.set('library','lib','file','atool',10M,'db','~/libdb')"],
        'help': """
        List of named files specified on a per tool and per stackup basis.
        The parameter should only be used for specifying files that are
        not directly supported by the SiliconCompiler Library schema.
        """
    }


    cfg['library'][lib]['dir'] = {}
    cfg['library'][lib]['dir'][tool] = {}
    cfg['library'][lib]['dir'][tool][stackup] = {}
    cfg['library'][lib]['dir'][tool][stackup][key] = {
        'switch': "-library_dir 'lib tool stackup key <file>'",
        'require': None,
        'type': '[dir]',
        'lock': 'false',
        'copy': 'false',
        'defvalue': [],
        'filehash': [],
        'hashalgo': 'sha256',
        'date': [],
        'author': [],
        'signature': [],
        'shorthelp': 'Library named directory',
        'example': [
            "cli: -library_file 'lib atool 10M db ~/libdb'",
            "api: chip.set('library','lib','file','atool',10M,'db','~/libdb')"],
        'help': """
        List of named dirtectories specified on a per tool and per stackup
        basis. The parameter should only be used for specifying files that are
        not directly supported by the SiliconCompiler Library schema.
        """
    }

    return cfg

###############################################################################
# Flow Configuration
###############################################################################

def schema_flowgraph(cfg, flow='default', step='default', index='default'):

    cfg['flowgraph'] = {}
    cfg['flowgraph'][flow] = {}
    cfg['flowgraph'][flow][step] =  {}
    cfg['flowgraph'][flow][step][index] =  {}

    # Execution flowgraph
    cfg['flowgraph'][flow][step][index]['input'] = {
        'switch': "-flowgraph_input 'flow step index <(str,str)>'",
        'type': '[(str,str)]',
        'lock': 'false',
        'require': None,
        'signature' : [],
        'defvalue': [],
        'shorthelp': 'Flowgraph step input',
        'example': [
            "cli: -flowgraph_input 'asicflow cts 0 (place,0)'",
            "api:  chip.set('flowgraph','asicflow','cts','0','input',('place','0'))"],
        'help': """
        A list of inputs for the current step and index, specified as a
        (step,index) tuple.
        """
    }

    # Flow graph score weights
    cfg['flowgraph'][flow][step][index]['weight'] = {}
    cfg['flowgraph'][flow][step][index]['weight']['default'] = {
        'switch': "-flowgraph_weight 'flow step metric <float>'",
        'type': 'float',
        'lock': 'false',
        'require': None,
        'signature' : None,
        'defvalue': None,
        'shorthelp': 'Flowgraph metric weights',
        'example': [
            "cli: -flowgraph_weight 'asicflow cts 0 area_cells 1.0'",
            "api:  chip.set('flowgraph','asicflow','cts','0','weight','area_cells',1.0)"],
        'help': """
        Weights specified on a per step and per metric basis used to give
        effective "goodnes" score for a step by calculating the sum all step
        real metrics results by the corresponding per step weights.
        """
    }

    # Task tool/function
    cfg['flowgraph'][flow][step][index]['tool'] = {
        'switch': "-flowgraph_tool 'flow step <str>'",
        'type': 'str',
        'lock': 'false',
        'require': None,
        'signature' : None,
        'defvalue': None,
        'shorthelp': 'Flowgraph tool selection',
        'example': [
            "cli: -flowgraph_tool 'asicflow place openroad'",
            "api: chip.set('flowgraph','asicflow','place','0','tool','openroad')"],
        'help': """
        Name of the tool name used for task execution. Builtin tool names
        associated bound to core API functions include: minimum, maximum, join,
        verify, mux.
        """
    }

    # Arguments passed by user to setup function
    cfg['flowgraph'][flow][step][index]['args'] = {
        'switch': "-flowgraph_args 'flow step index <str>'",
        'type': '[str]',
        'lock': 'false',
        'require': None,
        'signature' : [],
        'defvalue': [],
        'shorthelp': 'Flowgraph function selection',
        'example': [
            "cli: -flowgraph_args 'asicflow cts 0 0'",
            "api:  chip.add('flowgraph','asicflow','cts','0','args','0')"],
        'help': """
        User specified flowgraph string arguments specified on a
        per step and per index basis.
        """
    }

    # Valid bits set by user
    cfg['flowgraph'][flow][step][index]['valid'] = {
        'switch': "-flowgraph_valid 'flow step index <str>'",
        'type': 'bool',
        'lock': 'false',
        'require': None,
        'signature' : None,
        'defvalue': 'false',
        'shorthelp': 'Flowgraph task valid bit',
        'example': [
            "cli: -flowgraph_valid 'asicflow cts 0 true'",
            "api:  chip.set('flowgraph','asicflow','cts','0','valid',True)"],
        'help': """
        Flowgraph valid bit specified on a per step and per index basis.
        The parameter can be used to control flow execution. If the bit
        is cleared (0), then the step/index combination is invalid and
        should not be run.
        """
    }


    # Valid bits set by user
    cfg['flowgraph'][flow][step][index]['timeout'] = {
        'switch': "-flowgraph_timeout 'flow step 0 <float>'",
        'type': 'float',
        'lock': 'false',
        'require': None,
        'signature' : None,
        'defvalue': None,
        'shorthelp': 'Flowgraph step/index timeout value',
        'example': [
            "cli: -flowgraph_timeout 'asicflow cts 0 3600'",
            "api:  chip.set('flowgraph','asicflow','cts','0','timeout', 3600)"],
        'help': """
        Timeout value in seconds specified on a per step and per index
        basis. The flowgraph timeout value is compared against the
        wall time tracked by the SC runtime to determine if an
        operation should continue. Timeout values help in situations
        where 1.) an operation is stuck and may never finish. 2.) the
        operation progress has saturated and continued execution has
        a negative return on investment.
        """
    }

    return cfg

###########################################################################
# Flow Status
###########################################################################
def schema_flowstatus(cfg, step='default', index='default'):

    cfg['flowstatus'] = {}
    cfg['flowstatus'][step] =  {}
    cfg['flowstatus'][step][index] = {}

    # Flow error indicator
    cfg['flowstatus'][step][index]['error'] = {
        'switch': "-flowstatus_error 'step index <int>'",
        'type': 'int',
        'lock': 'false',
        'require': None,
        'signature' : None,
        'defvalue': None,
        'shorthelp': 'Flowgraph index error status',
        'example': [
            "cli: -flowstatus_error 'cts 10 1'",
            "api:  chip.set('flowstatus','cts','10','error',1)"],
        'help': """
        Status parameter that tracks runstep errors.
        """
    }

    # Flow input selector
    cfg['flowstatus'][step][index]['select'] = {
        'switch': "-flowstatus_select 'step index <(str,str)>'",
        'type': '[(str,str)]',
        'lock': 'false',
        'require': None,
        'signature' : [],
        'defvalue': [],
        'shorthelp': 'Flowgraph select record',
        'example': [
            "cli: -flowstatus_select 'cts 0 (place,42)'",
            "api:  chip.set('flowstatus', 'cts', '0', 'select', ('place','42'))"],
        'help': """
        A list of selected inputs for the current step/index specified as
        (in_step,in_index) tuple.
        """
    }

    # Flow step max
    cfg['flowstatus'][step][index]['max'] = {
        'switch': "-flowstatus_max 'step index <int>'",
        'type': 'float',
        'lock': 'false',
        'require': None,
        'signature' : None,
        'defvalue': None,
        'shorthelp': 'Flowgraph max value',
        'example': [
            "cli: -flowstatus_max 'cts 0 99.99'",
            "api:  chip.set('flowstatus', 'cts, '0', 'max', '99.99')"],
        'help': """
        Status parameter of selected value recorded from the maximum()
        function.
        """
    }

    # Flow step min
    cfg['flowstatus'][step][index]['min'] = {
        'switch': "-flowstatus_min 'step index <int>'",
        'type': 'float',
        'lock': 'false',
        'require': None,
        'signature' : None,
        'defvalue': None,
        'shorthelp': 'Flowgraph max value',
        'example': [
            "cli: -flowstatus_min 'cts 0 0.0'",
            "api:  chip.set('flowstatus', 'cts, '0', 'max', '0.0')"],
        'help': """
        Status parameter of selected value recorded from the minimum()
        calculation.
        """
    }

    return cfg


###########################################################################
# EDA Tool Setup
###########################################################################

def schema_eda(cfg, tool='default', step='default', index='default'):

    cfg['eda'] = {}
    cfg['eda'][tool] = {}

    cfg['eda'][tool]['exe'] = {
        'switch': "-eda_exe 'tool<str>",
        'type': 'str',
        'lock': 'false',
        'require': None,
        'signature' : None,
        'defvalue': None,
        'shorthelp': 'Tool executable name',
        'example': [
            "cli: -eda_exe 'openroad openroad'",
            "api:  chip.set('eda','openroad','exe','openroad')"],
        'help': """
        Tool executable name.
        """
    }

    cfg['eda'][tool]['path'] = {
        'switch': "-eda_path 'tool <dir>'",
        'type': 'dir',
        'lock': 'false',
        'require': None,
        'signature' : [],
        'defvalue': None,
        'shorthelp': 'Tool executable path',
        'example': [
            "cli: -eda_path 'openroad /usr/local/bin'",
            "api:  chip.set('eda','openroad','path','/usr/local/bin')"],
        'help': """
        File system path to tool executable. The path is pre pended to the 'exe'
        parameter for batch runs and output as an environment variable for
        interactive setup. The path parameter can be left blank if the 'exe'
        is already in the environment search path.
        """
    }

    cfg['eda'][tool]['vswitch'] = {
        'switch': "-eda_vswitch 'tool <str>'",
        'type': '[str]',
        'lock': 'false',
        'require': None,
        'signature' : None,
        'defvalue': None,
        'shorthelp': 'Tool executable version switch',
        'example': [
            "cli: -eda_vswitch 'openroad -version'",
            "api:  chip.set('eda','openroad','vswitch','-version')"],
        'help': """
        Command line switch to use with executable used to print out
        the version number. Common switches include -v, -version,
        --version. Some tools may require extra flags to run in batch mode.
        """
    }

    cfg['eda'][tool]['vendor'] = {
        'switch': "-eda_vendor 'tool <str>'",
        'type': 'str',
        'lock': 'false',
        'require': None,
        'signature' : None,
        'defvalue': None,
        'shorthelp': 'Tool vendor',
        'example': ["cli: -eda_vendor 'yosys yosys'",
                    "api: chip.set('eda','yosys','vendor','yosys')"],
        'help': """
        Name of the tool vendor. Parameter can be used to set vendor
        specific technology variables in the PDK and libraries. For
        open source projects, the project name should be used in
        place of vendor.
        """
    }

    cfg['eda'][tool]['version'] = {
        'switch': "-eda_version 'tool <str>'",
        'type': '[str]',
        'lock': 'false',
        'require': None,
        'signature' : [],
        'defvalue': [],
        'shorthelp': 'Tool version number',
        'example': [
            "cli: -eda_version 'openroad 1.0'",
            "api:  chip.set('eda','openroad','version','1.0')"],
        'help': """
        Version of the tool executable.
        """
    }

    cfg['eda'][tool]['format'] = {
        'switch': "-eda_format 'tool <file>'",
        'require': None,
        'type': 'str',
        'lock': 'false',
        'signature' : None,
        'defvalue': None,
        'shorthelp': 'Tool manifest file format',
        'example': [
            "cli: -eda_format 'yosys tcl'",
            "api: chip.set('eda','yosys','format','tcl')"],
        'help': """
        File format for tool manifest handoff. Supported formats are tcl,
        yaml, and json.
        """
    }

    cfg['eda'][tool]['woff'] = {
        'switch': "-eda_woff 'tool <str>'",
        'type': '[str]',
        'lock': 'false',
        'require': None,
        'signature': [],
        'defvalue': None,
        'shorthelp': 'Tool warning filter',
        'example': ["cli: -eda_woff 'verilator COMBDLY'",
                    "api: chip.set('eda','verilator','woff','COMBDLY')"],
        'help': """
        A list of EDA warnings for which printing should be suppressed.
        Generally this is done on a per design basis after review has
        determined that warning can be safely ignored The code for turning
        off warnings can be found in the specific tool reference manual.
        """
    }



    cfg['eda'][tool]['continue'] = {
        'switch': "-eda_continue 'tool <bool>'",
        'type': 'bool',
        'lock': 'false',
        'require': 'all',
        'signature': None,
        'defvalue': 'false',
        'shorthelp': "Tool continue-on-error",
        'example': [
            "cli: -eda_continue 'verilator true'",
            "api: chip.set('eda','verilator','continue', true)"],
        'help': """
        Directs tool to not exit on error.
        """
    }

    cfg['eda'][tool]['copy'] = {
        'switch': "-eda_copy 'tool <bool>'",
        'type': 'bool',
        'lock': 'false',
        'require': None,
        'signature': None,
        'defvalue': "false",
        'shorthelp': 'Tool copy-local option',
        'example': ["cli: -eda_copy 'openroad true'",
                    "api: chip.set('eda','openroad','copy',true)"],
        'help': """
        Specifies that the reference script directory should be copied and run
        from the local run directory.
        """
    }

    cfg['eda'][tool]['licenseserver'] = {}
    cfg['eda'][tool]['licenseserver']['default'] = {
        'switch': "-eda_licenseserver 'tool name <str>'",
        'type': '[str]',
        'lock': 'false',
        'require': None,
        'signature' : [],
        'defvalue': [],
        'shorthelp': 'Tool license server',
        'example': [
            "cli: -eda_licenseserver 'atool ACME_LICENSE_FILE 1700@server'",
            "api:  chip.set('eda','atool','licenseserver','ACME_LICENSE_FILE','1700@server')"],
        'help': """
        Defines a set of tool specific environment variables used by the executables
        that depend on license key servers to control access. For multiple servers,
        separate each server by a 'colon'. The named license variable are read at
        runtime (run()) and the environment variables are set.
        """
    }

    # eda entries below work on step/index basis

    suffix = 'default'
    cfg['eda'][tool]['regex'] = {}
    cfg['eda'][tool]['regex'][step] = {}
    cfg['eda'][tool]['regex'][step][index] = {}
    cfg['eda'][tool]['regex'][step][index][suffix] = {
        'switch': "-eda_regex 'tool step index suffix <str>'",
        'type': '[str]',
        'lock': 'false',
        'require': None,
        'signature': [],
        'defvalue': [],
        'shorthelp': 'Tool regex filter',
        'example': [
            "cli: -eda_regex 'openroad place 0 error -v ERROR",
            "api: chip.set('eda','openroad','regex','place','0','error','-v ERROR')"],
        'help': """
        A list of piped together grep commands. Each entry represents a set
        of command line arguments for grep including the regex pattern to
        match. Starting with the first list entry, each grep output is piped
        into the following grep command in the list. Supported grep options
        include, -t, -i, -E, -x, -e. Patterns starting with "-" should be
        directly preceeded by the "-e" option. The following example
        illustrates the concept.

        UNIX grep:
        >> grep WARNING place.log | grep -v "blackbox" > place.warnings

        siliconcompiler:
        chip.set('eda','openroad','regex','place',0','warnings',["WARNING","-v blackbox"])
        """
    }


    cfg['eda'][tool]['option'] = {}
    cfg['eda'][tool]['option'][step] = {}
    cfg['eda'][tool]['option'][step][index] = {
        'switch': "-eda_option 'tool step index name <str>'",
        'type': '[str]',
        'lock': 'false',
        'require': None,
        'signature' : [],
        'defvalue': [],
        'shorthelp': 'Tool options',
        'example': [
            "cli: -eda_option 'openroad cts 0 -no_init'",
            "api: chip.set('eda','openroad','option','cts','0','-no_init')"],
        'help': """
        List of command line options for the tool executable, specified on
        a per tool and per step basis. Options should not include spaces.
        For multiple argument options, each option is a separate list element.
        """
    }

    cfg['eda'][tool]['variable'] = {}
    cfg['eda'][tool]['variable'][step] = {}
    cfg['eda'][tool]['variable'][step][index] = {}
    cfg['eda'][tool]['variable'][step][index]['default'] = {
        'switch': "-eda_variable 'tool step index name <str>'",
        'type': '[str]',
        'lock': 'false',
        'require': None,
        'signature' : [],
        'defvalue': [],
        'shorthelp': 'Tool script variables',
        'example': [
            "cli: -eda_variable 'openroad cts 0 myvar 42'",
            "api: chip.set('eda','openroad','variable','cts','0','myvar','42')"],
        'help': """
        Executable script variables specified as key value pairs. Variable
        names and value types must match the name and type of tool and reference
        script consuming the variable.
        """
    }

    cfg['eda'][tool]['environment'] = {}
    cfg['eda'][tool]['environment'][step] = {}
    cfg['eda'][tool]['environment'][step][index] = {}
    cfg['eda'][tool]['environment'][step][index]['default'] = {
        'switch': "-eda_environment 'tool step index name <str>'",
        'type': '[str]',
        'lock': 'false',
        'require': None,
        'signature' : [],
        'defvalue': [],
        'shorthelp': 'Tool script environment variables',
        'example': [
            "cli: -eda_environment 'openroad cts 0 MYVAR 42'",
            "api: chip.set('eda','openroad','environment','cts','0','MYVAR','42')"],
        'help': """
        Environment variables to set for individual tasks. Keys and values should be
        set in accordance with the tool's documentation. Many tools do not require extra
        environment variables to function, but they are sometimes used for advanced configuration.
        """
    }

    cfg['eda'][tool]['input'] = {}
    cfg['eda'][tool]['input'][step] = {}
    cfg['eda'][tool]['input'][step][index] = {
        'switch': "-eda_input 'tool step index <str>'",
        'type': '[file]',
        'lock': 'false',
        'copy': 'false',
        'defvalue': [],
        'filehash': [],
        'hashalgo': 'sha256',
        'date': [],
        'author': [],
        'signature': [],
        'require': None,
        'defvalue': [],
        'shorthelp': 'Tool input files',
        'example': [
            "cli: -eda_input 'openroad place 0 oh_add.def'",
            "api: chip.set('eda','openroad','input','place','0','oh_add.def')"],
        'help': """
        List of data files to be copied from previous flowgraph steps 'output'
        directory. The list of steps to copy files from is defined by the
        list defined by the dictionary key ['flowgraph', step, 'input'].
        'All files must be available for flow to continue. If a file
        is missing, the program exists on an error.
        """
    }

    cfg['eda'][tool]['output'] = {}
    cfg['eda'][tool]['output'][step] = {}
    cfg['eda'][tool]['output'][step][index] = {
        'switch': "-eda_output 'tool step index <str>'",
        'type': '[file]',
        'lock': 'false',
        'copy': 'false',
        'defvalue': [],
        'filehash': [],
        'hashalgo': 'sha256',
        'date': [],
        'author': [],
        'signature': [],
        'require': None,
        'defvalue': [],
        'shorthelp': 'Tool output files ',
        'example': ["cli: -eda_output 'openroad place 0 oh_add.def'",
                    "api: chip.set('eda','openroad','output','place','0','oh_add.def')"],
        'help': """
        List of data files produced by the current task and placed in the
        'output' directory. During execution, if a file is missing, the
        program exists on an error.
        """
    }

    metric = 'default'
    cfg['eda'][tool]['report'] = {}
    cfg['eda'][tool]['report'][step] = {}
    cfg['eda'][tool]['report'][step][index] = {}
    cfg['eda'][tool]['report'][step][index][metric] = {
        'switch': "-eda_report 'tool step index metric <str>'",
        'type': '[file]',
        'lock': 'false',
        'copy': 'false',
        'defvalue': [],
        'filehash': [],
        'hashalgo': 'sha256',
        'date': [],
        'author': [],
        'signature': [],
        'require': None,
        'defvalue': [],
        'shorthelp': 'Tool report files ',
        'example': [
            "cli: -eda_report 'openroad place 0 holdtns place.log'",
            "api: chip.set('eda','openroad','report','syn','0','holdtns','place.log')"],
        'help': """
        List of report files associated with a specific 'metric'. The file path
        specified is relative to the run directory of the current task.
        """
    }

    cfg['eda'][tool]['require'] = {}
    cfg['eda'][tool]['require'][step] = {}
    cfg['eda'][tool]['require'][step][index] = {
        'switch': "-eda_req 'tool step index <str>'",
        'type': '[str]',
        'lock': 'false',
        'require': None,
        'signature' : [],
        'defvalue': [],
        'shorthelp': 'Tool parameter requirements',
        'example': [
            "cli: -eda_require 'openroad cts 0 design'",
            "api: chip.set('eda','openroad','require','cts','0','design')"],
        'help': """
        List of keypaths to required tool parameters. The list is used
        by check() to verify that all parameters have been set up before
        step execution begins.
        """
    }

    cfg['eda'][tool]['refdir'] = {}
    cfg['eda'][tool]['refdir'][step] = {}
    cfg['eda'][tool]['refdir'][step][index] = {
        'switch': "-eda_refdir 'tool step index <dir>'",
        'type': 'dir',
        'lock': 'false',
        'require': None,
        'signature' : None,
        'defvalue': None,
        'shorthelp': 'Tool reference directory',
        'example': [
            "cli: -eda_refdir 'yosys syn 0 ./myref'",
            "api:  chip.set('eda','yosys','refdir','syn','0','./myref')"],
        'help': """
        Path to directories containing compilation scripts, specified
        on a per step basis.
        """
    }

    cfg['eda'][tool]['script'] = {}
    cfg['eda'][tool]['script'][step] = {}
    cfg['eda'][tool]['script'][step][index] = {
        'switch': "-eda_script 'tool step index <file>'",
        'require': None,
        'type': '[file]',
        'lock': 'false',
        'copy': 'false',
        'defvalue': [],
        'filehash': [],
        'hashalgo': 'sha256',
        'date': [],
        'author': [],
        'signature': [],
        'shorthelp': 'Tool entry script',
        'example': [
            "cli: -eda_script 'yosys syn 0 syn.tcl'",
            "api: chip.set('eda','yosys','script','syn','0','syn.tcl')"],
        'help': """
        Path to the entry point compilation script called by the executable,
        specified on a per tool and per step basis.
        """
    }



    cfg['eda'][tool]['prescript'] = {}
    cfg['eda'][tool]['prescript'][step] = {}
    cfg['eda'][tool]['prescript'][step][index] = {
        'switch': "-eda_prescript 'tool step index <file>'",
        'require': None,
        'type': '[file]',
        'lock': 'false',
        'copy': 'false',
        'defvalue': [],
        'filehash': [],
        'hashalgo': 'sha256',
        'date': [],
        'author': [],
        'signature': [],
        'shorthelp': 'Tool pre-script plugin',
        'example': [
            "cli: -eda_prescript 'yosys syn 0 pre.tcl'",
            "api: chip.set('eda','yosys','prescript','syn','0','pre.tcl')"],
        'help': """
        Path to a user supplied script to execute after reading in the design
        but before the main execution stage of the step. Exact entry point
        depends on the step and main script being executed. An example
        of a prescript entry point would be immediately before global
        placement.
        """
    }

    cfg['eda'][tool]['postscript'] = {}
    cfg['eda'][tool]['postscript'][step] = {}
    cfg['eda'][tool]['postscript'][step][index] = {
        'switch': "-eda_postscript 'tool step index <file>'",
        'require': None,
        'type': '[file]',
        'lock': 'false',
        'copy': 'false',
        'defvalue': [],
        'filehash': [],
        'hashalgo': 'sha256',
        'date': [],
        'author': [],
        'signature': [],
        'shorthelp': 'Tool post-script plugin',
        'example': ["cli: -eda_postscript 'yosys syn 0 post.tcl'",
                    "api: chip.set('eda','yosys','postscript','syn','0','post.tcl')"],
        'help': """
        Path to a user supplied script to execute after reading in the design
        but before the main execution stage of the step. Exact entry point
        depends on the step and main script being executed. An example
        of a postscript entry point would be immediately after global
        placement.
        """
    }


    cfg['eda'][tool]['threads'] = {}
    cfg['eda'][tool]['threads'][step] = {}
    cfg['eda'][tool]['threads'][step][index] = {
        'switch': "-eda_threads 'tool step index <int>'",
        'type': 'int',
        'lock': 'false',
        'require': None,
        'signature': None,
        'defvalue': None,
        'shorthelp': 'Tool job parallelism',
        'example': ["cli: -eda_threads 'magic drc 0 64'",
                    "api: chip.set('eda','magic','threads','drc','0','64')"],
        'help': """
        Thread parallelism to use for execution specified on a per tool and per
        step basis. If not specified, SC queries the operating system and sets
        the threads based on the maximum thread count supported by the
        hardware.
        """
    }



    return cfg

###########################################################################
# Local (not global!) parameters for controlling tools
###########################################################################
def schema_arg(cfg):


    cfg['arg'] = {}

    cfg['arg']['step'] = {
        'switch': "-arg_step <str>",
        'type': 'str',
        'lock': 'false',
        'require': None,
        'signature': None,
        'defvalue': None,
        'shorthelp': 'Current step',
        'example': ["cli: -arg_step 'route'",
                    "api: chip.set('arg', 'step', 'route')"],
        'help': """
        Dynamic variable passed in by the sc runtime as an argument to
        an EDA tool. The variable allows the EDA configuration code
        (usually TCL) to use control flow that depend on the current
        executions step rather than having separate files called
        for each step.
        """
    }

    cfg['arg']['index'] = {
        'switch': "-arg_index <str>",
        'type': 'str',
        'lock': 'false',
        'require': None,
        'signature': None,
        'defvalue': '0',
        'shorthelp': 'Current index',
        'example': ["cli: -arg_index 0",
                    "api: chip.set('arg','index','0')"],
        'help': """
        Dynamic variable passed in by the sc runtime as an argument to
        an EDA tool to indicate the index of the step being worked on.
        """
    }

    return cfg


###########################################################################
# Metrics to Track
###########################################################################

def schema_metric(cfg, step='default', index='default',group='default', ):

    cfg['metric'] = {}
    cfg['metric'][step] = {}
    cfg['metric'][step][index] = {}

    cfg['metric'][step][index]['errors'] = {}
    cfg['metric'][step][index]['errors'][group] = {
        'switch': "-metric_errors 'step index group <int>'",
        'type': 'int',
        'lock': 'false',
        'require': 'all',
        'signature': None,
        'defvalue': None,
        'shorthelp': 'Metric total errors',
        'example': [
            "cli: -metric_errors 'dfm 0 goal 0'",
            "api: chip.set('metric','dfm','0','errors','real','0')"],
        'help': """
        Metric tracking the total number of errors on a per step basis.
        """
    }

    cfg['metric'][step][index]['warnings'] = {}
    cfg['metric'][step][index]['warnings'][group] = {
        'switch': "-metric_warnings 'step index group <int>'",
        'type': 'int',
        'lock': 'false',
        'require': 'all',
        'signature': None,
        'defvalue': None,
        'shorthelp': 'Metric total warnings',
        'example': [
            "cli: -metric_warnings 'dfm 0 goal 0'",
            "api: chip.set('metric','dfm','0','warnings','real','0')"],

        'help': """
        Metric tracking the total number of warnings on a per step basis.
        """
    }

    cfg['metric'][step][index]['drvs'] = {}
    cfg['metric'][step][index]['drvs'][group] = {
        'switch': "-metric_drv 'step index group <int>'",
        'type': 'int',
        'lock': 'false',
        'require': 'all',
        'signature': None,
        'defvalue': None,
        'shorthelp': 'Metric design rule violations',
        'example': [
            "cli: -metric_drvs 'dfm 0 goal 0'",
            "api: chip.set('metric','dfm','0','drvs','real','0')"],
        'help': """
        Metric tracking the total number of design rule violations on per step
        basis.
        """
    }

    cfg['metric'][step][index]['unconstrained'] = {}
    cfg['metric'][step][index]['unconstrained'][group] = {
        'switch': "-metric_unconstrained 'step index group <int>'",
        'type': 'int',
        'lock': 'false',
        'require': 'all',
        'signature': None,
        'defvalue': None,
        'shorthelp': 'Metric unconstrained paths',
        'example': [
            "cli: -metric_unconstrained 'place 0 goal 0'",
            "api: chip.set('metric','place','0','unconstrained','goal','0')"],
        'help': """
        Metric tracking the total number of unconstrained timing paths.
        """
    }

    cfg['metric'][step][index]['coverage'] = {}
    cfg['metric'][step][index]['coverage'][group] = {
        'switch': "-metric_coverage 'step index group <float>'",
        'type': 'float',
        'lock': 'false',
        'require': 'all',
        'signature': None,
        'defvalue': None,
        'shorthelp': 'Metric coverage',
        'example': [
            "cli: -metric_coverage 'place 0 goal 99.9'",
            "api: chip.set('metric','place','0','coverage','goal','99.9')"],
        'help': """
        Metric tracking the test coverage in the design expressed as a percentage
        with 100 meaning full coverage. The meaning of the metric depends on the
        task being executed. It can refer to code coverage, feature coverage,
        stuck at fault coverage.
        """
    }

    cfg['metric'][step][index]['security'] = {}
    cfg['metric'][step][index]['security'][group] = {
        'switch': "-metric_security 'step index group <float>'",
        'type': 'float',
        'lock': 'false',
        'require': 'all',
        'signature': None,
        'defvalue': None,
        'shorthelp': 'Metric security',
        'example': [
            "cli: -metric_security 'place 0 goal 100'",
            "api: chip.set('metric','place','0','security','goal','100')"],
        'help': """
        Metric tracking the level of security (1/vulnerability) of the design.
        A completely secure design would have a score of 100. There is no
        absolute scale for the security metrics (like with power, area, etc)
        so the metric will be task and tool dependent.
        """
    }


    cfg['metric'][step][index]['luts'] = {}
    cfg['metric'][step][index]['luts'][group] = {
        'switch': '-metric_luts step index group <int>',
        'type': 'int',
        'lock': 'false',
        'require': 'fpga',
        'signature': None,
        'defvalue': None,
        'shorthelp': 'Metric FPGA LUT count',
        'example': [
            "cli: -metric_luts 'place 0 goal 100'",
            "api: chip.set('metric','place','0','luts','real','100')"],
        'help': """
        Metric tracking the total FPGA LUTs used by the design as reported
        by the implementation tool. There is no standard LUT definition,
        so metric comparisons can generally only be done between runs on
        identical tools and device families.
        """
    }

    cfg['metric'][step][index]['dsps'] = {}
    cfg['metric'][step][index]['dsps'][group] = {
        'switch': '-metric_dsps step index group <int>',
        'type': 'int',
        'lock': 'false',
        'require': 'fpga',
        'signature': None,
        'defvalue': None,
        'shorthelp': 'Metric FPGA DSP count',
        'example': [
            "cli: -metric_dsps 'place 0 goal 100'",
            "api: chip.set('metric','place','0','dsps','real','100')"],
        'help': """
        Metric tracking the total FPGA DSP slices used by the design as reported
        by the implementation tool. There is no standard DSP definition,
        so metric comparisons can generally only be done between runs on
        identical tools and device families.
        """
    }

    cfg['metric'][step][index]['brams'] = {}
    cfg['metric'][step][index]['brams'][group] = {
        'switch': '-metric_brams step index group <int>',
        'type': 'int',
        'lock': 'false',
        'require': 'fpga',
        'signature': None,
        'defvalue': None,
        'shorthelp': 'Metric FPGA BRAM count',
        'example': [
            "cli: -metric_bram 'place 0 goal 100'",
            "api: chip.set('metric','place','0','brams','real','100')"],
        'help': """
        Metric tracking the total FPGA BRAM tiles used by the design as
        reported by the implementation tool. There is no standard DSP
        definition, so metric comparisons can generally only be done between
        runs on identical tools and device families.
        """
    }

    cfg['metric'][step][index]['cellarea'] = {}
    cfg['metric'][step][index]['cellarea'][group] = {
        'switch': '-metric_cellarea step index group <float>',
        'type': 'float',
        'lock': 'false',
        'require': 'asic',
        'signature': None,
        'defvalue': None,
        'shorthelp': 'Metric cell area',
        'example': [
            "cli: -metric_cellarea 'place 0 goal 100.00'",
            "api: chip.set('metric','place','0','cellarea','real','100.00')"],
        'help': """
        Metric tracking the sum of all non-filler standard cells on a per and per
        index basis specified in um^2.
        """
    }

    cfg['metric'][step][index]['totalarea'] = {}
    cfg['metric'][step][index]['totalarea'][group] = {
        'switch': '-metric_totalarea step index group <float>',
        'type': 'float',
        'lock': 'false',
        'require': 'asic',
        'signature': None,
        'defvalue': None,
        'shorthelp': 'Metric total area',
        'example': [
            "cli: -metric_totalarea 'place 0 goal 100.00'",
            "api: chip.set('metric','place','0','totalarea','real','100.00')"],
        'help': """
        Metric tracking the total physical area occupied by the design,
        including cellarea, fillers, and any addiotnal white space/margins. The
        number is specified in um^2.
        """
    }

    cfg['metric'][step][index]['utilization'] = {}
    cfg['metric'][step][index]['utilization'][group] = {
        'switch': '-metric_utilization step index group <float>',
        'type': 'float',
        'lock': 'false',
        'require': 'asic',
        'signature': None,
        'defvalue': None,
        'shorthelp': 'Metric area utilization',
        'example': [
            "cli: -metric_utilization 'place 0 goal 50.00'",
            "api: chip.set('metric','place','0','utilization','real','50.00')"],
        'help': """
        Metric tracking the area utilization of the design calculated as
        100 * (cellarea/totalarea).
        """
    }

    cfg['metric'][step][index]['peakpower'] = {}
    cfg['metric'][step][index]['peakpower'][group] = {
        'switch': '-metric_peakpower step index group <float>',
        'type': 'float',
        'lock': 'false',
        'require': 'all',
        'signature': None,
        'defvalue': None,
        'shorthelp': 'Metric total power',
        'example': [
            "cli: -metric_peakpower 'place 0 real 0.001'",
            "api: chip.set('metric','place','0','peakpower','real','0.001')"],
        'help': """
        Metric tracking the worst case total power of the design on a per step
        basis calculated based on setup config and VCD stimulus. Metric unit is
        Watts.
        """
    }

    cfg['metric'][step][index]['standbypower'] = {}
    cfg['metric'][step][index]['standbypower'][group] = {
        'switch': '-metric_standbypower step index group <float>',
        'type': 'float',
        'lock': 'false',
        'require': 'all',
        'signature': None,
        'defvalue': None,
        'shorthelp': 'Metric leakage power',
        'example': [
            "cli: -metric_standbypower 'place 0 real 1e-6'",
            "api: chip.set('metric',place','0','standbypower','real','1e-6')"],
        'help': """
        Metric tracking the leakage power of the design on a per step
        basis. Metric unit is Watts.
        """
    }

    cfg['metric'][step][index]['irdrop'] = {}
    cfg['metric'][step][index]['irdrop'][group] = {
        'switch': "-metric_irdrop 'step index group <int>'",
        'type': 'float',
        'lock': 'false',
        'require': 'asic',
        'signature': None,
        'defvalue': None,
        'shorthelp': 'Metric peak IR drop',
        'example': [
            "cli: -metric_irdrop 'place 0 real 0.05'",
            "api: chip.set('metric','place','0','irdrop','real','0.05')"],
        'help': """
        Metric tracking the peak IR drop in the design based on extracted
        power and ground rail parasitics, library power models, and
        switching activity. The switching activity calculated on a per
        node basis is taken from one of three possible sources, in order
        of priority: VCD file, SAIF file, 'activityfactor' parameter.
        """
    }

    cfg['metric'][step][index]['holdslack'] = {}
    cfg['metric'][step][index]['holdslack'][group] = {
        'switch': "-metric_holdslack 'step index group <float>'",
        'type': 'float',
        'lock': 'false',
        'require': 'all',
        'signature': None,
        'defvalue': None,
        'shorthelp': 'Metric hold slack',
        'example': [
            "cli: -metric_holdslack 'place 0 real 0.0'",
            "api: chip.set('metric','place','0','holdslack','real','0')"],
        'help': """
        Metric tracking of worst hold slack (positive or negative) on
        a per per step and index basis. Metric unit is nanoseconds.
        """
    }

    cfg['metric'][step][index]['holdwns'] = {}
    cfg['metric'][step][index]['holdwns'][group] = {
        'switch': "-metric_holdwns 'step index group <float>'",
        'type': 'float',
        'lock': 'false',
        'require': 'all',
        'signature': None,
        'defvalue': None,
        'shorthelp': 'Metric hold worst negative slack',
        'example': [
            "cli: -metric_holdwns 'place 0 real 0.42",
            "api: chip.set('metric','place','0','holdwns','real,'0.43')"],
        'help': """
        Metric tracking the worst hold/min timing path slack in the design.
        Positive values means there is spare/slack, negative slack means the design
        is failing a hold timing constraint. The metric unit is nanoseconds.
        """
    }

    cfg['metric'][step][index]['holdtns'] = {}
    cfg['metric'][step][index]['holdtns'][group] = {
        'switch': "-metric_holdtns 'step index group <float>'",
        'type': 'float',
        'lock': 'false',
        'require': None,
        'signature': None,
        'defvalue': None,
        'shorthelp': 'Metric hold total negative slack',
        'example': [
            "cli: -metric_holdtns 'place 0 real 0.0'",
            "api: chip.set('metric','place','0','holdtns','real','0')"],
        'help': """
        Metric tracking of total negative hold slack (TNS) on a per step basis.
        Metric unit is nanoseconds.
        """
    }

    cfg['metric'][step][index]['holdpaths'] = {}
    cfg['metric'][step][index]['holdpaths'][group] = {
        'switch': "-metric_holdpaths 'step index group <int>'",
        'type': 'int',
        'lock': 'false',
        'require': 'all',
        'signature': None,
        'defvalue': None,
        'shorthelp': 'Metric hold path violations',
        'example': [
            "cli: -metric_holdpaths 'place 0 real 0'",
            "api: chip.set('metric','place','0','holdpaths','real','0')"],
        'help': """
        Metric tracking the total number of timing paths violating hold
        constraints.
        """
    }


    cfg['metric'][step][index]['setupslack'] = {}
    cfg['metric'][step][index]['setupslack'][group] = {
        'switch': "-metric_setupslack 'step index group <float>'",
        'type': 'float',
        'lock': 'false',
        'require': 'all',
        'signature': None,
        'defvalue': None,
        'shorthelp': 'Metric setup slack',
        'example': [
            "cli: -metric_setupslack 'place 0 real 0.0'",
            "api: chip.set('metric','place','0','setupslack','real','0')"],
        'help': """
        Metric tracking of worst setup slack (positive or negative) on
        a per per step and index basis. Metric unit is nanoseconds.
        """
    }

    cfg['metric'][step][index]['setupwns'] = {}
    cfg['metric'][step][index]['setupwns'][group] = {
        'switch': "-metric_setupwns 'step index group <float>'",
        'type': 'float',
        'lock': 'false',
        'require': 'all',
        'signature': None,
        'defvalue': None,
        'shorthelp': 'Metric setup worst negative slack',
        'example': [
            "cli: -metric_setupwns 'place 0 goal 0.0",
            "api: chip.set('metric','place','0','setupwns','real','0.0')"],
        'help': """
        Metric tracking the worst setup timing path slack in the design (WNS)
        on a per step and per index basis. The maximum WNS is 0.0. The metric
        unit is nanoseconds.
        """
    }

    cfg['metric'][step][index]['setuptns'] = {}
    cfg['metric'][step][index]['setuptns'][group] = {
        'switch': "-metric_setuptns 'step index group <float>'",
        'type': 'float',
        'lock': 'false',
        'require': 'all',
        'signature': None,
        'defvalue': None,
        'shorthelp': 'Metric setup total negative slack',
        'example': [
            "cli: -metric_setuptns 'place 0 goal 0.0'",
            "api: chip.set('metric','place','0','setuptns','real','0.0')"],
        'help': """
        Metric tracking of total negative setup slack (TNS) on a per step basis.
        The maximum TNS is 0.0.  Metric unit is nanoseconds.
        """
    }

    cfg['metric'][step][index]['setuppaths'] = {}
    cfg['metric'][step][index]['setuppaths'][group] = {
        'switch': "-metric_setuppaths 'step index group <int>'",
        'type': 'int',
        'lock': 'false',
        'require': 'all',
        'signature': None,
        'defvalue': None,
        'shorthelp': 'Metric setup path violations',
        'example': [
            "cli: -metric_setuppaths 'place 0 real 0'",
            "api: chip.set('metric','place','0','setuppaths','real','0')"],
        'help': """
        Metric tracking the total number of timing paths violating setup
        constraints.
        """
    }

    cfg['metric'][step][index]['cells'] = {}
    cfg['metric'][step][index]['cells'][group] = {
        'switch': '-metric_cells step index group <int>',
        'type': 'int',
        'lock': 'false',
        'require': 'asic',
        'signature': None,
        'defvalue': None,
        'shorthelp': 'Metric instance count',
        'example': [
            "cli: -metric_cells 'place 0 goal 100'",
            "api: chip.set('metric','place','0','cells','goal,'100')"],
        'help': """
        Metric tracking the total number of instances on a per step basis.
        Total cells includes registers. In the case of FPGAs, the it
        represents the number of LUTs.
        """
    }

    cfg['metric'][step][index]['registers'] = {}
    cfg['metric'][step][index]['registers'][group] = {
        'switch': "-metric_registers 'step index group <int>'",
        'type': 'int',
        'lock': 'false',
        'require': 'all',
        'signature': None,
        'defvalue': None,
        'shorthelp': 'Metric register count',
        'example': [
            "cli: -metric_registers 'place 0 real 100'",
            "api: chip.set('metric','place','0','registers','real','100')"],
        'help': """
        Metric tracking the total number of register cells.
        """
    }

    cfg['metric'][step][index]['buffers'] = {}
    cfg['metric'][step][index]['buffers'][group] = {
        'switch': "-metric_buffers 'step index group <int>'",
        'type': 'int',
        'lock': 'false',
        'require': 'asic',
        'signature': None,
        'defvalue': None,
        'shorthelp': 'Metric buffer count',
        'example': [
            "cli: -metric_buffers 'place 0 real 100'",
            "api: chip.set('metric','place','0','buffers','real','100')"],
        'help': """
        Metric tracking the total number of buffers and inverters in
        the design. An excessive count usually indicates a flow, design,
        or constraints problem.
        """
    }

    cfg['metric'][step][index]['transistors'] = {}
    cfg['metric'][step][index]['transistors'][group] = {
        'switch': '-metric_transistors step index group <int>',
        'type': 'int',
        'lock': 'false',
        'require': 'asic',
        'signature': None,
        'defvalue': None,
        'shorthelp': 'Metric transistor count',
        'example': [
            "cli: -metric_transistors 'place 0 goal 100'",
            "api: chip.set('metric','place','0','transistors','real','100')"],
        'help': """
        Metric tracking the total number of transistors in the design
        on a per step basis.
        """
    }
    cfg['metric'][step][index]['nets'] = {}
    cfg['metric'][step][index]['nets'][group] = {
        'switch': '-metric_nets step index group <int>',
        'type': 'int',
        'lock': 'false',
        'require': 'asic',
        'signature': None,
        'defvalue': None,
        'shorthelp': 'Metric net count',
        'example': [
            "cli: -metric_nets 'place 0 real 100'",
            "api: chip.set('metric','place','0','nets','real','100')"],
        'help': """
        Metric tracking the total number of net segments on a per step
        basis.
        """
    }
    cfg['metric'][step][index]['pins'] = {}
    cfg['metric'][step][index]['pins'][group] = {
        'switch': '-metric_pins step index group <int>',
        'type': 'int',
        'lock': 'false',
        'require': 'all',
        'signature': None,
        'defvalue': None,
        'shorthelp': 'Metric pin count',
        'example': [
            "cli: -metric_pins 'place 0 real 100'",
            "api: chip.set('metric','place','0','pins','real','100')"],
        'help': """
        Metric tracking the total number of I/O pins on a per step
        basis.
        """
    }
    cfg['metric'][step][index]['vias'] = {}
    cfg['metric'][step][index]['vias'][group] = {
        'switch': '-metric_vias step index group <int>',
        'type': 'int',
        'lock': 'false',
        'require': 'asic',
        'signature': None,
        'defvalue': None,
        'shorthelp': 'Metric via count',
        'example': [
            "cli: -metric_vias 'route 0 real 100'",
            "api: chip.set('metric','place','0','vias','real','100')"],
        'help': """
        Metric tracking the total number of vias in the design.
        """
    }
    cfg['metric'][step][index]['wirelength'] = {}
    cfg['metric'][step][index]['wirelength'][group] = {
        'switch': '-metric_wirelength step index group <float>',
        'type': 'float',
        'lock': 'false',
        'require': 'asic',
        'signature': None,
        'defvalue': None,
        'shorthelp': 'Metric wirelength',
        'example': [
            "cli: -metric_wirelength 'route 0 real 100.00'",
            "api: chip.set('metric','place','0','wirelength','real','100.42')"],
        'help': """
        Metric tracking the total wirelength in the design in meters.
        """
    }

    cfg['metric'][step][index]['overflow'] = {}
    cfg['metric'][step][index]['overflow'][group] = {
        'switch': '-metric_overflow step index group <int>',
        'type': 'int',
        'lock': 'false',
        'require': 'asic',
        'signature': None,
        'defvalue': None,
        'shorthelp': 'Metric routing overflow',
        'example': [
            "cli: -metric_overflow 'route 0 real 0'",
            "api: chip.set('metric','place','0','overflow','real','0')"],
        'help': """
        Metric tracking the total number of overflow tracks for the routing.
        Any non-zero number suggests an over congested design. To analyze
        where the congestion is occurring inspect the router log files for
        detailed per metal overflow reporting and open up the design to find
        routing hotspots.
        """
    }

    cfg['metric'][step][index]['runtime'] = {}
    cfg['metric'][step][index]['runtime'][group] = {
        'switch': "-metric_runtime 'step index group <float>",
        'type': 'float',
        'lock': 'false',
        'require': 'all',
        'signature': None,
        'defvalue': None,
        'shorthelp': 'Metric total runtime',
        'example': [
            "cli: -metric_runtime 'dfm 0 goal 35.3'",
            "api: chip.set('metric','dfm','0','runtime','real','35.3')"],
        'help': """
        Metric tracking the total runtime on a per step basis. Time recorded
        as wall clock time specified in seconds.
        """
    }

    cfg['metric'][step][index]['memory'] = {}
    cfg['metric'][step][index]['memory'][group] = {
        'switch': "-metric_memory 'step index group <float>'",
        'type': 'float',
        'lock': 'false',
        'require': 'all',
        'signature': None,
        'defvalue': None,
        'shorthelp': 'Metric total memory',
        'example': [
            "cli: -metric_memory 'dfm 0 goal 10e9'",
            "api: chip.set('metric','dfm','0','memory','real,'10e6')"],
        'help': """
        Metric tracking the total memory on a per step basis, specified
        in bytes.
        """
    }

    return cfg

###########################################################################
# Design Tracking
###########################################################################

def schema_record(cfg, job='default', step='default', index='default'):

    cfg['record'] = {}
    cfg['record'][job] = {}
    cfg['record'][job][step] = {}
    cfg['record'][job][step][index] = {}


    cfg['record'][job][step][index]['userid'] = {
        'switch': "-record_userid 'job step index <str>'",
        'require': None,
        'signature': None,
        'type': 'str',
        'lock': 'false',
        'defvalue': None,
        'shorthelp': 'Record userid',
        'example': [
            "cli: -record_userid 'job0 syn 0 tjelvar'",
            "api: chip.set('record','job0','syn','0','userid','tjelvar')"],
        'help': """
        Record tracking the userid per job, step, index.
        """
    }

    cfg['record'][job][step][index]['publickey'] = {
        'switch': "-record_publickey 'job step index <str>'",
        'require': None,
        'signature': None,
        'type': 'str',
        'lock': 'false',
        'defvalue': None,
        'shorthelp': 'Record user publickey',
        'example': [
            "cli: -record_publickey 'job0 syn 0 <key>'",
            "api: chip.set('record','job0','syn','0','userid','<key>')"],
        'help': """
        Record tracking the user public key per job, step, index.
        """
    }

    cfg['record'][job][step][index]['version']={}
    cfg['record'][job][step][index]['version']['sc'] = {
        'switch': "-record_version_sc 'job step index <str>'",
        'type': 'str',
        'lock': 'false',
        'require': None,
        'signature': None,
        'defvalue': None,
        'shorthelp': 'Record sc version',
        'example': [
            "cli: -record_version_sc 'job0 dfm 0 1.0'",
            "api: chip.set('record','job0', 'dfm','0', 'version', 'sc', '1.0')"],
        'help': """
        Record tracking the 'sc' version number per job, step, index.
        """
    }
    cfg['record'][job][step][index]['version']['tool'] = {
        'switch': "-record_version_tool 'job step index <str>'",
        'type': 'str',
        'lock': 'false',
        'require': None,
        'signature': None,
        'defvalue': None,
        'shorthelp': 'Record tool version',
        'example': [
            "cli: -record_version_tool 'job0 dfm 0 1.0'",
            "api: chip.set('record','job0','dfm','0','version','tool','1.0')"],
        'help': """
        Record tracking the tool version number per job, step, index.
        """
    }

    cfg['record'][job][step][index]['starttime'] = {
        'switch': "-record_starttime 'job step index <str>'",
        'type': 'str',
        'lock': 'false',
        'require': None,
         'signature': None,
        'defvalue': None,
        'shorthelp': 'Record start-time',
        'example': [
            "cli: -record_starttime 'job0 dfm 2021-09-06 12:20:20'",
            "api: chip.set('record','job0', 'dfm','0','starttime','2021-09-06 12:20:20')"],
        'help': """
        Record tracking the start time stamp per job, step, index.
        The date format is the ISO 8601 format YYYY-MM-DD HR:MIN:SEC.
        """
    }

    cfg['record'][job][step][index]['endtime'] = {
        'switch': "-record_endtime 'job step index <str>'",
        'type': 'str',
        'lock': 'false',
        'require': None,
        'signature': None,
        'defvalue': None,
        'shorthelp': 'Record end-time',
        'example': ["cli: -record_endtime 'job0 dfm 0 2021-09-06 12:20:20'",
                    "api: chip.set('record','job0', 'dfm','0','endtime','2021-09-06 12:20:20')"],
        'help': """
        Record tracking the end time stamp per job, step, index.
        The date format is the ISO 8601 format YYYY-MM-DD HR:MIN:SEC.
        """
    }

    cfg['record'][job][step][index]['machine'] = {
        'switch': "-record_machine 'job step index <str>'",
        'type': 'str',
        'lock': 'false',
        'require': None,
        'signature': None,
        'defvalue': None,
        'shorthelp': 'Record machine name',
        'example': [
            "cli: -record_machine 'job0 dfm 0 carbon'",
            "api: chip.set('record','job0', 'dfm','0','machine','carbon')"],
        'help': """
        Record tracking the machine name per job, step, index.
        (eg. carbon, silicon, mars, host0)
        """
    }

    cfg['record'][job][step][index]['region'] = {
        'switch': "-record_region 'job step index <str>'",
        'type': 'str',
        'lock': 'false',
        'require': None,
        'signature': None,
        'defvalue': None,
        'shorthelp': 'Record cloud region',
        'example': ["cli: -record_region 'job0 dfm 0 US Gov Boston'",
                    "api: chip.set('record','job0', 'dfm','0', 'region','US Gov Boston')"],
        'help': """
        Record tracking the operational region per job, step, index.
        Recommended naming methodology:
         * local: node is the local machine
         * onprem: node in on-premises IT infrastructure
         * public: generic public cloud
         * govcloud: generic US government cloud
         * <region>: cloud and entity specific region string name
        """
    }

    cfg['record'][job][step][index]['macaddr'] = {
        'switch': "-record_macaddr 'job step index <str>'",
        'type': 'str',
        'lock': 'false',
        'require': None,
        'signature': None,
        'defvalue': None,
        'shorthelp': 'Record MAC address',
        'example': [
            "cli: -record_macaddr 'job0 dfm 0 <addr>'",
            "api: chip.set('record', 'job0', 'dfm', '0', 'macaddr', '<addr>')"],
        'help': """
        Record tracking the MAC address per job, step, index.
        """
    }

    cfg['record'][job][step][index]['ipaddr'] = {
        'switch': "-record_ipaddr 'job step index <str>'",
        'type': 'str',
        'lock': 'false',
        'require': None,
        'signature': None,
        'defvalue': None,
        'shorthelp': 'Record IP address',
        'example': [
            "cli: -record_ipaddr 'job0 dfm 0 <addr>'",
            "api: chip.set('record', 'job0', 'dfm', '0', 'ipaddr', '<addr>')"],
        'help': """
        Record tracking the IP address per job, step, index.
        """
    }

    cfg['record'][job][step][index]['platform'] = {
        'switch': "-record_platform 'job step index <str>'",
        'type': 'str',
        'lock': 'false',
        'require': None,
        'signature': None,
        'defvalue': None,
        'shorthelp': 'Record platform',
        'example': [
            "cli: -record_platform 'job0 dfm 0 linux'",
            "api: chip.set('record', 'job0', 'dfm', '0', 'platform', 'linux')"],
        'help': """
        Record tracking the platform name per job, step, index.
        (linux, windows, freebsd, macos, ...).
        """
    }

    cfg['record'][job][step][index]['distro'] = {
        'switch': "-record_distro 'job step index <str>'",
        'type': 'str',
        'lock': 'false',
        'require': None,
        'signature': None,
        'defvalue': None,
        'shorthelp': 'Record O/S distribution',
        'example': [
            "cli: -record_distro 'job0 dfm 0 ubuntu'",
            "api: chip.set('record', 'job0', 'dfm', '0', 'distro', 'ubuntu')"],
        'help': """
        Record tracking the platform distribution name per job, step, index.
        (ubuntu, centos, redhat,...).
        """
    }

    cfg['record'][job][step][index]['version']['os'] = {
        'switch': "-record_version_os 'job step index machine <str>'",
        'type': 'str',
        'lock': 'false',
        'require': None,
        'signature': None,
        'defvalue': None,
        'shorthelp': 'Record O/S version',
        'example': [
            "cli: -record_version_os 'job0 dfm 0 20.04.1-Ubuntu'",
            "api: chip.set('record', 'job0', 'dfm', '0', 'version', 'os', '20.04.1-Ubuntu')"],
        'help': """
        Record tracking the operating system version name per job, step, index.
        Since there is not standard version system for operating systems,
        extracting information from is platform dependent. For Linux based
        operating systems, the 'osversion' is the version of the distro.
        """
    }

    cfg['record'][job][step][index]['version']['kernel'] = {
        'switch': "-record_version_kernel 'job step index <str>'",
        'type': 'str',
        'lock': 'false',
        'require': None,
        'signature': None,
        'defvalue': None,
        'shorthelp': 'Record O/S kernel version',
        'example': [
            "cli: -record_version_kernel 'job0 dfm 0 5.11.0-34-generic'",
            "api: chip.set('record', 'job0', 'dfm', '0', 'version','kernel', '5.11.0-34-generic')"],
        'help': """
        Record tracking the operating system kernel version per job, step, index.
        Used for platforms that support a distinction between os kernels and
        os distributions.
        """
    }

    cfg['record'][job][step][index]['arch'] = {
        'switch': "-record_arch 'job step index machine <str>'",
        'type': 'str',
        'lock': 'false',
        'require': None,
        'signature': None,
        'defvalue': None,
        'shorthelp': 'Record architecture',
        'example': [
            "cli: -record_arch 'job0 dfm 0 x86_64'",
            "api: chip.set('record', 'job0', 'dfm', '0', 'arch', 'x86_64')"],
        'help': """
        Record tracking the hardware architecture per job, step, index.
        (eg. x86_64).
        """
    }

    return cfg

###########################################################################
# Run Options
###########################################################################

def schema_options(cfg):
    ''' Run-time options
    '''

    # Units
    units = {
        'time' : 'ns',
        'capacitance' : 'pf',
        'resistance' : 'ohm',
        'inducatance' : 'nh',
        'voltage' : 'mv',
        'current' : 'ma',
        'power' : 'mw'
    }

    cfg['units'] = {}
    for item in units.keys():
        cfg['units'][item] = {
            'switch': f"-units_{item} '<str>'",
            'type': 'str',
            'lock': 'false',
            'require': None,
            'defvalue': None,
            'signature': [],
            'shorthelp': f"Units used for {item}",
            'example': [
                f"cli: -units_{item} {units[item]}'",
                f"api: chip.set('units',{item},'{units[item]}')"],
            'help': f"""
            Units implied during compilation when not explicitly specified.
            """
    }

    cfg['remote'] = {
        'switch': "-remote <bool>",
        'type': 'bool',
        'lock': 'false',
        'require': None,
        'signature': None,
        'defvalue': False,
        'shorthelp': 'Enables remote processing',
        'example': ["cli: -remote",
                    "api: chip.set('remote', True)"],
        'help': """
        Determines whether the job should be run locally, or on a remote server.
        """
    }

    cfg['credentials'] = {
        'switch': "-credentials <file>",
        'type': '[file]',
        'lock': 'false',
        'copy': 'false',
        'require': None,
        'defvalue': [],
        'filehash': [],
        'hashalgo': 'sha256',
        'date': [],
        'author': [],
        'signature': [],
        'shorthelp': 'User credentials file',
        'example': ["cli: -credentials /home/user/.sc/credentials",
                    "api: chip.set('credentials','/home/user/.sc/credentials')"],
        'help': """
        Filepath to credentials used for remote processing. If the
        credentials parameter is empty, the remote processing client program
        tries to access the ".sc/credentials" file in the user's home
        directory. The file supports the following fields:

        userid=<user id>
        secret_key=<secret key used for authentication>
        server=<ipaddr or url>

        """
        }

    cfg['mode'] = {
        'switch': "-mode <str>",
        'type': 'str',
        'lock': 'false',
        'require': 'all',
        'signature': None,
        'defvalue': None,
        'shorthelp': 'Compilation mode',
        'example': ["cli: -mode asic",
                    "api: chip.set('mode','asic')"],
        'help': """
        Sets the compilation mode. Valid modes are: asic, fpga, sim.
        """
    }

    cfg['target'] =  {
        'switch': "-target <str>",
        'type': 'str',
        'lock': 'false',
        'require': None,
        'signature': None,
        'defvalue': None,
        'shorthelp': 'Compilation target',
        'example': [
            "cli: -target freepdk45_demo",
            "api: chip.set('target','freepdk45_demo')"],
        'help': """
        Sets a target module to be used for compilation. The target
        module must set up all paramaters needed. The target module
        may load multiple flows and libraries.
        """
    }

    cfg['flow'] =  {
        'switch': "-flow <str>",
        'type': 'str',
        'lock': 'false',
        'require': 'all',
        'signature': None,
        'defvalue': None,
        'shorthelp': 'Compilation flow',
        'example': [
            "cli: -flow asicfow",
            "api: chip.set('flow','asicflow')"],
        'help': """
        Sets the flow of the current run.
        """
    }

    cfg['techarg'] = {}
    cfg['techarg']['default'] = {
        'switch': "-techarg 'arg <str>",
        'type': '[str]',
        'lock': 'false',
        'require': None,
        'signature': [],
        'defvalue': [],
        'shorthelp': 'Target technology argument',
        'example': ["cli: -techarg 'mimcap true",
                    "api: chip.set('techarg','mimcap', 'true')"],
        'help': """
        Parameter passed in as key/value pair to the technology target
        referenced in the load_pdk() API call. See the target technology
        for specific guidelines regarding configuration parameters.
        """
    }

    cfg['flowarg'] = {}
    cfg['flowarg']['default'] = {
        'switch': "-flowarg 'arg <str>",
        'type': '[str]',
        'lock': 'false',
        'require': None,
        'signature': [],
        'defvalue': [],
        'shorthelp': 'Target flow argument',
        'example': ["cli: -flowarg 'n 100",
                    "api: chip.set('flowarg','n', '100')"],
        'help': """
        Parameter passed in as key/value pair to the technology target
        referenced in the load_flow() API call. See the target flow for
        specific guidelines regarding configuration parameters.
        """
    }

    cfg['cfg'] = {
        'switch': "-cfg <file>",
        'type': '[file]',
        'lock': 'false',
        'copy': 'true',
        'require': None,
        'defvalue': [],
        'filehash': [],
        'hashalgo': 'sha256',
        'date': [],
        'author': [],
        'signature': [],
        'shorthelp': 'Configuration file',
        'example': ["cli: -cfg mypdk.json",
                    "api: chip.set('cfg','mypdk.json')"],
        'help': """
        List of filepaths to JSON formatted schema configuration
        manifests. The files are read in automatically when using the
        'sc' command line application. In Python programs, JSON manifests
        can be merged into the current working manifest using the
        read_manifest() method.
        """
    }

    cfg['jobscheduler'] = {
        'switch': "-jobscheduler <str>",
        'type': 'str',
        'lock': 'false',
        'require': None,
        'signature': None,
        'defvalue': None,
        'shorthelp': 'Job scheduler name',
        'example': ["cli: -jobscheduler slurm",
                    "api: chip.set('jobscheduler','slurm')"],
        'help': """
        Sets the type of job scheduler to be used for each individual
        flowgraph steps. If the parameter is undefined, the steps are executed
        on the same machine that the SC was launched on. If 'slurm' is used,
        the host running the 'sc' command must be running a 'slurmctld' daemon
        managing a Slurm cluster. Additionally, the build directory ('-dir')
        must be located in shared storage which can be accessed by all hosts
        in the cluster.
        """
    }

    cfg['env'] = {}
    cfg['env']['default'] = {
        'switch': "-env 'var <str>'",
        'type': 'str',
        'lock': 'false',
        'require': None,
        'signature': None,
        'defvalue': None,
        'shorthelp': 'Environment variables',
        'example': ["cli: -env 'PDK_HOME /disk/mypdk'",
                    "api: chip.set('env', 'PDK_HOME', '/disk/mypdk')"],
        'help': """
        Certain EDA tools and reference flows require environment variables to
        be set. These variables can be managed externally or specified through
        the env variable.
        """
    }

    cfg['scpath'] = {
        'switch': "-scpath <dir>",
        'type': '[dir]',
        'lock': 'false',
        'require': None,
        'signature': [],
        'defvalue': [],
        'shorthelp': 'Search path',
        'example': ["cli: -scpath '/home/$USER/sclib'",
                    "api: chip.set('scpath', '/home/$USER/sclib')"],
        'help': """
        Specifies python modules paths for target import.
        """
    }

    cfg['clean'] = {
        'switch': "-clean <bool>",
        'type': 'bool',
        'lock': 'false',
        'require': 'all',
        'signature': None,
        'defvalue': 'false',
        'shorthelp': 'Clean up files after run',
        'example': ["cli: -clean",
                    "api: chip.set('clean', True)"],
        'help': """
        Clean up all intermediate and non essential files at the end
        of a task, leaving only the log file and 'report' and
        'output' parameters associated with the task tool.
        """
    }

    cfg['hash'] = {
        'switch': "-hash <bool>",
        'type': 'bool',
        'lock': 'false',
        'require': 'all',
        'signature': None,
        'defvalue': 'false',
        'shorthelp': 'Enables file hashing',
        'example': ["cli: -hash",
                    "api: chip.set('hash', True)"],
        'help': """
        Enables hashing of all inputs and outputs during
        compilation. The hash values are stored in the hashvalue field
        of the individual parameters.
        """
    }

    cfg['nodisplay'] = {
        'switch': "-nodisplay <bool>",
        'type': 'bool',
        'lock': 'false',
        'require': 'all',
        'signature': None,
        'defvalue': 'false',
        'shorthelp': 'Headless execution',
        'example': ["cli: -nodisplay",
                    "api: chip.set('nodisplay', True)"],
        'help': """
        The '-nodisplay' flag prevents SiliconCompiler from opening GUI windows,
        such as the final metrics report.
        """
    }

    cfg['quiet'] = {
        'switch': "-quiet <bool>",
        'type': 'bool',
        'lock': 'false',
        'require': 'all',
        'signature': None,
        'defvalue': 'false',
        'shorthelp': 'Quiet execution',
        'example': ["cli: -quiet",
                    "api: chip.set('quiet', True)"],
        'help': """
        Modern EDA tools print significant content to the screen. The -quiet
        option forces all steps to print to a log file. The quiet
        option is ignored when the -noexit is set to true.
        """
    }

    cfg['loglevel'] = {
        'switch': "-loglevel <str>",
        'type': 'str',
        'lock': 'false',
        'require': 'all',
        'signature': None,
        'defvalue': 'WARNING',
        'shorthelp': 'Logging level',
        'example': ["cli: -loglevel INFO",
                    "api: chip.set('loglevel', 'INFO')"],
        'help': """
        The debug param provides explicit control over the level of debug
        logging printed. Valid entries include INFO, DEBUG, WARNING, ERROR. The
        default value is WARNING.
        """
    }

    cfg['dir'] = {
        'switch': "-dir <dir>",
        'type': 'dir',
        'lock': 'false',
        'require': 'all',
        'signature': None,
        'defvalue': 'build',
        'shorthelp': 'Build directory',
        'example': ["cli: -dir ./build_the_future",
                    "api: chip.set('dir','./build_the_future')"],
        'help': """
        The default build directory is in the local './build' where SC was
        executed. The 'dir' parameters can be used to set an alternate
        compilation directory path.
        """
    }

    cfg['jobname'] = {
        'switch': "-jobname <str>",
        'type': 'str',
        'lock': 'false',
        'require': 'all',
        'signature': None,
        'defvalue': 'job0',
        'shorthelp': 'Job name',
        'example': ["cli: -jobname may1",
                    "api: chip.set('jobname','may1')"],
        'help': """
        Jobname during invocation of run(). The jobname combined with a
        defined director structure (<dir>/<design>/<jobname>/<step>/<index>)
        enables multiple levels of transparent job, step, and index
        introspection.
        """
    }

    # Flow step min
    step='default'
    index='default'
    job = 'default'
    cfg['jobinput'] = {}
    cfg['jobinput'][job] = {}
    cfg['jobinput'][job][step] = {}
    cfg['jobinput'][job][step][index] = {
        'switch': "-jobinput 'job step index <str>'",
        'type': 'str',
        'lock': 'false',
        'require': None,
        'signature': None,
        'defvalue': None,
        'shorthelp': 'Input job name',
        'example': [
            "cli: -jobinput 'job1 cts 0 job0'",
            "api:  chip.set('jobinput', 'job1', 'cts, '0', 'job0')"],
        'help': """
        Specifies jobname inputs for the current run() on a per step
        and per index basis. During execution, the default behavior is to
        copy inputs from the current job.
        """
    }


    cfg['jobincr'] = {
        'switch': "-jobincr <bool>",
        'type': 'bool',
        'lock': 'false',
        'require': 'all',
        'signature': None,
        'defvalue': 'false',
        'shorthelp': 'Auto-increment jobname',
        'example': ["cli: -jobincr",
                    "api: chip.set('jobincr', True)"],
        'help': """
        Forces an auto-update of the jobname parameter if a directory
        matching the jobname is found in the build directory. If the
        jobname does not include a trailing digit, then a the number
        '1' is added to the jobname before updating the jobname
        parameter.  The option can be useful for automatically keeping
        all jobs ever run in a directory for tracking and debugging
        purposes.
        """
    }

    cfg['steplist'] = {
        'switch': "-steplist <str>",
        'type': '[str]',
        'lock': 'false',
        'require': None,
        'signature': [],
        'defvalue': [],
        'shorthelp': 'Compilation step list',
        'example': ["cli: -steplist 'import'",
                    "api: chip.set('steplist','import')"],
        'help': """
        List of steps to execute. The default is to execute all steps defined
        in the flow graph.
        """
    }

    cfg['indexlist'] = {
        'switch': "-indexlist <str>",
        'type': '[str]',
        'lock': 'false',
        'require': None,
        'signature': [],
        'defvalue': [],
        'shorthelp': 'Compilation index list',
        'example': ["cli: -indexlist '0'",
                    "api: chip.set('indexlist','0')"],
        'help': """
        List of indices to run. The default is to execute all indices for
        each step to be run.
        """
    }

    cfg['msgevent'] = {
        'switch': "-msgevent <str>",
        'type': '[str]',
        'lock': 'false',
        'require': None,
        'signature': [],
        'defvalue': [],
        'shorthelp': 'Message trigger',
        'example': ["cli: -msgevent export",
                    "api: chip.set('msgevent','export')"],
        'help': """
        A list of steps after which to notify a recipient. For example if
        values of syn, place, cts are entered separate messages would be sent
        after the completion of the syn, place, and cts steps.
        """
    }

    cfg['msgcontact'] = {
        'switch': "-msgcontact <str>",
        'type': '[str]',
        'lock': 'false',
        'require': None,
        'signature': [],
        'defvalue': [],
        'shorthelp': 'Message recipient',
        'example': ["cli: -msgcontact 'wile.e.coyote@acme.com'",
                    "api: chip.set('msgcontact','wile.e.coyote@acme.com')"],
        'help': """
        A list of phone numbers or email addresses to message on a event event
        within the msg_event param.
        """
    }

    cfg['optmode'] = {
        'switch': '-O<str>',
        'type': 'str',
        'lock': 'false',
        'require': 'all',
        'signature': None,
        'defvalue': 'O0',
        'shorthelp': 'Optimization mode',
        'example': ["cli: -O3",
                    "api: chip.set('optmode','3')"],
        'help': """
        The compiler has modes to prioritize run time and ppa. Modes include:

        (0) = Exploration mode for debugging setup
        (1) = Higher effort and better PPA than O0
        (2) = Higher effort and better PPA than O1
        (3) = Signoff quality. Better PPA and higher run times than O2
        (4) = Experimental highest effort, may be unstable.
        """
    }

    cfg['vercheck'] = {
        'switch': "-vercheck <bool>",
        'type': 'bool',
        'lock': 'false',
        'require': 'all',
        'signature': None,
        'defvalue': 'false',
        'shorthelp': 'Enables version checking',
        'example': ["cli: -vercheck",
                    "api: chip.set('vercheck', 'true')"],
        'help': """
        Enforces strict version checking on all invoked tools if True. The
        list of supported version numbers is defined in the 'version'
        parameter in the 'eda' dictionary for each tool.
        """
    }

    cfg['relax'] = {
        'switch': "-relax <bool>",
        'type': 'bool',
        'lock': 'false',
        'require': 'all',
        'signature': None,
        'defvalue': 'false',
        'shorthelp': 'Relax RTL linting',
        'example': ["cli: -relax",
                    "api: chip.set('relax', 'true')"],
        'help': """
        Specifies that tools should be lenient and suppress some warnings that
        may or may not indicate design issues. The default is to enforce strict
        checks for all steps.
        """
    }

    cfg['track'] = {
        'switch': "-track <bool>",
        'type': 'bool',
        'lock': 'false',
        'require': 'all',
        'signature': None,
        'defvalue': 'false',
        'shorthelp': 'Enables execution tracking',
        'example': ["cli: -track",
                    "api: chip.set('track', 'true')"],
        'help': """
        Turns on tracking of all 'record' parameters during each task. Tracking
        will result in potentially sensitive data being recorded in the manifest
        so only turn on this feature if you have control of the final manifest.
        """
    }

    cfg['trace'] = {
        'switch': "-trace <bool>",
        'type': 'bool',
        'lock': 'false',
        'require': 'all',
        'signature': None,
        'defvalue': 'false',
        'shorthelp': 'Enables simulation tracing',
        'example': ["cli: -trace",
                    "api: chip.set('trace', True)"],
        'help': """
        Enables tracing during compilation and/or runtime.
        """
    }

    cfg['bkpt'] = {
        'switch': "-bkpt <str>",
        'type': '[str]',
        'lock': 'false',
        'require': None,
        'signature': [],
        'defvalue': [],
        'shorthelp': "List of flow breakpoints",
        'example': ["cli: -bkpt place",
                    "api: chip.set('bkpt','place')"],
        'help': """
        Specifies a list of step stop (break) points. If the step is
        a TCL based tool, then the breakpoints stops the flow inside the EDA
        tool. If the step is a command line tool, then the flow drops into
        a Python interpreter.
        """
    }


    cfg['skip'] = {}
    cfg['skip']['all'] = {
        'switch': "-skip_all <bool>",
        'type': 'bool',
        'lock': 'false',
        'require': 'all',
        'signature': None,
        'defvalue': "false",
        'shorthelp': "Exit after checking flow",
        'example': ["cli: -skip_all true",
                    "api: chip.set('skip', 'all','true')"],
        'help': """
        Skips the execution of all tools in run(), enabling a quick check
        of tool and setup without having to run through eachc step of a flow
        to completion.
        """
    }

    cfg['skip']['check'] = {
        'switch': "-skip_check <bool>",
        'type': 'bool',
        'lock': 'false',
        'require': 'all',
        'signature': None,
        'defvalue': "false",
        'shorthelp': "Skip configuration runtime check",
        'example': ["cli: -skip_check true",
                    "api: chip.set('skip', 'check', True)"],
        'help': """
        Skips the runtime configuration check. Useful for lowering the initial
        barrier for creation of new tool/flow/pdk/libs targets. Not
        recommended for actual design compilation.
        """
    }

    step = 'default'
    cfg['skip']['step'] = {}
    cfg['skip']['step'][step] = {
        'switch': "-skip_step 'step <bool>",
        'type': 'bool',
        'lock': 'false',
        'require': 'all',
        'signature': None,
        'defvalue': "false",
        'shorthelp': "Skip a flowgraph step",
        'example': ["cli: -skip_step 'lvs true'",
                    "api: chip.set('skip', 'step', 'lvs', True)"],
        'help': """
        Skips a specific step when executing the flowgraph in run().
        """
    }


    cfg['copyall'] = {
        'switch': "-copyall <bool>",
        'type': 'bool',
        'lock': 'false',
        'require': 'all',
        'signature': None,
        'defvalue': 'false',
        'shorthelp': "Copy all inputs to working directory",
        'example': ["cli: -copyall",
                    "api: chip.set('copyall', 'true')"],
        'help': """
        Specifies that all used files should be copied into the jobdir,
        overriding the per schema entry copy settings. The default
        is false.
        """
    }

    cfg['show'] = {
        'switch': "-show <bool>",
        'type': 'bool',
        'lock': 'false',
        'require': 'all',
        'signature': None,
        'defvalue': 'false',
        'shorthelp': "Show layout",
        'example': ["cli: -show",
                    "api: chip.set('show', 'true')"],
        'help': """
        Specifies that the final hardware layout should be
        shown after the compilation has been completed. The
        final layout and tool used to display the layout is
        flow dependent.
        """
    }

    # Linking show tools with filetypes
    filetype = 'default'
    cfg['showtool'] = {}
    cfg['showtool'][filetype] = {
        'switch': "-showtool 'filetype <str>'",
        'type': 'str',
        'lock': 'false',
        'require': None,
        'signature': None,
        'defvalue': None,
        'shorthelp': 'Selects tool for file display',
        'example': ["cli: -showtool 'gds klayout'",
                    "api: chip.set('showtool', 'gds', 'klayout')"],
        'help': """
        Selects the tool to use by the show function for displaying the
        specified filetype.
        """
    }

    cfg['frontend'] = {
        'switch': "-frontend <frontend>",
        'type': 'str',
        'lock': 'false',
        'require': 'all',
        'signature': None,
        'defvalue': 'verilog',
        'shorthelp': "Select frontend for compilation",
        'example': ["cli: -frontend systemverilog",
                    "api: chip.set('frontend', 'systemverilog')"],
        'help': """
        Specifies the frontend that flows should use for importing and
        processing source files. Default option is 'verilog', also supports
        'systemverilog' and 'chisel'. When using the Python API, this parameter
        must be configured before calling load_target().
        """
    }

    return cfg

############################################
# Package information
############################################

def schema_package(cfg, group):

    localcfg = {}

    if group == 'package':
        lib = ""
        libapi= ""
    elif group == 'library':
        lib = 'lib '
        libapi = "'lib','package',"

    localcfg['name'] = {
        'switch': f"-{group}_name '{lib}<str>'",
        'type': 'str',
        'lock': 'false',
        'require': None,
        'signature': None,
        'defvalue': None,
        'shorthelp': f"{group.capitalize()} name",
        'example': [
            f"cli: -{group}_name {lib}yac",
            f"api: chip.set('{group}',{libapi}'name', 'yac')"],
        'help': f"""
        Name of {group}.
        """
    }

    localcfg['version'] = {
        'switch': f"-{group}_version '{lib}<str>'",
        'type': 'str',
        'lock': 'false',
        'require': None,
        'signature': None,
        'defvalue': None,
        'shorthelp': f"{group.capitalize()} version number",
        'example': [
            f"cli: -{group}_version '{lib}1.0'",
            f"api: chip.set({group},{libapi}'version', '1.0')"],
        'help': f"""
        Version number. Can be a branch, tag, commit hash, or a major.minor
        type version string. Versions shall follow the semver standard.
        """
    }

    localcfg['description'] = {
        'switch': f"-{group}_description '{lib}<str>'",
        'type': 'str',
        'lock': 'false',
        'require': None,
        'signature': None,
        'defvalue': None,
        'shorthelp': f"{group.capitalize()} short description",
        'example': [
            f"cli: -{group}_description '{lib}Yet another cpu'",
            f"api: chip.set('{group}',{libapi}'description', 'Yet another cpu')"],
        'help': """
        Short one line description for package managers and summary reports.
        """
    }

    localcfg['keyword'] = {
        'switch': f"-{group}_keyword '{lib}<str>'",
        'type': '[str]',
        'lock': 'false',
        'require':None,
        'signature': [],
        'defvalue': None,
        'shorthelp': f"{group.capitalize()} keywords",
        'example': [
            f"cli: -{group}_keyword yac",
            f"api: chip.set('{group}','{libapi}'keyword', 'yac')"],
        'help': f"""
        List of keyword(s) used to search for {group}.
        """
    }
    # project home page
    localcfg['homepage'] = {
        'switch': f"-{group}_homepage '{lib}<str>'",
        'type': '[str]',
        'lock': 'false',
        'require': None,
        'signature': [],
        'defvalue': None,
        'shorthelp': f"{group.capitalize()} homepage",
        'example': [
            f"cli: -{group}_homepage yac",
            f"api: chip.set('{group}','{libapi}'homepage', 'yac')"],
        'help': f"""
        Homepage for {group}.
        """
    }

    # documentation homepage
    localcfg['doc'] = {}
    localcfg['doc']['homepage'] = {
            'switch': f"-{group}_doc_homepage '{lib}<file>'",
            'type': '[file]',
            'lock': 'false',
            'copy': 'false',
            'require': None,
            'defvalue': [],
            'filehash': [],
            'hashalgo': 'sha256',
            'date': [],
            'author': [],
            'signature': [],
            'shorthelp': f"{group.capitalize()} homepage",
            'example': [
                f"cli: -{group}_doc_homepage 'index.html",
                f"api: chip.set('{group}',{libapi}'doc','homepage','index.html')"],
            'help': f"""
            Filepath to design docs homepage. Complex designs can can include
            a long non standard list of documents dependent.  single html
            entry point can be used to present an organized documentation
            dashboard to the designer.
            """
    }

    doctypes = ['datasheet',
                'reference',
                'userguide',
                'quickstart',
                'releasenotes',
                'testplan',
                'tutorial']

    localcfg['doc'] = {}
    for item in doctypes:
        localcfg['doc'][item] = {
            'switch': f"-{group}_doc_{item} '{lib} <file>'",
            'type': '[file]',
            'lock': 'false',
            'copy': 'false',
            'require': None,
            'defvalue': [],
            'filehash': [],
            'hashalgo': 'sha256',
            'date': [],
            'author': [],
            'signature': [],
            'shorthelp': f"{group.capitalize()} {item}",
            'example': [
                f"cli: -{group}_doc_{item} '{lib}design.pdf",
                f"api: chip.set('{group}',{libapi}'doc',{item},'design.pdf')"],
            'help': f"""
            List of {item} documents.
            """
        }

    localcfg['signoff'] = {
        'switch': f"-{group}_signoff '{lib}<file>'",
        'type': '[file]',
        'lock': 'false',
        'copy': 'false',
        'require': None,
        'defvalue': [],
        'filehash': [],
        'hashalgo': 'sha256',
        'date': [],
        'author': [],
        'signature': [],
        'shorthelp': f"{group.capitalize()} signoff documents",
        'example': [
            f"cli: -{group}_signoff '{lib}hello_review.md",
            f"api: chip.set('{group}',{libapi}'signoff','hello_review.md')"],
        'help': """
        Final signoff report(s).
        """
    }

    localcfg['repo'] = {
        'switch': f"-{group}_repo '{lib}<str>'",
        'type': '[str]',
        'lock': 'false',
        'require': None,
        'signature': [],
        'defvalue': [],
        'shorthelp': f"{group.capitalize()} repository",
        'example': [
            f"cli: -{group}_repo git@github.com:aolofsson/oh.git",
            f"api: chip.set('{group}',{libapi}'repo','git@github.com:aolofsson/oh.git')"],
        'help': f"""
        Optional address to the {group} repository.
        """
    }

    dep = 'default'
    localcfg['dependency'] = {}
    localcfg['dependency'][dep] = {
        'switch': f"-{group}_dependency '{lib}<dep> <version>'",
        'type': '[str]',
        'lock': 'false',
        'require': None,
        'signature': [],
        'defvalue': [],
        'shorthelp': f"{group.capitalize()} dependency version",
        'example': [
            f"cli: -{group}_dependency '{lib}hello 1.0.0'",
            f"api: chip.set('{group}',{libapi}'dependency','hello','1.0.0')"],
        'help': """
        Package dependency specified as a key value pair. Versions shall follow
        the semver standard.
        """
    }

    localcfg['target'] = {
        'switch': f"-{group}_target '{lib}<str>'",
        'type': '[str]',
        'lock': 'false',
        'require': None,
        'signature': [],
        'defvalue': [],
        'shorthelp': f"{group.capitalize()} target list",
        'example': [
            f"cli: -{group}_target '{lib}asicflow_freepdk45",
            f"api: chip.set('{group}',{libapi}'target', 'asicflow_freepdk45')"],
        'help': f"""
        List of tested and qualified targets for the package.
        """
    }

    localcfg['license'] = {
        'switch': f"-{group}_license '{lib}<str>'",
        'type': '[str]',
        'lock': 'false',
        'require': None,
        'signature': [],
        'defvalue': [],
        'shorthelp': f"{group.capitalize()} license names",
        'example': [
            f"cli: -{group}_license '{lib}Apache-2.0",
            f"api: chip.set('{group}',{libapi}'license','Apache-2.0')"],
        'help': f"""
        The license(s) for {group}. SPDX identifiers should be used when
        applicable.
        """
    }

    localcfg['licensefile'] = {
        'switch': f"-{group}_licensefile '{lib}<file>'",
        'type': '[file]',
        'lock': 'false',
        'copy': 'false',
        'require': None,
        'defvalue': [],
        'filehash': [],
        'hashalgo': 'sha256',
        'date': [],
        'author': [],
        'signature': [],
        'shorthelp': f"{group.capitalize()} license files",
        'example': [
            f"cli: -{group}_licensefile '{lib}./LICENSE",
            f"api: chip.set('{group}',{libapi}'licensefile','./LICENSE')"],
        'help': f"""
        List of license files for {group} to be applied in cases when a
        SPDX identifier is not available. (eg. proprietary licenses).
        """
    }

    localcfg['location'] = {
        'switch': f"-{group}_location '{lib}<str>'",
        'type': '[str]',
        'lock': 'false',
        'require': None,
        'signature': [],
        'defvalue': [],
        'shorthelp': f"{group.capitalize()} location",
        'example': [
            f"cli: -{group}_location mars",
            f"api: chip.set('{group}', {libapi}'location', 'mars')"],
        'help': """
        Location of origin for project.
        """
    }

    localcfg['organization'] = {
        'switch': f"-{group}_organization '{lib}<str>'",
        'type': '[str]',
        'lock': 'false',
        'require': None,
        'signature': [],
        'defvalue': [],
        'shorthelp': f"{group} organization",
        'example': [
            f"cli: -{group}_organization '{lib}humanity'",
            f"api: chip.set('{group}',{libapi}'organization', 'humanity')"],
        'help': """
        Projection organization name.
        """
    }

    localcfg['author'] = {
        'switch': f"-{group}_author '{lib}<str>'",
        'type': '[str]',
        'lock': 'false',
        'require': None,
        'signature': [],
        'defvalue': [],
        'shorthelp': f"{group.capitalize()} author",
        'example': [
            f"cli: -{group}_author '{lib}wiley",
            f"api: chip.set('{group}',{libapi}'author', 'wiley')"],
        'help': """
        Author name(s).
        """
    }

    localcfg['userid'] = {
        'switch': f"-{group}_userid '{lib}<str>'",
        'type': '[str]',
        'lock': 'false',
        'require': None,
        'signature': [],
        'defvalue': [],
        'shorthelp': f"{group.capitalize()} author user ID",
        'example': [
            f"cli: -{group}_userid '{lib}0123",
            f"api: chip.set('{group}',{libapi}'userid', '0123')"],
        'help': """
        List of anonymous author user ID(s).
        """
    }

    localcfg['publickey'] = {
        'switch': f"-{group}_publickey '{lib}<str>'",
        'type': 'str',
        'lock': 'false',
        'require': None,
        'signature': None,
        'defvalue': None,
        'shorthelp': f"{group.capitalize()} public key",
        'example': [
            f"cli: -{group}_publickey '{lib}6EB695706EB69570'",
            f"api: chip.set('{group}',{libapi}'publickey','6EB695706EB69570')"],
        'help': f"""
        Public key for {group}.
        """
    }

    # copy package dictionary into library/project
    if group == 'package':
        cfg['package'] = copy.deepcopy(localcfg)
    elif group == 'record':
        cfg['record']['default']['default']['default']['package'] = copy.deepcopy(localcfg)
    elif group == 'library':
        cfg['library']['default']['package'] = copy.deepcopy(localcfg)
    return cfg

############################################
# Design Checklist
############################################

def schema_checklist(cfg, group='checklist'):

    if group == 'library':
        emit_group = "library_checklist"
        emit_switch = "lib "
        emit_api = "'library','lib','checklist'"
        emit_help = "Library checklist"
    else:
        emit_group = "checklist"
        emit_switch = ""
        emit_api = "'checklist'"
        emit_help = "Checklist"

    item = 'default'
    standard = 'default'

    localcfg = {}
    localcfg[item]={}
    localcfg[standard][item]={}
    localcfg[standard][item]['description'] = {
        'switch': f"-{emit_group}_description '{emit_switch}standard item <str>",
        'require': None,
        'type': 'str',
        'lock': 'false',
        'signature': None,
        'defvalue': None,
        'shorthelp': f"{emit_help} item description",
        'example': [
            f"cli: -{emit_group}_description '{emit_switch}ISO D000 A-DESCRIPTION'",
            f"api: chip.set({emit_api},'ISO','D000','description','A-DESCRIPTION')"],
        'help': f"""
        A short one line description of the {group} checklist item.
        """
    }

    localcfg[standard][item]['requirement'] = {
        'switch': f"-{emit_group}_requirement '{emit_switch}standard item <str>",
        'require': None,
        'type': 'str',
        'lock': 'false',
        'signature': None,
        'defvalue': None,
        'shorthelp': f"{emit_help} item requirement",
        'example': [
            f"cli: -{emit_group}_requirement '{emit_switch}ISO D000 DOCSTRING'",
            f"api: chip.set({emit_api},'ISO','D000','requirement','DOCSTRING')"],
        'help': f"""
        A complete requirement description of the {group} checklist item
        entered as a multi-line string.
        """
    }

    localcfg[standard][item]['rationale'] = {
        'switch': f"-{emit_group}_rationale '{emit_switch}standard item <str>",
        'require': None,
        'type': '[str]',
        'lock': 'false',
        'signature': None,
        'defvalue': None,
        'shorthelp': f"{emit_help} item rational",
        'example': [
            f"cli: -{emit_group}_rational '{emit_switch}ISO D000 reliability'",
            f"api: chip.set({emit_api},'ISO','D000','rationale','reliability')"],
        'help': f"""
        Rationale for the the {group} checklist item. Rationale should be a
        unique alphanumeric code used by the standard or a short one line
        or single word description.
        """
    }

    localcfg[standard][item]['criteria'] = {
        'switch': f"-{emit_group}_criteria '{emit_switch}standard item <float>'",
        'type': '[str]',
        'lock': 'false',
        'require': None,
        'signature': None,
        'defvalue': [],
        'shorthelp': f"{emit_help} item signoff criteria",
        'example': [
            f"cli: -{emit_group}_criteria '{emit_switch}ISO D000 errors==0'",
            f"api: chip.set({emit_api},'ISO','D000','criteria','errors==0')"],
        'help': f"""
        Simple list of signoff criteria for {group} checklist item which
        must all be met for signoff. Each signoff criteria consists of
        a metric, a relational operator, and a value in the form.
        'metric op value'.
        """
    }

    localcfg[standard][item]['report'] = {}
    localcfg[standard][item]['report']['default'] = {
        'switch': f"-{emit_group}_report '{emit_switch}standard item type <file>'",
        'type': '[file]',
        'lock': 'false',
        'copy': 'false',
        'require': None,
        'defvalue': [],
        'filehash': [],
        'hashalgo': 'sha256',
        'date': [],
        'author': [],
        'signature': [],
        'shorthelp': f"{emit_help} item report",
        'example': [
            f"cli: -{emit_group}_report '{emit_switch}ISO D000 bold my.rpt'",
            f"api: chip.set({emit_api},'ISO','D000','report','hold', 'my.rpt')"],
        'help': f"""
        Filepath to report(s) of specified type documenting the successful
        validation of the {group} checklist item for the.
        """
    }

    localcfg[standard][item]['waiver'] = {
        'switch': f"-{emit_group}_waiver '{emit_switch}standard item <file>'",
        'type': '[file]',
        'lock': 'false',
        'copy': 'false',
        'require': None,
        'defvalue': [],
        'filehash': [],
        'hashalgo': 'sha256',
        'date': [],
        'author': [],
        'signature': [],
        'shorthelp': f"{emit_help} item waiver report",
        'example': [
            f"cli: -{emit_group}_waiver '{emit_switch}ISO D000 my.waiver'",
            f"api: chip.set({emit_api},'ISO','D000','waiver','my.waiver')"],
        'help': f"""
        Filepath to report(s) documenting waivers for the {group} checklist
        item."""
        }

    localcfg[standard][item]['step'] = {
        'switch': f"-{emit_group}_step '{emit_switch}standard item <str>'",
        'type': 'str',
        'lock': 'false',
        'require': None,
        'signature': None,
        'defvalue': None,
        'shorthelp': f"{emit_help} item step ",
        'example': [
            f"cli: -{emit_group}_step '{emit_switch}ISO D000 place'",
            f"api: chip.set({emit_api},'ISO','D000','step','place')"],
        'help': """
        The flowgraph step used to verify the {group} checklist item.
        The parameter should be left empty for manual verification
        not related to automated tool reports.
        """
    }

    localcfg[standard][item]['index'] = {
        'switch': f"-{emit_group}_index '{emit_switch}standard item <str>'",
        'type': 'str',
        'lock': 'false',
        'require': None,
        'signature': None,
        'defvalue': "0",
        'shorthelp': f"{emit_help} item index",
        'example': [
            f"cli: -{emit_group}_step '{emit_switch}ISO D000 place'",
            f"api: chip.set({emit_api},'ISO','D000','step','place')"],
        'help': """
        The flowgraph index used to verify the {group} checklist item.
        The index value defaults to 0.
        """
    }

    localcfg[standard][item]['ok'] = {
        'switch': f"-{emit_group}_ok '{emit_switch}standard item <str>'",
        'type': 'bool',
        'lock': 'false',
        'require': None,
        'signature': None,
        'defvalue': "false",
        'shorthelp': f"{emit_help} item ok",
        'example': [
            f"cli: -{emit_group}_ok '{emit_switch}ISO D000 true'",
            f"api: chip.set({emit_api},'ISO','D000','ok', True)"],
        'help': """
        Boolean check mark for the {group} checklist item. A value of
        True indicates a human has inspected the all item dictionary
        parameters check out.
        """
    }

    # copy package dictionary into library/project
    if group == 'library':
        cfg['library']['default']['checklist'] = copy.deepcopy(localcfg)
    else:
        cfg['checklist'] = copy.deepcopy(localcfg)

    return cfg

############################################
# Design Setup
############################################

def schema_design(cfg):
    ''' Design Sources
    '''

    cfg['design'] = {
        'switch': "-design <str>",
        'type': 'str',
        'lock': 'false',
        'require': 'all',
        'signature': None,
        'defvalue': None,
        'shorthelp': 'Design top module name',
        'example': ["cli: -design hello_world",
                    "api: chip.set('design', 'hello_world')"],
        'help': """
        Name of the top level module to compile. Required for all designs with
        more than one module.
        """
    }

    cfg['source'] = {
        'switch': None,
        'type': '[file]',
        'lock': 'false',
        'copy': 'true',
        'require': None,
        'defvalue': [],
        'filehash': [],
        'hashalgo': 'sha256',
        'date': [],
        'author': [],
        'signature': [],
        'shorthelp': 'Primary source files',
        'example': ["cli: hello_world.v",
                    "api: chip.set('source', 'hello_world.v')"],
        'help': """
        A list of source files to read in for elaboration. The files are read
        in order from first to last entered. File type is inferred from the
        file suffix.
        (\\*.v, \\*.vh) = Verilog
        (\\*.vhd)       = VHDL
        (\\*.sv)        = SystemVerilog
        (\\*.c)         = C
        (\\*.cpp, .cc)  = C++
        (\\*.py)        = Python
        """
    }

    cfg['constraint'] = {
        'switch': "-constraint <file>",
        'type': '[file]',
        'lock': 'false',
        'copy': 'true',
        'require': None,
        'defvalue': [],
        'filehash': [],
        'hashalgo': 'sha256',
        'date': [],
        'author': [],
        'signature': [],
        'shorthelp': 'Design constraints files',
        'example': ["cli: -constraint top.sdc",
                    "api: chip.set('constraint','top.sdc')"],
        'help': """
        List of default constraints for the design to use during compilation.
        Types of constraints include timing (SDC) and pin mappings files (PCF)
        for FPGAs. More than one file can be supplied. Timing constraints are
        global and sourced in all MCMM scenarios.
        """
    }

    cfg['testbench'] = {
        'switch': '-testbench <file>',
        'type': '[file]',
        'lock': 'false',
        'copy': 'true',
        'require': None,
        'defvalue': [],
        'filehash': [],
        'hashalgo': 'sha256',
        'date': [],
        'author': [],
        'signature': [],
        'shorthelp': 'Testbench files',
        'example': ["cli: -testbench tb_top.v",
                    "api: chip.set('testbench', 'tb_top.v')"],
        'help': """
        A list of testbench sources. The files are read in order from first to
        last entered. File type is inferred from the file suffix:
        (\\*.v, \\*.vh) = Verilog
        (\\*.vhd)      = VHDL
        (\\*.sv)       = SystemVerilog
        (\\*.c)        = C
        (\\*.cpp, .cc) = C++
        (\\*.py)       = Python
        """
    }

    cfg['waveform'] = {
        'switch': "-waveform <file>",
        'type': '[file]',
        'lock': 'false',
        'copy': 'true',
        'require': None,
        'defvalue': [],
        'filehash': [],
        'hashalgo': 'sha256',
        'date': [],
        'author': [],
        'signature': [],
        'shorthelp': 'Golden waveforms',
        'example': ["cli: -waveform mytrace.vcd",
                    "api: chip.set('waveform','mytrace.vcd')"],
        'help': """
        Waveform(s) used as a golden test vectors to ensure that compilation
        transformations do not modify the functional behavior of the source
        code. The waveform file must be compatible with the testbench and
        compilation flow tools.
        """
    }

    cfg['clock'] = {}
    cfg['clock']['default'] = {}
    cfg['clock']['default']['pin'] = {
        'switch': "-clock_pin 'clkname <str>'",
        'type': 'str',
        'lock': 'false',
        'require': None,
        'signature': None,
        'defvalue': None,
        'shorthelp': 'Clock driver pin',
        'example': ["cli: -clock_pin 'clk top.pll.clkout'",
                    "api: chip.set('clock', 'clk','pin','top.pll.clkout')"],
        'help': """
        Defines a clock name alias to assign to a clock source.
        """
    }

    cfg['clock']['default']['period'] = {
        'switch': "-clock_period 'clkname <float>'",
        'type': 'float',
        'lock': 'false',
        'require': None,
        'signature': None,
        'defvalue': None,
        'shorthelp': 'Clock period',
        'example': ["cli: -clock_period 'clk 10'",
                    "api: chip.set('clock','clk','period','10')"],
        'help': """
        Specifies the period for a clock source in nanoseconds.
        """
    }

    cfg['clock']['default']['jitter'] = {
        'switch': "-clock_jitter 'clkname <float>'",
        'type': 'float',
        'lock': 'false',
        'require': None,
        'signature': None,
        'defvalue': None,
        'shorthelp': 'Clock jitter',
        'example': ["cli: -clock_jitter 'clk 0.01'",
                    "api: chip.set('clock','clk','jitter','0.01')"],
        'help': """
        Specifies the jitter for a clock source in nanoseconds.
        """
    }

    cfg['supply'] = {}
    cfg['supply']['default'] = {}
    cfg['supply']['default']['pin'] = {
        'switch': "-supply_pin 'supplyname <str>'",
        'type': 'str',
        'lock': 'false',
        'require': None,
        'signature': None,
        'defvalue': None,
        'shorthelp': 'Supply pin mapping',
        'example': ["cli: -supply_pin 'vdd vdd_0'",
                    "api: chip.set('supply','vdd','pin','vdd_0')"],
        'help': """
        Defines a supply name alias to assign to a power source.
        A power supply source can be a list of block pins or a regulator
        output pin.

        Examples:
        cli: -supply_name 'vdd_0 vdd'
        api: chip.set('supply','vdd_0', 'pin', 'vdd')
        """
    }

    cfg['supply']['default']['level'] = {
        'switch': "-supply_level 'supplyname <float>'",
        'type': 'float',
        'lock': 'false',
        'require': None,
        'signature': None,
        'defvalue': None,
        'shorthelp': 'Supply level',
        'example': ["cli: -supply_level 'vdd 1.0'",
                    "api: chip.set('supply','vdd','level','1.0')"],
        'help': """
        Voltage level for the name supply, specified in Volts.
        """
    }

    cfg['supply']['default']['noise'] = {
        'switch': "-supply_noise 'supplyname <float>'",
        'type': 'float',
        'lock': 'false',
        'require': None,
        'signature': None,
        'defvalue': None,
        'shorthelp': 'Supply noise',
        'example': ["cli: -supply_noise 'vdd 0.05'",
                    "api: chip.set('supply','vdd','noise','0.05')"],
        'help': """
        Noise level for the name supply, specified in Volts.
        """
    }

    cfg['param'] = {}
    cfg['param']['default'] = {
        'switch': "-param 'name <str>'",
        'type': 'str',
        'lock': 'false',
        'require': None,
        'signature': None,
        'defvalue': None,
        'shorthelp': 'Design parameter',
        'example': ["cli: -param 'N 64'",
                    "api: chip.set('param','N', '64')"],
        'help': """
        Overrides the given parameter of the top level module. The value
        is limited to basic data literals. The parameter override is
        passed into tools such as Verilator and Yosys. The parameters
        support Verilog integer literals (64'h4, 2'b0, 4) and strings.
        """
    }

    cfg['define'] = {
        'switch': "-D<str>",
        'type': '[str]',
        'lock': 'false',
        'require': None,
        'signature': [],
        'defvalue': [],
        'shorthelp': 'Design preprocessor symbol',
        'example': ["cli: -DCFG_ASIC=1",
                    "api: chip.set('define','CFG_ASIC=1')"],
        'help': """
        Preprocessor symbol for verilog source imports.
        """
    }

    cfg['idir'] = {
        'switch': ['+incdir+<dir>', '-I <dir>'],
        'type': '[dir]',
        'lock': 'false',
        'require': None,
        'defvalue': [],
        'signature': [],
        'shorthelp': 'Include search paths',
        'example': ["cli: '+incdir+./mylib'",
                    "api: chip.set('idir','./mylib')"],
        'help': """
        Search paths to look for files included in the design using
        the ```include`` statement.
        """
    }

    cfg['ydir'] = {
        'switch': "-y <dir>",
        'type': '[dir]',
        'lock': 'false',
        'require': None,
        'defvalue': [],
        'signature': [],
        'shorthelp': 'Verilog module search path',
        'example': ["cli: -y './mylib'",
                    "api: chip.set('ydir','./mylib')"],
        'help': """
        Search paths to look for modules found in the the source list.
        The import engine will look for modules inside files with the
        specified +libext+ param suffix
        """
    }

    cfg['vlib'] = {
        'switch': "-v <file>",
        'type': '[file]',
        'lock': 'false',
        'copy': 'true',
        'require': None,
        'defvalue': [],
        'filehash': [],
        'hashalgo': 'sha256',
        'date': [],
        'author': [],
        'signature': [],
        'shorthelp': 'Verilog library',
        'example': ["cli: -v './mylib.v'",
                    "api: chip.set('vlib','./mylib.v')"],
        'help': """
        Declares source files to be read in, for which modules are not to be
        interpreted as root modules.
        """
    }

    cfg['libext'] = {
        'switch': "+libext+<str>",
        'type': '[str]',
        'lock': 'false',
        'require': None,
        'signature': [],
        'defvalue': [],
        'shorthelp': 'Verilog file extensions',
        'example': ["cli: +libext+sv",
                    "api: chip.set('libext','sv')"],
        'help': """
        Specifies the file extensions that should be used for finding modules.
        For example, if -y is specified as ./lib", and '.v' is specified as
        libext then the files ./lib/\\*.v ", will be searched for module matches.
        """
    }

    cfg['cmdfile'] = {
        'switch': "-f <file>",
        'type': '[file]',
        'lock': 'false',
        'copy': 'true',
        'require': None,
        'defvalue': [],
        'filehash': [],
        'hashalgo': 'sha256',
        'date': [],
        'author': [],
        'signature': [],
        'shorthelp': 'Verilog compilation command file',
        'example': ["cli: -f design.f",
                    "api: chip.set('cmdfile','design.f')"],
        'help': """
        Read the specified file, and act as if all text inside it was specified
        as command line parameters. Supported by most verilog simulators
        including Icarus and Verilator. The format of the file is not strongly
        standardized. Support for comments and environment variables within
        the file varies and depends on the tool used. SC simply passes on
        the filepath toe the tool executable.
        """
    }

    return cfg

###########################
# Reading Files
###########################

def schema_read(cfg, step='default', index='default'):

    cfg['read'] ={}

    # SPEF parasitics file
    cfg['read']['spef'] = {}
    cfg['read']['spef'][step] = {}
    cfg['read']['spef'][step][index] = {
        'switch': "-read_spef 'step index <file>'",
        'type': '[file]',
        'lock': 'false',
        'copy': 'true',
        'require': None,
        'defvalue': [],
        'filehash': [],
        'hashalgo': 'sha256',
        'date': [],
        'author': [],
        'signature': [],
        'shorthelp': 'Read SPEF parasitics file',
        'example': ["cli: -read_spef 'sta 0 mydesign.spef'",
                    "api: chip.set('read','spef','sta','0','mydesign.spef')"],
        'help': """
        File(s) containing parasitics specified in the Standard Parasitic Exchange
        format. The file is used in static timing and power signoff analysis and
        should be generated by an accurate parasitic extraction engine.
        """
    }

    # Standard Delay Format
    cfg['read']['sdf'] = {}
    cfg['read']['sdf'][step] = {}
    cfg['read']['sdf'][step][index] = {
        'switch': "-read_sdf 'step index <file>'",
        'type': '[file]',
        'lock': 'false',
        'copy': 'true',
        'require': None,
        'defvalue': [],
        'filehash': [],
        'hashalgo': 'sha256',
        'date': [],
        'author': [],
        'signature': [],
        'shorthelp': 'Read SDF timing file',
        'example': ["cli: -read_sdf 'sta 0 mydesign.sdf'",
                    "api: chip.set('read,'sdf','sta','0','mydesign.sdf')"],
        'help': """
        File(s) containing timing data in Standard Delay Format (SDF).
        """
    }

    # Switch activity file
    cfg['read']['saif'] = {}
    cfg['read']['saif'][step] = {}
    cfg['read']['saif'][step][index] = {
        'switch': "-read_saif 'step index <file>'",
        'type': '[file]',
        'lock': 'false',
        'copy': 'true',
        'require': None,
        'defvalue': [],
        'filehash': [],
        'hashalgo': 'sha256',
        'date': [],
        'author': [],
        'signature': [],
        'shorthelp': 'Read SAIF power file',
        'example': ["cli: -read_saif 'place 0 mytrace.saif'",
                    "api: chip.set('read','saif','place','0','mytrace.saif')"],
        'help': """
        File(s) containing toggle counts and signal level probability for
        some or all nets in the design. The file can be used for coarse
        power modeling.
        """
    }

    # GDS file
    cfg['read']['gds'] = {}
    cfg['read']['gds'][step] = {}
    cfg['read']['gds'][step][index] = {
        'switch': "-read_gds 'step index <file>'",
        'type': '[file]',
        'lock': 'false',
        'copy': 'true',
        'require': None,
        'defvalue': [],
        'filehash': [],
        'hashalgo': 'sha256',
        'date': [],
        'author': [],
        'signature': [],
        'shorthelp': 'Read GDS layout file',
        'example': ["cli: -read_gds 'export 0 guardring.gds'",
                    "api: chip.set('read','gds','export','0','guardring.gds')"],
        'help': """
        List of technology specific GDS layout files.
        """
    }


    # DEF file
    cfg['read']['def'] = {}
    cfg['read']['def'][step] = {}
    cfg['read']['def'][step][index] = {
        'switch': "-read_def 'step index <file>'",
        'type': '[file]',
        'lock': 'false',
        'copy': 'true',
        'require': None,
        'defvalue': [],
        'filehash': [],
        'hashalgo': 'sha256',
        'date': [],
        'author': [],
        'signature': [],
        'shorthelp': 'Read DEF layout file',
        'example': ["cli: -read_def 'floorplan 0 hello.def'",
                    "api: chip.set('read','def','floorplan','0','hello.def')"],
        'help': """
        List of technology specific DEF layout files.
        """
    }

    cfg['read']['gerber'] = {}
    cfg['read']['gerber'][step] = {}
    cfg['read']['gerber'][step][index] = {
        'switch': "-read_gerber 'step index <file>'",
        'type': '[file]',
        'lock': 'false',
        'copy': 'true',
        'require': None,
        'defvalue': [],
        'filehash': [],
        'hashalgo': 'sha256',
        'date': [],
        'author': [],
        'signature': [],
        'shorthelp': 'Read Gerber layout file',
        'example': ["cli: -read_gerber 'export 0 myboard.gbr'",
                    "api: chip.set('read','gerber','export','0','myboard.gbr')"],
        'help': """
        List of technology specific Gerber layout files.
        """
    }

    # Netlist file
    cfg['read']['netlist'] = {}
    cfg['read']['netlist'][step] = {}
    cfg['read']['netlist'][step][index] = {
        'switch': "-read_netlist 'step index <file>'",
        'type': '[file]',
        'lock': 'false',
        'copy': 'true',
        'require': None,
        'defvalue': [],
        'filehash': [],
        'hashalgo': 'sha256',
        'date': [],
        'author': [],
        'signature': [],
        'shorthelp': 'Read mapped verilog netlist',
        'example': [
            "cli: -read_netlist 'floorplan 0 netlist.v",
            "api: chip.add('read','netlist','floorplan','0','netlist.v')"],
        'help': """
        List of post synthesis mapped Verilog files.
        """
    }

    # SDC timing file
    cfg['read']['sdc'] = {}
    cfg['read']['sdc'][step] = {}
    cfg['read']['sdc'][step][index] = {
        'switch': "-read_sdc 'step index <file>'",
        'type': '[file]',
        'lock': 'false',
        'copy': 'true',
        'require': None,
        'defvalue': [],
        'filehash': [],
        'hashalgo': 'sha256',
        'date': [],
        'author': [],
        'signature': [],
        'shorthelp': 'Read SDC timing constraints',
        'example': ["cli: -read_sdc 'cts 0 top.sdc'",
                    "api: chip.set('read','sdc','cts','0','top.sdc')"],
        'help': """
        List of default SDC timing constraints. Timing constraints are
        global and sourced in all MCMM scenarios.
        """
    }

    # Pin Constraints File
    cfg['read']['pcf'] = {}
    cfg['read']['pcf'][step] = {}
    cfg['read']['pcf'][step][index] = {
        'switch': "-read_pcf 'step index <file>'",
        'type': '[file]',
        'lock': 'false',
        'copy': 'true',
        'require': None,
        'defvalue': [],
        'filehash': [],
        'hashalgo': 'sha256',
        'date': [],
        'author': [],
        'signature': [],
        'shorthelp': 'Read PCF fpga pin constraints',
        'example': ["cli: -read_pcf 'syn 0 top.pcf'",
                    "api: chip.set('read','pcf','syn','0','top.pcf')"],
        'help': """
        List of pin mappings files constraints file (PCF) to to use
        during FPGA synthesis and automated place and route.
        """
    }

    # Waveform
    cfg['read']['vcd'] = {}
    cfg['read']['vcd'][step] = {}
    cfg['read']['vcd'][step][index] = {
        'switch': "-read_vcd 'step index <file>'",
        'type': '[file]',
        'lock': 'false',
        'copy': 'true',
        'require': None,
        'defvalue': [],
        'filehash': [],
        'hashalgo': 'sha256',
        'date': [],
        'author': [],
        'signature': [],
        'shorthelp': 'Read VCD file',
        'example': ["cli: -read_vcd 'place 0 mytrace.vcd'",
                    "api: chip.set('read','vcd','place','0','mytrace.vcd')"],
        'help': """
        Simulation trace that can be used to model the peak and
        average power consumption of a design.
        """
    }

    return cfg

###########################
# ASIC Setup
###########################

def schema_asic(cfg):
    ''' ASIC Automated Place and Route Parameters
    '''

    cfg['asic'] = {}

    cfg['asic']['stackup'] = {
        'switch': "-asic_stackup <str>",
        'type': 'str',
        'lock': 'false',
        'require': None,
        'signature': None,
        'defvalue': None,
        'shorthelp': 'ASIC metal stackup',
        'example': ["cli: -asic_stackup 2MA4MB2MC",
                    "api: chip.set('asic','stackup','2MA4MB2MC')"],
        'help': """
        Target stackup to use in the design. The stackup is required
        parameter for PDKs with multiple metal stackups.
        """
    }

    cfg['asic']['logiclib'] =  {
        'switch': "-asic_logiclib <str>",
        'type': '[str]',
        'lock': 'false',
        'require': 'asic',
        'signature': None,
        'defvalue': [],
        'shorthelp': 'ASIC logic libraries',
        'example': [
            "cli: -asic_logiclib nangate45",
            "api: chip.set('asic', 'logiclib','nangate45')"],
        'help': """
        Logical libraries used in all synthesis and place and route steps.
        """
    }

    step = 'default'
    index = 'default'
    cfg['asic']['optlib'] = {}
    cfg['asic']['optlib'][step] = {}
    cfg['asic']['optlib'][step][index] = {
        'switch': "-asic_optlib 'step index <str>'",
        'type': '[str]',
        'lock': 'false',
        'defvalue': [],
        'require': None,
        'signature': [],
        'shorthelp': 'ASIC optimization libraries',
        'example': [
            "cli: -asic_optlib 'place 0 asap7sc7p5t_lvt'",
            "api: chip.set('asic','optlib','place','0','asap7sc7p5t_lvt')"],
        'help': """
        Logical libraries used in the specified step and index in the
        asic implementation flow. Names must match up exactly with the library
        name handle in the 'library' dictionary.
        """
    }

    cfg['asic']['macrolib'] = {
        'switch': "-asic_macrolib <str>",
        'type': '[str]',
        'lock': 'false',
        'defvalue': [],
        'require': None,
        'signature': [],
        'shorthelp': 'ASIC macro libraries',
        'example': ["cli: -asic_macrolib sram64x1024",
                    "api: chip.set('asic', 'macrolib', 'sram64x1024')"],
        'help': """
        List of macro libraries to be linked in during synthesis and place
        and route. Macro libraries are used for resolving instances but are
        not used as target for automated synthesis.
        """
    }

    cfg['asic']['delaymodel'] = {
        'switch': "-asic_delaymodel <str>",
        'type': 'str',
        'lock': 'false',
        'defvalue': None,
        'require': None,
        'signature': None,
        'shorthelp': 'ASIC library delay model',
        'example': ["cli: -asic_delaymodel ccs",
                    "api: chip.set('asic', 'delaymodel', 'ccs')"],
        'help': """
        Delay model to use for the target libs. Supported values
        are nldm and ccs.
        """
    }

    #TODO? Change to dictionary
    cfg['asic']['ndr'] = {}
    cfg['asic']['ndr']['default'] = {
        'switch': "-asic_ndr 'netname <(float,float)>",
        'type': '(float,float)',
        'lock': 'false',
        'copy': 'true',
        'require': None,
        'defvalue': None,
        'filehash': [],
        'hashalgo': 'sha256',
        'date': [],
        'author': [],
        'signature': [],
        'shorthelp': 'ASIC non-default routing rule',
        'example': ["cli: -asic_ndr_width 'clk (0.2,0.2)",
                    "api: chip.set('asic','ndr','clk', (0.2,0.2))"],
        'help': """
        Definitions of non-default routing rule specified on a per net
        basis. Constraints are entered as a tuples specified in microns.
        """
    }

    cfg['asic']['minlayer'] = {
        'switch': "-asic_minlayer <str>",
        'type': 'str',
        'lock': 'false',
        'require': None,
        'signature': None,
        'defvalue': [],
        'shorthelp': 'ASIC minimum routing layer',
        'example': ["cli: -asic_minlayer m2",
                    "api: chip.set('asic', 'minlayer', 'm2')"],
        'help': """
        Minimum SC metal layer name to be used for automated place and route .
        Alternatively the layer can be a string that matches a layer hard coded
        in the pdk_aprtech file. Designers wishing to use the same setup across
        multiple process nodes should use the integer approach. For processes
        with ambiguous starting routing layers, exact strings should be used.
        """
    }

    cfg['asic']['maxlayer'] = {
        'switch': "-asic_maxlayer <str>",
        'type': 'str',
        'lock': 'false',
        'require': None,
        'signature': None,
        'defvalue': None,
        'shorthelp': 'ASIC maximum routing layer',
        'example': ["cli: -asic_maxlayer m6",
                    "api: chip.set('asic', 'maxlayer', 'm6')"],
        'help': """
        Maximum SC metal layer name to be used for automated place and route .
        Alternatively the layer can be a string that matches a layer hard coded
        in the pdk_aprtech file. Designers wishing to use the same setup across
        multiple process nodes should use the integer approach. For processes
        with ambiguous starting routing layers, exact strings should be used.
        """
    }

    cfg['asic']['maxfanout'] = {
        'switch': "-asic_maxfanout <int>",
        'type': 'int',
        'lock': 'false',
        'require': None,
        'signature': None,
        'defvalue': None,
        'shorthelp': 'ASIC maximum fanout',
        'example': ["cli: -asic_maxfanout 64",
                    "api: chip.set('asic', 'maxfanout', '64')"],
        'help': """
        Maximum driver fanout allowed during automated place and route.
        The parameter directs the APR tool to break up any net with fanout
        larger than maxfanout into sub nets and buffer.
        """
    }

    cfg['asic']['maxlength'] = {
        'switch': "-asic_maxlength <float>",
        'type': 'float',
        'lock': 'false',
        'require': None,
        'signature': None,
        'defvalue': None,
        'shorthelp': 'ASIC maximum wire length',
        'example': ["cli: -asic_maxlength 1000",
                    "api: chip.set('asic', 'maxlength', '1000')"],
        'help': """
        Maximum total wire length allowed in design during APR. Any
        net that is longer than maxlength is broken up into segments by
        the tool.
        """
    }

    cfg['asic']['maxcap'] = {
        'switch': "-asic_maxcap <float>",
        'type': 'float',
        'lock': 'false',
        'require': None,
        'signature': None,
        'defvalue': None,
        'shorthelp': 'ASIC maximum net capacitance',
        'example': ["cli: -asic_maxcap '0.25e-12'",
                    "api: chip.set('asic', 'maxcap', '0.25e-12')"],
        'help': """
        Maximum allowed capacitance per net. The number is specified
        in Farads.
        """
    }

    cfg['asic']['maxslew'] = {
        'switch': "-asic_maxslew <float>",
        'type': 'float',
        'lock': 'false',
        'require': None,
        'signature': None,
        'defvalue': None,
        'shorthelp': 'ASIC maximum slew',
        'example': ["cli: -asic_maxslew '01e-9'",
                    "api: chip.set('asic', 'maxslew', '1e-9')"],
        'help': """
        Maximum allowed capacitance per net. The number is specified
        in seconds.
        """
    }

    cfg['asic']['rclayer'] = {}
    cfg['asic']['rclayer']['default'] = {
        'switch': "-asic_rclayer 'name <str>'",
        'type': 'str',
        'lock': 'false',
        'require': None,
        'signature': None,
        'defvalue': None,
        'shorthelp': 'ASIC extraction estimation layer',
        'example': ["cli: -asic_rclayer 'clk m3",
                    "api: chip.set('asic', 'rclayer', 'clk', 'm3')"],
        'help': """
        Technology agnostic metal layer to be used for parasitic
        extraction estimation during APR for the wire type specified
        Current the supported wire types are: clk, data. The metal
        layers can be specified as technology agnostic SC layers
        starting with m1 or as hard PDK specific layer names.
        """
    }

    cfg['asic']['vpinlayer'] = {
        'switch': "-asic_vpinlayer <str>",
        'type': 'str',
        'lock': 'false',
        'require': None,
        'signature': None,
        'defvalue': None,
        'shorthelp': 'ASIC vertical pin layer',
        'example': ["cli: -asic_vpinlayer m3",
                    "api: chip.set('asic', 'vpinlayer', 'm3')"],
        'help': """
        Metal layer to use for automated vertical pin placement
        during APR.  The metal layers can be specified as technology
        agnostic SC layers starting with m1 or as hard PDK specific
        layer names.
        """
    }

    cfg['asic']['hpinlayer'] = {
        'switch': "-asic_hpinlayer <str>",
        'type': 'str',
        'lock': 'false',
        'require': None,
        'signature': None,
        'defvalue': None,
        'shorthelp': 'ASIC horizontal pin layer',
        'example': ["cli: -asic_hpinlayer m2",
                    "api: chip.set('asic', 'hpinlayer', 'm2')"],
        'help': """
        Metal layer to use for automated horizontal pin placement
        during APR.  The metal layers can be specified as technology agnostic
        SC layers starting with m1 or as hard PDK specific layer names.
        """
    }

    # For density driven floorplanning
    cfg['asic']['density'] = {
        'switch': "-asic_density <float>",
        'type': 'float',
        'lock': 'false',
        'require': None,
        'signature': None,
        'defvalue': None,
        'shorthelp': 'ASIC target core density',
        'example': ["cli: -asic_density 30",
                    "api: chip.set('asic', 'density', '30')"],
        'help': """"
        Target density based on the total design cell area reported
        after synthesis. This number is used when no diearea or floorplan is
        supplied. Any number between 1 and 100 is legal, but values above 50
        may fail due to area/congestion issues during apr.
        """
    }

    cfg['asic']['coremargin'] = {
        'switch': "-asic_coremargin <float>",
        'type': 'float',
        'lock': 'false',
        'require': None,
        'signature': None,
        'defvalue': None,
        'shorthelp': 'ASIC block core margin',
        'example': ["cli: -asic_coremargin 1",
                    "api: chip.set('asic', 'coremargin', '1')"],
        'help': """
        Halo/margin between the core area to use for automated floorplanning
        and the outer core boundary specified in microns.  The value is used
        when no diearea or floorplan is supplied.
        """
    }

    cfg['asic']['aspectratio'] = {
        'switch': "-asic_aspectratio <float>",
        'type': 'float',
        'lock': 'false',
        'require': None,
        'signature': None,
        'defvalue': None,
        'shorthelp': 'ASIC block aspect ratio',
        'example': ["cli: -asic_aspectratio 2.0",
                    "api: chip.set('asic', 'aspectratio', '2.0')"],
        'help': """
        Height to width ratio of the block for automated floor-planning.
        Values below 0.1 and above 10 should be avoided as they will likely fail
        to converge during placement and routing. The ideal aspect ratio for
        most designs is 1. This value is only used when no diearea or floorplan
        is supplied.
        """
        }

    # For spec driven floorplanning
    cfg['asic']['diearea'] = {
        'switch': "-asic_diearea '<[(float,float)]'>",
        'type': '[(float,float)]',
        'lock': 'false',
        'require': None,
        'signature': [],
        'defvalue': [],
        'shorthelp': 'ASIC die area outline',
        'example': ["cli: -asic_diearea '(0,0)'",
                    "api: chip.set('asic', 'diearea', (0,0))"],
        'help': """
        List of (x,y) points that define the outline of the die area for the
        physical design. Simple rectangle areas can be defined with two points,
        one for the lower left corner and one for the upper right corner. All
        values are specified in microns.
        """
    }

    cfg['asic']['corearea'] = {
        'switch': "-asic_corearea '<[(float,float)]'>",
        'type': '[(float,float)]',
        'lock': 'false',
        'require': None,
        'signature': [],
        'defvalue': [],
        'shorthelp': 'ASIC core area outline',
        'example': ["cli: -asic_corearea '(0,0)'",
                    "api: chip.set('asic', 'corearea', (0,0))"],
        'help': """
        List of (x,y) points that define the outline of the core area for the
        physical design. Simple rectangle areas can be defined with two points,
        one for the lower left corner and one for the upper right corner. All
        values are specified in microns.
        """
    }

    cfg['asic']['exclude'] = {
        'switch': "-asic_exclude <str>",
        'type': '[str]',
        'lock': 'false',
        'require': None,
        'signature': [],
        'defvalue': [],
        'shorthelp': 'List of cells to exclude',
        'example': ["cli: -asic_exclude sram_macro",
                    "api: chip.set('asic', 'exclude','sram_macro')"],
        'help': """
        List of physical cells to exclude during execution. The process
        of exclusion is controlled by the flow step and tool setup. The list
        is commonly used by DRC tools and GDS export tools to direct the tool
        to exclude GDS information during GDS merge/export.
        """
    }


    return cfg

############################################
# MCMM Constraints
############################################

def schema_mcmm(cfg, scenario='default'):

    cfg['mcmm'] = {}
    cfg['mcmm'][scenario] = {}


    cfg['mcmm'][scenario]['voltage'] = {
        'switch': "-mcmm_voltage 'scenario <float>'",
        'type': 'float',
        'lock': 'false',
        'require': None,
        'signature': None,
        'defvalue': None,
        'shorthelp': 'Scenario voltage level',
        'example': ["cli: -mcmm_voltage 'worst 0.9'",
                    "api: chip.set('mcmm', 'worst','voltage', '0.9')"],
        'help': """
        Operating voltage applied to the scenario, specified in Volts.
        """
    }

    cfg['mcmm'][scenario]['temperature'] = {
        'switch': "-mcmm_temperature 'scenario <float>'",
        'type': 'float',
        'lock': 'false',
        'require': None,
        'signature': None,
        'defvalue': None,
        'shorthelp': 'Scenario temperature',
        'example': ["cli: -mcmm_temperature 'worst 125'",
                    "api: chip.set('mcmm', 'worst', 'temperature','125')"],
        'help': """
        Chip temperature applied to the scenario specified in degrees Celsius.
        """
    }
    cfg['mcmm'][scenario]['libcorner'] = {
        'switch': "-mcmm_libcorner 'scenario <str>'",
        'type': 'str',
        'lock': 'false',
        'require': None,
        'signature': None,
        'defvalue': None,
        'shorthelp': 'Scenario library corner',
        'example': ["cli: -mcmm_libcorner 'worst ttt'",
                    "api: chip.set('mcmm', 'worst', 'libcorner', 'ttt')"],
        'help': """
        Library corner applied to the scenario to scale library timing
        models based on the libcorner value for models that support it.
        The parameter is ignored for libraries that have one hard coded
        model per libcorner.
        """
    }

    cfg['mcmm'][scenario]['pexcorner'] = {
        'switch': "-mcmm_pexcorner 'scenario <str>'",
        'type': 'str',
        'lock': 'false',
        'require': None,
        'signature': None,
        'defvalue': None,
        'shorthelp': 'Scenario PEX corner',
        'example': ["cli: -mcmm_pexcorner 'worst max'",
                    "api: chip.set('mcmm','worst','pexcorner','max')"],
        'help': """
        Parasitic corner applied to the scenario. The 'pexcorner' string
        must match a corner found in the pdk pexmodel setup parameter.
        """
    }


    cfg['mcmm'][scenario]['opcond'] = {
        'switch': "-mcmm_opcond 'scenario <str>'",
        'type': 'str',
        'lock': 'false',
        'require': None,
        'signature': None,
        'defvalue': None,
        'shorthelp': 'Scenario operating condition',
        'example': ["cli: -mcmm_opcond 'worst typical_1.0'",
                    "api: chip.set('mcmm', 'worst', 'opcond',  'typical_1.0')"],
        'help': """
        Operating condition applied to the scenario. The value can be used
        to access specific conditions within the library timing models of the
        'target_libs'.
        """
    }

    cfg['mcmm'][scenario]['mode'] = {
        'switch': "-mcmm_mode 'scenario <str>'",
        'type': 'str',
        'lock': 'false',
        'require': None,
        'signature': None,
        'defvalue': None,
        'shorthelp': 'Scenario operating mode',
        'example': ["cli: -mcmm_mode 'worst test'",
                    "api: chip.set('mcmm',  'worst','mode', 'test')"],
        'help': """
        Operating mode for the scenario. Operating mode strings
        can be values such as test, functional, standby.
        """
    }
    cfg['mcmm'][scenario]['constraint'] = {
        'switch': "-mcmm_constraint 'scenario <file>'",
        'type': '[file]',
        'lock': 'false',
        'copy': 'true',
        'require': None,
        'filehash': [],
        'hashalgo': 'sha256',
        'date': [],
        'author': [],
        'signature': [],
        'defvalue': [],
        'shorthelp': 'Scenario constraints files',
        'example': ["cli: -mcmm_constraint 'worst hello.sdc'",
                    "api: chip.set('mcmm','worst','constraint',  'hello.sdc')"],
        'help': """
        List of timing constraint files to use for the scenario. The values
        are combined with any constraints specified by the design
        'constraint' parameter. If no constraints are found, a default
        constraint file is used based on the clock definitions.
        """
    }
    cfg['mcmm'][scenario]['check'] = {
        'switch': "-mcmm_check 'scenario <str>'",
        'type': '[str]',
        'lock': 'false',
        'require': None,
        'signature': [],
        'defvalue': [],
        'shorthelp': 'Scenario checks',
        'example': ["cli: -mcmm_check 'worst check setup'",
                    "api: chip.add('mcmm','worst','check','setup')"],
        'help': """
        List of checks for to perform for the scenario. The checks must
        align with the capabilities of the EDA tools and flow being used.
        Checks generally include objectives like meeting setup and hold goals
        and minimize power. Standard check names include setup, hold, power,
        noise, reliability.
        """
    }

    return cfg


##############################################################################
# Main routine
if __name__ == "__main__":
    cfg = schema_cfg()
    print(json.dumps(cfg, indent=4, sort_keys=True))<|MERGE_RESOLUTION|>--- conflicted
+++ resolved
@@ -17,11 +17,8 @@
 
     # SC version number (bump on every non trivial change)
     # Version number following semver standard.
-<<<<<<< HEAD
+
     SCHEMA_VERSION = '0.7.0'
-=======
-    SCHEMA_VERSION = '0.6.1'
->>>>>>> b9e00dcd
 
     # Basic schema setup
     cfg = {}
