# Copyright 2020 Silicon Compiler Authors. All Rights Reserved.

import asyncio
import subprocess
import os
import sys
import re
import json
import logging as log
import hashlib
import time
import shutil
import copy
import importlib
import code
import textwrap
import uuid
import math
import pandas
import yaml
import argparse 
from argparse import ArgumentParser, HelpFormatter

from importlib.machinery import SourceFileLoader

from siliconcompiler.schema import *
from siliconcompiler.client import *

class Chip:
    """Siliconcompiler Compiler Chip Object Class"""

    ###########################################################################
    def __init__(self, loglevel="DEBUG"):
        '''Initializes Chip object

        Args:
            loglevel (str): Level of debugging (INFO, DEBUG, WARNING,
                CRITICAL, ERROR).
        '''

        # Create a default dict ("spec")
        self.cfg = schema_cfg()
        self.layout = schema_layout()

        # Initialize logger
        self.logger = log.getLogger(uuid.uuid4().hex)
        self.handler = log.StreamHandler()
        self.formatter = log.Formatter('%(asctime)s %(levelname)-8s %(message)s')
        self.handler.setFormatter(self.formatter)
        self.logger.addHandler(self.handler)
        self.logger.setLevel(str(loglevel))

        # Set Environment Variable if not already set
        scriptdir = os.path.dirname(os.path.abspath(__file__))
        rootdir = re.sub('siliconcompiler/siliconcompiler',
                         'siliconcompiler',
                         scriptdir)

        # Set SCPATH to an empty string if it does not exist.
        if not 'SCPATH' in os.environ:
            os.environ['SCPATH'] = ''
        #Getting environment path (highest priority)
        scpaths = str(os.environ['SCPATH']).split(':')

        #Add the root Path
        scpaths.append(rootdir)

        # Adding current working directory if not
        # working out of rootdir
        if not re.match(str(os.getcwd()), rootdir):
            scpaths.append(os.getcwd())

        # Writing back global SCPATH
        os.environ['SCPATH'] = ':'.join(scpaths)

        #Adding scpath to python search path
        sys.path.extend(scpaths)

        self.logger.debug("Python search path set to %s", sys.path)
        self.logger.debug("SC search path set to %s", os.environ['SCPATH'])

        # Copy 'defvalue' to 'value'
        self._reset()

        # Status placeholder dictionary
        # TODO, should be defined!
        self.status = {}

        self.error = 0

    
    ###########################################################################
    def cmdline(self):
        '''
        A command line interface for the SiliconCompiler schema.
        All entries in the schema are accessible as command line switches.
        '''
        
        os.environ["COLUMNS"] = '80'        
        sc_description = '''
        --------------------------------------------------------------
        SiliconCompiler (SC)                                          
        
        SiliconCompiler is an open source Python based hardware       
        compiler project that aims to fully automate the translation  
        of high level source code into manufacturable hardware.       
                                                                      
        Website: https://www.siliconcompiler.com                      
        Documentation: https://www.siliconcompiler.com/docs           
        Community: https://www.siliconcompiler.com/community          
                                                                      
        Examples:                                                     
        $ sc hello_world.v -target freepdk45
        '''
        
        # Argparse
        parser = argparse.ArgumentParser(prog='sc',
                                         prefix_chars='-+',
                                         description=sc_description,
                                         formatter_class=RawFormatter)
        
        # Required positional source file argument
        
        parser.add_argument('source',
                            nargs='+',
                            help=self.cfg['source']['short_help'])
        
        # Get all keys
        allkeys = self.getkeys()
        argmap = {}
        # Iterate over all keys to add parser argument
        for key in allkeys:

            #Fetch fields from leaf cell
            helpstr = self._search(self.cfg, *key, mode='get', field='short_help')
            typestr = self._search(self.cfg, *key, mode='get', field='type')
            paramstr = self._search(self.cfg, *key, mode='get', field='param_help')
            switchstr = self._search(self.cfg, *key, mode='get', field='switch')            

            #Create a map from parser args back to dictionary
            dest = switchstr.replace('-','')
            argmap[dest] = paramstr  
                   
            #Mapping irregular switches(-D, +incdir, -v, -f, -O, etc to key)
            if 'source' in key:
                argmap['source'] = paramstr
                pass
            elif '+' in  switchstr:
                #TODO: implement 
                pass
            elif typestr == 'bool':
                parser.add_argument(switchstr,
                                    metavar='',
                                    dest=dest,
                                    action='store_const',
                                    const=['true'],
                                    help=helpstr,
                                    default = argparse.SUPPRESS)
            else:
                #all the rest
                parser.add_argument(switchstr,
                                    metavar='',                                 
                                    dest=dest,
                                    action='append',
                                    help=helpstr,
                                    default = argparse.SUPPRESS)
                
                
        # Get comman line inputs
        cmdargs = vars(parser.parse_args())

        #Stuff command line values into dynamic dict
        for key, val in cmdargs.items():
            for item in val:
                strlist = item.split()
                args = schema_reorder_keys(argmap[key], item)
                self._search(self.cfg, *args, mode='set')
                if key == 'cfg':
                    self.readcfg(item)
<<<<<<< HEAD
                #TODO: add special case for cfg file
                #TODO: add all the dynamic dictionary stuff
                #(stdcells|macro|flow|real|goal)s
                #(pdk|asic|fpga|remote|record)

        # Create one (or many...) instances of Chip class.
        chips = get_permutations(self, cmdargs)
        return chips
=======
        

        #sys.exit()
>>>>>>> 84bac479

    ###########################################################################
    def target(self, arg="UNDEFINED"):
        '''
        Searches the SCPATH and PYTHON paths for the target specified by the
        Chip 'target' parameter. The target can be supplied as a single
        alphanumeric string or as a two alphanumeric strings separated by
        a an underscore ('_'). The first string part represents the technology
        platform, while the second string part represents the eda flow.
        If no second second string part is supplied, then a default eda
        flow is used based ont he 'mode'. Legal modes are 'fgpga' and 'asic'.

        The dynamically loaded target platform module must contain three
        standard functions. There is no functionality requirements on the
        three functions.

            setup_platform(chip) : Sets up basic PDK information

            setup_libs(chip) : Setups of PDK specific IP/Libraries

            setup_design(chip) : Setups up recommended design flows

        The dynamically loaded target eda module contains a single
        standard functions:

            setup_eda(chip): Defines the implementation flow,

        The setup_eda further loads setup_tool modules on a per step basis.
        The dynamically loaded per step module must contain for standard
        functions.

            setup_tool(chip): A one time setup of the 'flow' dictionary per step

            setup_options(chip,step): Run-time options driver

            pre_process(chip,step): Pre-processing to run before executable

            post_process(chip,step): Post-processing to run before executable

        Args:
            arg (string): If the argument is supplied, the set('target', name) 
                is called before dynamically loading the target platform

        Examples:
            >>> chip.target()
        '''

        #Sets target in dictionary if string is passed in
        if arg!="UNDEFINED":
            self.set('target', arg)

        #Selecting fpga or asic mode
        mode = self.get('mode')

        # Checking that target is the right format
        # <process/device>
        # <process/device>_<eda>

        targetlist = str(self.get('target')[0]).split('_')
        platform = targetlist[0]

        #Load Platform (PDK or FPGA)
        try:
            packdir = "asic.targets"
            self.logger.debug("Loading platform module %s from %s", platform, packdir)
            module = importlib.import_module('.'+platform, package=packdir)
        except ImportError:
            packdir = "fpga.targets"
            self.logger.debug("Loading platform module %s from %s", platform, packdir)
            module = importlib.import_module('.'+platform, package=packdir)

        setup_platform = getattr(module, "setup_platform")
        setup_platform(self)

        # Load library target definitions for ASICs
        # Note the default fpga/asic flow when eda is left out in target name
        mode = self.cfg['mode']['value'][-1]
        if  len(targetlist) == 2:
            edaflow = targetlist[1]
        else:
            edaflow = mode

        if mode == 'asic':
            setup_libs = getattr(module, "setup_libs")
            setup_libs(self)
            setup_design = getattr(module, "setup_design")
            setup_design(self)

        #Load EDA
        packdir = "eda.targets"
        self.logger.debug("Loading EDA module %s from %s", edaflow, packdir)
        module = importlib.import_module('.'+edaflow, package=packdir)
        setup_eda = getattr(module, "setup_eda")
        setup_eda(self, name=platform)

    ###########################################################################
    def help(self, *args, file=None, mode='full', format='txt'):
        '''
        Prints out detailed or summary help for the schema key path provided.
        The function is used to auto-generate documentation and is accessible
        at diretly by the user.

        Args:
            file (filehandle): If 'None', help is printed to stdout, else
               help is printed to the filehandle
            mode (str): When 'full',
               is specified, the complete help description is printed out. When
               'table' is specified, a one-line table row descripton is printed.
            format (str): Format out output ('txt', 'md', 'rst').

        Examples:
            >>> help('target')
            Prints out the complet descripton of 'target' to stdout
            >>> help('target', mode='table')
            Prints out a one-line table row descripton of 'target' to stdout
        '''

        self.logger.debug('Fetching help for %s', args)

        #Fetch Values
        description = self._search(self.cfg, *args, mode='get', field='short_help')
        param = self._search(self.cfg, *args, mode='get', field='param_help')
        typestr = ' '.join(self._search(self.cfg, *args, mode='get', field='type'))
        defstr = ' '.join(self._search(self.cfg, *args, mode='get', field='defvalue'))
        requirement = self._search(self.cfg, *args, mode='get', field='requirement')
        helpstr = self._search(self.cfg, *args, mode='get', field='help')
        example = self._search(self.cfg, *args, mode='get', field='example')

        #Removing multiple spaces and newlines
        helpstr = helpstr.rstrip()
        helpstr = helpstr.replace("\n", "")
        helpstr = ' '.join(helpstr.split())

        #Removing extra spaces in example string
        cli = ' '.join(example[0].split())

        for idx, item in enumerate(example):
            example[idx] = ' '.join(item.split())
            example[idx] = example[idx].replace(", ", ",")

        #Wrap text
        para = textwrap.TextWrapper(width=60)
        para_list = para.wrap(text=helpstr)

        #Full Doc String
        fullstr = ("-"*3 +
                   "\nDescription: " + description.lstrip() + "\n" +
                   "\nParameter:   " + param.lstrip() + "\n"  +
                   "\nExamples:    " + example[0].lstrip() +
                   "\n             " + example[1].lstrip() + "\n" +
                   "\nHelp:        " + para_list[0].lstrip() + "\n")
        for line in para_list[1:]:
            fullstr = (fullstr +
                       " "*13 + line.lstrip() + "\n")

        #Refcard String
        #Need to escape dir to get pdf to print in pandoc?
        outlst = [param.replace("<dir>", "\<dir\>"),
                  description,
                  typestr,
                  requirement,
                  defstr]
        shortstr = "|{: <52}|{: <30}|{: <15}|{: <10}|{: <10}|".format(*outlst)

        #Selecting between full help and one liner
        if mode == "full":
            outstr = fullstr
        else:
            outstr = shortstr

        #Print to screen or file
        if file is None:
            print(outstr)
        else:
            print(outstr, file=file)

    ###########################################################################
    def get(self, *args, field='value'):
        '''
        Returns a list from the Chip dictionary based on the key tree supplied.


        Args:
            *args (string): A non-keyworded variable length argument list to
                used to look up non-leaf key tree in the Chip dictionary.
                Specifying a non-existent key tree results in a program exit.
            field (string): Specifies the leaf-key value to fetch.

        Returns:
            A list of values found for the key tree supplied.

        Examples:
            >>> get('pdk', 'foundry')
            Returns the name of the foundry in the Chip dictionary.

        '''

        self.logger.debug('Reading config dictionary value: %s', args)

        keys = list(args)
        for k in keys:
            if isinstance(k, list):
                self.logger.critical("List keys not allowed. Key=%s", k)
                sys.exit()
        return self._search(self.cfg, *args, mode='get')

    ###########################################################################
    def getkeys(self, *args):
        '''
        Returns a list of keys from the Chip dicionary based on the key
        tree supplied.

        Args:
            *args (string): A non-keyworded variable length argument list to
                used to look up non-leaf key tree in the Chip dictionary.
                The key-tree is supplied in order. If the argument list is empty,
                all Chip dictionary trees are returned as as a list of lists.
                Specifying a non-existent key tree results in a program exit.

        Returns:
            A list of keys found for the key tree supplied.

        Examples:
            >>> getkeys('pdk')
            Returns all keys associated for the 'pdk' dictionary.
            >>> getkeys()
            Returns all key trees in the dictionary as a list of lists.
        '''

        self.logger.debug('Retrieving config dictionary keys: %s', args)

        if len(list(args)) > 0:
            keys = list(self._search(self.cfg, *args, mode='getkeys'))
            if 'default' in keys:
                keys.remove('default')
        else:
            keys = list(self._allkeys(self.cfg))

        return keys

    ###########################################################################
    def _allkeys(self, cfg, keys=None, allkeys=None):
        '''
        A recursive function that returns all the non-leaf keys in the Chip
        dictionary.

        '''

        if keys is None:
            allkeys = []
            keys = []
        for k in cfg:
            newkeys = keys.copy()
            newkeys.append(k)
            if 'defvalue' in cfg[k]:
                allkeys.append(newkeys)
            else:
                self._allkeys(cfg[k], keys=newkeys, allkeys=allkeys)
        return allkeys

    ###########################################################################
    def set(self, *args):
        '''
        Sets the value field of the key-tree in the argument list to the
        data list supplied.

        Args:
            *args (string): A non-keyworded variable length argument list to
                used to look up non-leaf key tree in the Chip dictionary.The
                key-tree is supplied in order, with the data list supplied as
                the last argument. Specifying a non-existent key tree
                results in a program exit.

        Examples:
            >>> set('design', 'mydesign')
            Sets the Chip 'design' name to 'mydesign'
        '''

        self.logger.debug('Setting config dictionary value: %s', args)

        all_args = list(args)

        # Convert val to list if not a list
        if type(all_args[-1]) != list:
            all_args[-1] = [all_args[-1]]

        return self._search(self.cfg, *all_args, mode='set')

    ###########################################################################
    def add(self, *args):
        '''
        Appends the data list supplied to the list currently in the leaf-value
        of the key-tree in the argument list.

        Args:
            *args (string): A non-keyworded variable length argument list to
                used to look up non-leaf key tree in the Chip dictionary. The
                key-tree is supplied in order, with the data list supplied as
                the last argument. Specifying a non-existent key tree
                results in a program exit.

        Examples:
            >>> add('source', 'mydesign.v')
            Adds the file 'mydesign.v' to the list of sources.
        '''

        self.logger.debug('Adding config dictionary value: %s', args)

        all_args = list(args)

        # Convert val to list if not a list
        if type(all_args[-1]) != list:
            all_args[-1] = [str(all_args[-1])]

        return self._search(self.cfg, *all_args, mode='add')


    ###########################################################################
    def _search(self, cfg, *args, field='value', mode='get'):
        '''
        Recursive function that searches a Chip dictionary for a match to
        the combination of *args and fields supplied. The function is used
        to set and get data within the dictionary.
        '''

        all_args = list(args)
        param = all_args[0]
        val = all_args[-1]
        #set/add leaf cell (all_args=(param,val))
        if (mode in ('set', 'add')) & (len(all_args) == 2):
            #making an 'instance' of default if not found
            if not param in cfg:
                if not 'default' in cfg:
                    self.logger.error('Search failed, \'%s\' is not a valid key', param)
                else:
                    cfg[param] = copy.deepcopy(cfg['default'])
            #setting or extending value based on set/get mode
            if not field in cfg[param]:
                self.logger.error('Search failed, \'%s\' is not a valid leaf cell key', param)
                sys.exit()
            #check legality of value
            ok = schema_check(cfg[param],param,val)
            if mode == 'set':
                cfg[param][field] = val
            else:
                cfg[param][field].extend(val)
            return cfg[param][field]
        #get leaf cell (all_args=param)
        elif len(all_args) == 1:
            if mode == 'getkeys':
                return cfg[param].keys()
            else:
                if not field in cfg[param]:
                    self.logger.error('Key error, leaf param not found %s', field)
                return cfg[param][field]
        #if not leaf cell descend tree
        else:
            ##copying in default tree for dynamic trees
            if not param in cfg:
                cfg[param] = copy.deepcopy(cfg['default'])
            all_args.pop(0)
            return self._search(cfg[param], *all_args, field=field, mode=mode)

    ###########################################################################
    def _prune(self, cfg=None, top=True):
        '''
        Recursive function that creates a copy of the Chip dictionary and
        then removes all sub trees with non-set values and sub-trees
        that contain a 'default' key.
        '''

        #10 should be enough for anyone...
        maxdepth = 10
        i = 0

        if cfg is None:
            cfg = copy.deepcopy(self.cfg)

        #When at top of tree loop maxdepth times to make sure all stale
        #branches have been removed, not eleagnt, but stupid-simple
        while i < maxdepth:
            #Loop through all keys starting at the top
            for k in list(cfg.keys()):
                #print(k)
                #removing all default/template keys
                if k == 'default':
                    del cfg[k]
                #remove long help from printing
                elif 'help' in cfg[k].keys():
                    del cfg[k]['help']
                #removing empty values from json file
                elif 'value' in cfg[k].keys():
                    if not cfg[k]['value']:
                        del cfg[k]
                #removing stale branches
                elif not cfg[k]:
                    cfg.pop(k)
                #keep traversing tree
                else:
                    self._prune(cfg[k], top=False)
            if top:
                i += 1
            else:
                break
        return cfg

    ###########################################################################
    def _abspath(self, cfg):
        '''Recursive function that goes through Chip dictionary and
        resolves all relative paths where required.
        '''

        #Recursively going through dict to set abspaths for files
        for k, v in cfg.items():
            #print("abspath", k,v)
            if isinstance(v, dict):
                #indicates leaf cell
                if 'value' in cfg[k].keys():
                    #print(cfg[k]['value'])
                    #print("dict=",cfg[k])
                    #only do something if type is file
                    if cfg[k]['type'] in  ('file', 'dir'):
                        for i, v in enumerate(cfg[k]['value']):
                            #Look for relative paths in search path
                            cfg[k]['value'][i] = schema_path(v)
                else:
                    self._abspath(cfg[k])

    ###########################################################################
    def _printcfg(self, cfg, keys=None, file=None, mode="", field='value', prefix=""):
        '''Recursive function that goes through Chip dictionary and prints out
        configuration commands with one line per value. Currently only TCL is
        supported.
        '''

        if keys is None:
            keys = []
        for k in cfg:
            newkeys = keys.copy()
            newkeys.append(k)
            #detect leaf cell
            if 'defvalue' in cfg[k]:
                if mode == 'tcl':
                    for i, val in enumerate(cfg[k][field]):
                        #replace $VAR with env(VAR) for tcl
                        m = re.match('\$(\w+)(.*)', val)
                        if m:
                            cfg[k][field][i] = ('$env(' +
                                                m.group(1) +
                                                ')' +
                                                m.group(2))
                    #create a TCL dict
                    keystr = ' '.join(newkeys)
                    valstr = ' '.join(cfg[k][field])
                    outlst = [prefix,
                              keystr,
                              '[list ',
                              valstr,
                              ']']
                    outstr = ' '.join(outlst)
                    outstr = outstr + '\n'
                if file is None:
                    print(outstr)
                else:
                    print(outstr, file=file)
            else:
                self._printcfg(cfg[k],
                               keys=newkeys,
                               file=file,
                               mode=mode,
                               field=field,
                               prefix=prefix)

    ###########################################################################
    def mergecfg(self, d2, d1=None):
        '''Recursively copies values in dictionary d2 to the Chip dictionary.
        '''

        if d1 is None:
            d1 = self.cfg
        for k, v in d2.items():
            #Checking if dub dict exists in self.cfg and new dict
            if k in d1 and isinstance(d1[k], dict) and isinstance(d2[k], dict):
                #if we reach a leaf copy d2 to d1
                if 'value' in d1[k].keys():
                    #only add items that are not in the current list
                    new_items = []
                    for i in range(len(d2[k]['value'])):
                        if d2[k]['value'][i] not in d1[k]['value']:
                            new_items.append(d2[k]['value'][i])
                    d1[k]['value'].extend(new_items)
                #if not in leaf keep descending
                else:
                    self.mergecfg(d2[k], d1=d1[k])
                #if a new d2 key is found do a deep copy
            else:
                d1[k] = d2[k].copy()

    ###########################################################################
    def check(self):
        '''
        Performs a validity check for Chip dictionary, printing out warnings
        and error messages to stdout.

        Returns:
            Returns True of if the Chip dictionary is valid, else returns
            False.

        Examples:
            >>> check()
           Returns True of the Chip dictionary checks out.
        '''

        error = False

        #1. Get all keys
        #2. For all keys:
        #   -Get values
        #   -Check requirements equation

        if error:
            sys.exit()

    ###########################################################################
    def readcfg(self, filename):
        '''Reads a json or yaml formatted file into the Chip dictionary.

        Args:
            filename (file): A relative or absolute path toe a file to load
                into dictionary.

        Examples:
            >>> readcfg('mychip.json')
            Loads the file mychip.json into the current Chip dictionary.
        '''

        abspath = os.path.abspath(filename)

        self.logger.debug('Reading configuration file %s', abspath)

        #Read arguments from file based on file type
        if abspath.endswith('.json'):
            with open(abspath, 'r') as f:
                read_args = json.load(f)
        elif abspath.endswith('.yaml'):
            with open(abspath, 'r') as f:
                read_args = yaml.load(f, Loader=yaml.SafeLoader)
        elif abspath.endswith('.tcl'):
            read_args = self.readtcl(abspath)
        else:
            read_args = self.readmake(abspath)

        #Merging arguments with the Chip configuration
        self.mergecfg(read_args)

    ###########################################################################
    def writecfg(self, filename, cfg=None, prune=True, abspath=False):
        '''Writes out Chip dictionary in json, yaml, or TCL file format.

        Args:
            filename (file): A relative or absolute path to a file to dump
                 dictionary into.
            cfg (dict): A dictionary to dump. If 'None' is specified, then
                 the current dictionary is dumped.
            prune (bool): If set to True, then only non-default trees and
                 non empty values are dumped. If set to False, the whole
                 dictionary is dumped.
            abspath (bool): If set to True, then all file paths within the
                 Chip dictionary are resolved to absolute values.

        Examples:
            >>> writecfg('mydump.json')
            Prunes and dumps the current Chip dictionary into mydump.json
            >>> writecfg('bigdump.json', prune=False)
            Dumps the complete current Chip dictionary into bigdump.json
        '''

        filepath = os.path.abspath(filename)
        self.logger.debug('Writing configuration to file %s', filepath)

        if not os.path.exists(os.path.dirname(filepath)):
            os.makedirs(os.path.dirname(filepath))

        #prune cfg if option set
        if cfg is not None:
            cfgcopy = copy.deepcopy(cfg)
        elif prune:
            cfgcopy = self._prune()
        else:
            cfgcopy = copy.deepcopy(self.cfg)

        #resolve absolute paths
        if abspath:
            self._abspath(cfgcopy)

        # Write out configuration based on file type
        if filepath.endswith('.json'):
            with open(filepath, 'w') as f:
                print(json.dumps(cfgcopy, sort_keys=True, indent=4), file=f)
        elif filepath.endswith('.yaml'):
            with open(filepath, 'w') as f:
                print("#############################################", file=f)
                print("#!!!! AUTO-GENEREATED FILE. DO NOT EDIT!!!!!!", file=f)
                print("#############################################", file=f)
                print(yaml.dump(cfgcopy, Dumper=YamlIndentDumper, default_flow_style=False), file=f)
                #print(yaml.dump(cfgcopy, sort_keys=True, indent=4), file=f)
        elif filepath.endswith('.tcl'):
            with open(filepath, 'w') as f:
                print("#############################################", file=f)
                print("#!!!! AUTO-GENEREATED FILE. DO NOT EDIT!!!!!!", file=f)
                print("#############################################", file=f)
                self._printcfg(cfgcopy, mode="tcl", prefix="dict set sc_cfg", file=f)
        else:
            self.logger.error('File format not recognized %s', filepath)

    ###########################################################################
    def _reset(self, cfg=None):
        '''Recursively copies 'defvalue' to 'value' for all configuration
        parameters
        '''
        #Setting initial dict so user doesn't have to
        if cfg is None:
            self.logger.debug('Loading default values into Chip configuration')
            cfg = self.cfg
        for k, v in cfg.items():
            if isinstance(v, dict):
                if 'defvalue' in cfg[k].keys():
                    cfg[k]['value'] = cfg[k]['defvalue'].copy()
                else:
                    self._reset(cfg=cfg[k])


    ###########################################################################
    def wait(self, step=None):
        '''Waits for specific step to complete
        '''

        if step is None:
            steplist = self.get('steplist')
        else:
            steplist = [step]

        while True:
            busy = False
            for step in steplist:
                if schema_istrue(self.cfg['status'][step]['active']['value']):
                    self.logger.info("Step '%s' is still active", step)
                    busy = True
            if busy:
                #TODO: Change this timeout
                self.logger.info("Waiting 10sec for step to finish")
                time.sleep(10)
            else:
                break


    ###########################################################################
    def package(self, dir='output'):
        '''
        Collects all files and places them in 'dir'. The function only copies
        in files that have the 'copy' field set as true. If 'copyall' is
        set to true, then all files are copied in.

        Args:
           dir (dirname): Directory name to copy files to.

        Examples:
            >>> getkeys(dir='output')
            Copys files called out in schema to directory named 'output;
        '''
        if not os.path.exists(dir):
            os.makedirs(dir)
        allkeys = self.getkeys()
        copyall = self.get('copyall')
        for key in allkeys:
            leaftype = self._search(self.cfg, *key, mode='get', field='type')
            if leaftype == 'file':
                copy = self._search(self.cfg, *key, mode='get', field='copy')
                value = self._search(self.cfg, *key, mode='get', field='value')
                if schema_istrue(self.cfg['copyall']['value']) | (copy == 'true'):
                    for item in value:
                        filepath = schema_path(item)
                        shutil.copy(filepath, dir)
                
    ###########################################################################
    def hash(self, cfg=None):
        '''Rescursive function that computes the hash values for files in the
        Chip dictionary based on the setting of the hashmode.
        '''

        #checking to see how much hashing to do
        hashmode = self.cfg['hashmode']['value'][-1]
        if hashmode != 'NONE':
            if cfg is None:
                self.logger.info('Computing file hashes with mode %s', hashmode)
                cfg = self.cfg
            #Recursively going through dict
            for k, v in cfg.items():
                if isinstance(v, dict):
                    #indicates leaf cell/file to act on
                    if 'hash' in cfg[k].keys():
                        #clear out old values (do comp?)
                        cfg[k]['hash'] = []
                        for i, v in enumerate(cfg[k]['value']):
                            filename = schema_path(v)
                            self.logger.debug('Computing hash value for %s', filename)
                            if os.path.isfile(filename):
                                sha256_hash = hashlib.sha256()
                                with open(filename, "rb") as f:
                                    for byte_block in iter(lambda: f.read(4096), b""):
                                        sha256_hash.update(byte_block)
                                hash_value = sha256_hash.hexdigest()
                                cfg[k]['hash'].append(hash_value)
                    else:
                        self.hash(cfg=cfg[k])

    ###########################################################################
    def _compare(self, file1, file2):
        '''Compares Chip configurations contained in two different json files
        Useful??

        '''

        #TODO: Solve recursively

        abspath1 = os.path.abspath(file1)
        abspath2 = os.path.abspath(file2)

        self.logger.info('Comparing JSON format configuration file %s and %s ',
                         abspath1,
                         abspath2)

        #Read arguments from file
        with open(abspath1, "r") as f:
            file1_args = json.load(f)
        with open(abspath2, "r") as f:
            file2_args = json.load(f)

        same = True
        for key in self.cfg:
            # check that both files have all the keys
            # checking that all values and scalars are identical
            # list compare implicitly checks for list lengths as well
            if (key in file1_args) & (key in file2_args):
                if self.cfg[key]['type'] in {"list", "file"}:
                    #seems that sort needs to be done before doing list compare?
                    #can't be combined?
                    file1_args[key]['values'].sort()
                    file2_args[key]['values'].sort()
                    if file1_args[key]['values'] != file2_args[key]['values']:
                        same = False
                        self.logger.error('File difference found for key %s', key)
                    if self.cfg[key]['type'] in {"file"}:
                        file1_args[key]['hash'].sort()
                        file2_args[key]['hash'].sort()
                        if file1_args[key]['hash'] != file2_args[key]['hash']:
                            same = False
                            self.logger.error('Comparison difference for key %s',
                                              key)
                elif file1_args[key]['values'] != file2_args[key]['values']:
                    same = False
                    self.logger.error('Comparison difference found for key %s',
                                      key)
            else:
                same = False

        return same

    ###########################################################################
    def audit(self, filename=None):
        '''Performance an an audit of each step in the flow
        '''

        pass


    ###########################################################################
    def calcyield(self, model='poisson'):
        '''Calculates the die yield
        '''

        d0 = float(self.cfg['pdk']['d0']['value'][-1])
        diesize = self.cfg['asic']['diesize']['value'][-1].split()
        diewidth = (float(diesize[2]) - float(diesize[0]))/1000
        dieheight = (float(diesize[3]) - float(diesize[1]))/1000
        diearea = diewidth * dieheight

        if model == 'poisson':
            dy = math.exp(-diearea * d0/100)
        elif model == 'murphy':
            dy = ((1-math.exp(-diearea * d0/100))/(diearea * d0/100))**2

        return dy

    ###########################################################################

    def dpw(self):
        '''Calculates dies per wafer, taking into account scribe lines
        and wafer edge margin. The algorithms starts with a center aligned
        wafer and rasters dies uot from the center until a die edge extends
        beyoond the legal value.

        '''

        #PDK information
        wafersize = int(self.cfg['pdk']['wafersize']['value'][-1])
        edgemargin = float(self.cfg['pdk']['edgemargin']['value'][-1])
        hscribe = float(self.cfg['pdk']['hscribe']['value'][-1])
        vscribe = float(self.cfg['pdk']['vscribe']['value'][-1])

        #Design parameters
        diesize = self.cfg['asic']['diesize']['value'][-1].split()
        diewidth = (float(diesize[2]) - float(diesize[0]))/1000
        dieheight = (float(diesize[3]) - float(diesize[1]))/1000

        #Derived parameters
        radius = wafersize/2 -edgemargin
        stepwidth = (diewidth + hscribe)
        stepheight = (dieheight + vscribe)

        #Raster dies out from center until you touch edge margin
        #Work quadrant by quadrant
        dies = 0
        for quad in ('q1', 'q2', 'q3', 'q4'):
            x = 0
            y = 0
            if quad == "q1":
                xincr = stepwidth
                yincr = stepheight
            elif quad == "q2":
                xincr = -stepwidth
                yincr = stepheight
            elif quad == "q3":
                xincr = -stepwidth
                yincr = -stepheight
            elif quad == "q4":
                xincr = stepwidth
                yincr = -stepheight
            #loop through all y values from center
            while math.hypot(0, y) < radius:
                y = y + yincr
                while math.hypot(x, y) < radius:
                    x = x + xincr
                    dies = dies + 1
                x = 0

        return int(dies)

    ###########################################################################
    def diecost(self, n):
        '''Calculates total cost of producing 'n', including design costs,
        mask costs, packaging costs, tooling, characterization, qualifiction,
        test. The exact cost model is given by the formula:

        '''

        return cost

    ###########################################################################
    def summary(self, filename=None):
        '''
        Creates a summary of the run metrics generated from the 'start' step
        to the 'stop' step.

        Args:
            filename (filename): A file to write the summary report to. If
                the value is 'None', the summary is printed to stdout.

        Examples:
            >>> summary()
            Prints out a summary of the run to stdout.
        '''

        steplist = self.get('steplist')
        start = self.get('start')[-1]
        stop = self.get('stop')[-1]
        design = self.get('design')[-1]
        startindex = steplist.index(start)
        stopindex = steplist.index(stop)

        jobdir = (self.get('dir')[-1] +
                  "/" + design + "/" +
                  self.get('jobname')[-1] +
                  self.get('jobid')[-1])

        if self.get('mode')[-1] == 'asic':
            info = '\n'.join(["SUMMARY:\n",
                              "design = "+self.get('design')[0],
                              "foundry = "+self.get('pdk', 'foundry')[0],
                              "process = "+self.get('pdk', 'process')[0],
                              "targetlibs = "+" ".join(self.get('asic', 'targetlib')),
                              "jobdir = "+ jobdir])
        else:
            # TODO: pull in relevant summary items for FPGA?
            info = '\n'.join(["SUMMARY:\n",
                              "design = "+self.get('design')[0],
                              "jobdir = "+ jobdir])

        print("-"*135)
        print(info, "\n")

        #Copying in All Dictionaries
        for stepindex in range(startindex, stopindex + 1):
            step = steplist[stepindex]
            metricsfile = "/".join([jobdir,
                                    step,
                                    "outputs",
                                    design + ".json"])

            #Load results from file (multi-thread safe)
            with open(metricsfile, 'r') as f:
                sc_results = json.load(f)
            #Copy results into step
            self.cfg['real'][step] = copy.deepcopy(sc_results['real'][step])

        #Creating step index
        data = []
        steps = []
        colwidth = 8
        #Creating header row
        for stepindex in range(startindex, stopindex + 1):
            step = steplist[stepindex]
            steps.append(step.center(colwidth))

        #Creating table of real values
        metrics = []
        for metric in  self.getkeys('real', 'default'):
            metrics.append(" " + metric)
            row = []
            for stepindex in range(startindex, stopindex + 1):
                step = steplist[stepindex]
                row.append(" " +
                           str(self.get('real', step, metric)[-1]).center(colwidth))
            data.append(row)

        pandas.set_option('display.max_rows', 500)
        pandas.set_option('display.max_columns', 500)
        pandas.set_option('display.width', 100)
        df = pandas.DataFrame(data, metrics, steps)
        if filename is None:
            print(df.to_string())
            print("-"*135)

    ###########################################################################
    def run(self, start=None, stop=None):

        '''
        A unified thread safe per step execution method for the Chip.
        The options and modes of the run is setup up through the Chip
        dictionary. The run executes on the local machine by default, but can
        be execute remotely if a server is set up and the remote mode is set
        in the Chip dictionary. The run metho executes a pipeline of steps
        from 'start' to 'stop' (inclusive).

        Args:
            start (string): The starting step within the 'steplist' to execute.
                If start is 'None', the staring step is the step is the first
                index of the 'steplist.

            stop (string): The stopping step within the 'steplist' to execute.
                If start is 'None', then execution runs to the end of the
                steplist.

        Examples:
            >>> run()
            Runs the pipeline defined by 'steplist'
            >>> run(start='import', stop='place')
            Runs the pipeline from the 'import' step to the 'place' step
        '''

        ###########################
        # Run Setup
        ###########################

        remote = len(self.cfg['remote']['addr']['value']) > 0
        steplist = self.cfg['steplist']['value']
        buildroot = str(self.cfg['dir']['value'][-1])
        design = str(self.cfg['design']['value'][-1])

        cwd = os.getcwd()

        ###########################
        # Defining Pipeline
        ###########################

        if start is None:
            start = self.get('start')[-1]
        if stop is None:
            stop = self.get('stop')[-1]

        startindex = steplist.index(start)
        stopindex = steplist.index(stop)

        ###########################
        # Execute pipeline
        ###########################
        for stepindex in range(startindex, stopindex + 1):
            #step lookup (active state!)
            step = steplist[stepindex]
            stepdir = "/".join([self.get('dir')[-1],
                                self.get('design')[-1],
                                self.get('jobname')[-1] + self.get('jobid')[-1],
                                step])

            laststep = steplist[stepindex-1]
            importstep = (stepindex == 0)

            #update step status
            self.set('status', 'step', step)

            if step not in steplist:
                self.logger.error('Illegal step name %s', step)
                sys.exit()

            #####################
            # Dynamic EDA setup
            #####################

            vendor = self.cfg['flow'][step]['vendor']['value'][-1]
            packdir = "eda." + vendor
            modulename = '.'+vendor+'_setup'
            module = importlib.import_module(modulename, package=packdir)

            #####################
            # Flow Setup
            #####################
            exe = self.cfg['flow'][step]['exe']['value'][-1] #scalar

            #####################
            # Check Executable
            #####################
            exepath = subprocess.run("command -v "+exe+">/dev/null", shell=True)

            #####################
            # Init Metrics Table
            #####################
            for metric in self.getkeys('real', 'default'):
                self.add('real', step, metric, 0)

            #####################
            # Execution
            #####################
            if (step in self.cfg['skip']['value']) | (self.cfg['skipall']['value'][-1] == 'true'):
                self.logger.info('Skipping step: %s', step)
                if exepath.returncode > 0:
                    self.logger.critical('Executable %s not installed.', exe)
                    print("Please see https://github.com/siliconcompiler/siliconcompiler/README.md")
            else:
                self.logger.info("Running step '%s' in dir '%s'", step, stepdir)
                if exepath.returncode > 0:
                    self.logger.critical('Executable %s not installed.', exe)
                    print("-"*80)
                    print("Installation Instructions:")
                    print("https://github.com/siliconcompiler/siliconcompiler/README.md")

                # Copying in Files (local only)
                if os.path.isdir(stepdir) and (not remote):
                    shutil.rmtree(stepdir)
                os.makedirs(stepdir, exist_ok=True)
                os.chdir(stepdir)
                os.makedirs('outputs', exist_ok=True)
                os.makedirs('reports', exist_ok=True)
                # All steps after import copy in files from previous step
                if importstep:
                    self.package(dir='outputs')
                elif not remote:
                    shutil.copytree("../"+laststep+"/outputs", 'inputs')

                #Copy Reference Scripts
                if schema_istrue(self.cfg['flow'][step]['copy']['value']):
                    refdir = schema_path(self.cfg['flow'][step]['refdir']['value'][-1])
                    shutil.copytree(refdir,
                                    ".",
                                    dirs_exist_ok=True)

                #####################
                # Save CFG locally
                #####################

                self.writecfg("sc_schema.json")
                self.writecfg("sc_schema.yaml")
                self.writecfg("sc_schema.tcl", abspath=True)

                #####################
                # Generate CMD
                #####################

                #Set Executable
                cmd_fields = [exe]

                #Add options to cmd list
                setup_options = getattr(module, "setup_options")
                options = setup_options(self, step)
                cmd_fields.extend(options)

                #Resolve Paths
                #TODO: Fix this later, still using abspaths..
                #with local copy, should copy in top level script and
                #source from local directory,
                #onnly keep the end of the file?
                for value in self.cfg['flow'][step]['script']['value']:
                    abspath = schema_path(value)
                    cmd_fields.append(abspath)

                #Piping to log file
                logfile = exe + ".log"

                if schema_istrue(self.cfg['quiet']['value']) & (step not in self.cfg['bkpt']['value']):
                    cmd_fields.append("> " + logfile)
                else:
                    # the weird construct at the end ensures that this invocation returns the
                    # exit code of the command itself, rather than tee
                    # (source: https://stackoverflow.com/a/18295541)
                    cmd_fields.append(" 2>&1 | tee " + logfile + " ; (exit ${PIPESTATUS[0]} )")

                #Final command line
                cmd = ' '.join(cmd_fields)

                #Create run file
                with open("run.sh", 'w') as f:
                    print("#!/bin/bash", file=f)
                    print(cmd, file=f)
                f.close()
                os.chmod("run.sh", 0o755)
                #####################
                # Execute
                #####################
                if (stepindex != 0) and remote:
                    self.logger.info('Remote server call')
                    # Blocks the currently-running thread, but not the whole app.
                    loop = asyncio.new_event_loop()
                    asyncio.set_event_loop(loop)
                    loop.run_until_complete(remote_run(self, step))
                else:
                    # Local builds must be processed synchronously, because
                    # they use calls such as os.chdir which are not thread-safe.
                    # Tool Pre Process
                    pre_process = getattr(module, "pre_process")
                    pre_process(self, step)

                    # Tool Executable
                    self.logger.info('%s', cmd)
                    error = subprocess.run(cmd, shell=True, executable='/bin/bash')
                    if error.returncode:
                        self.logger.error('Command failed. See log file %s',
                                          os.path.abspath(logfile))
                        sys.exit()

                    # Tool Post Process
                    post_process = getattr(module, "post_process")
                    post_process(self, step)
                    #Drop into python shell if command line tool
                    if step in self.cfg['bkpt']['value']:
                        format = self.cfg['flow'][step]['format']['value'][0]
                        print(format)
                        if format == 'cmdline':
                            code.interact(local=dict(globals(), **locals()))

                    # Upload results for remote calls.
                    if remote:
                        upload_sources_to_cluster(self)
            ########################
            # Save Metrics/Config
            ########################
            metricsfile = "/".join(["outputs",
                                    self.get('design')[-1] +'.json'])

            self.writecfg(metricsfile)

            ########################
            # Return to $CWD
            ########################
            os.chdir(cwd)


    ###########################################################################
    def set_jobid(self):

        # Return if jobid is already set.
        if len(self.get('jobid')) > 0:
            return

        design = self.cfg['design']['value'][-1]
        dirname = self.cfg['dir']['value'][-1]
        jobname = self.cfg['jobname']['value'][-1]
        
        try:
            alljobs = os.listdir(dirname + "/" + design)
            if schema_istrue(self.cfg['jobincr']['value']):
                jobid = 0
                for item in alljobs:
                    m = re.match(jobname+'(\d+)', item)
                    if m:
                        jobid = max(jobid, int(m.group(1)))
                jobid = jobid+1
                self.set('jobid', str(jobid))
        except FileNotFoundError:
            pass

################################################################################
# Annoying helper classes

class YamlIndentDumper(yaml.Dumper):
    def increase_indent(self, flow=False, indentless=False):
        return super(YamlIndentDumper, self).increase_indent(flow, False)

class RawFormatter(HelpFormatter):
    def _fill_text(self, text, width, indent):
        return "\n".join([textwrap.fill(line, width) for line in textwrap.indent(textwrap.dedent(text), indent).splitlines()])


class PlusargAction(argparse.Action):
    def __init__(self, option_strings, dest, nargs=None, **kwargs):
        if nargs is not None:
            raise ValueError("nargs not allowed")
        super().__init__(option_strings, dest, **kwargs)
    def __call__(self, parser, namespace, values, option_string=None):
        print('%r %r %r' % (namespace, values, option_string))
        setattr(namespace, self.dest, values)
        
    
################################################################################
def get_permutations(base_chip, cmdlinecfg):
    '''Helper method to generate one or more Chip objects depending on
       whether a permutations file was passed in.
    '''

    chips = []
    cmdkeys = cmdlinecfg.keys()

    # Set default target if not set and there is nothing set
    if len(base_chip.get('target')) < 1:
        base_chip.logger.info('No target set, setting to %s','freepdk45')
        base_chip.set('target', 'freepdk45_asic')

    # Assign a new 'job_hash' to the chip if necessary.
    if not base_chip.get('remote', 'hash'):
        job_hash = uuid.uuid4().hex
        base_chip.set('remote', 'hash', job_hash)

    loglevel = cmdlinecfg['loglevel'][-1] \
        if 'loglevel' in cmdkeys else "INFO"

    # Fetch the generator for multiple job permutations if necessary.
    if 'permutations' in cmdkeys:
        perm_path = os.path.abspath(cmdlinecfg['permutations'][-1])
        perm_script = SourceFileLoader('job_perms', perm_path).load_module()
        perms = perm_script.permutations(base_chip.cfg)
    else:
        perms = [base_chip.cfg]

    # Set '-remote_start' to '-start' if only '-start' is passed in at cmdline.
    if (not (('remote' in cmdkeys) and \
             ('remote_start' in cmdkeys))) and \
       ('start' in cmdkeys):
        base_chip.set('remote', 'start', base_chip.get('start')[-1])
    # Mark whether a local 'import' stage should be run.
    base_chip.status['local_import'] = (len(base_chip.get('start')) == 0) or \
                                       (base_chip.get('start')[-1] == 'import')

    # Fetch an initial 'jobid' value for the first permutation.
    base_chip.set_jobid()
    cur_jobid = base_chip.get('jobid')[-1]
    base_chip.cfg['jobid']['value'] = []
    perm_ids = []

    # Create a new Chip object with the same job hash for each permutation.
    for chip_cfg in perms:
        new_chip = Chip(loglevel=loglevel)

        # JSON dump/load is a simple way to deep-copy a Python
        # dictionary which does not contain custom classes/objects.
        new_chip.status = json.loads(json.dumps(base_chip.status))
        new_chip.cfg = json.loads(json.dumps(chip_cfg))

        # Avoid re-setting values if the Chip was loaded from an existing config.
        if not 'cfg' in cmdkeys:
            # Set values for the new Chip's PDK/target.
            new_chip.target()

        # Skip the 'import' stage for remote jobs; it will be run locally and uploaded.
        if len(new_chip.get('remote', 'addr')) > 0:
            new_chip.set('start', new_chip.get('remote', 'start')[-1])
        elif len(new_chip.get('remote', 'key')) > 0:
            # If 'remote_key' exists without 'remote_addr', it represents an
            # encoded key string in an ongoing remote job. It should be
            # moved from the config dictionary to the status one to avoid logging.
            new_chip.status['decrypt_key'] = new_chip.get('remote', 'key')[-1]
            new_chip.cfg['remote']['key']['value'] = []

        # Set and increment the "job ID" so multiple chips don't share the same directory.
        new_chip.set('jobid', cur_jobid)
        perm_ids.append(cur_jobid)
        cur_jobid = str(int(cur_jobid) + 1)

        chips.append(new_chip)

    # Mark permutations associated with the job in each Chip object.
    for chip in chips:
        chip.status['perm_ids'] = perm_ids

    # Done; return the list of Chips.
    return chips<|MERGE_RESOLUTION|>--- conflicted
+++ resolved
@@ -177,20 +177,10 @@
                 self._search(self.cfg, *args, mode='set')
                 if key == 'cfg':
                     self.readcfg(item)
-<<<<<<< HEAD
-                #TODO: add special case for cfg file
-                #TODO: add all the dynamic dictionary stuff
-                #(stdcells|macro|flow|real|goal)s
-                #(pdk|asic|fpga|remote|record)
 
         # Create one (or many...) instances of Chip class.
         chips = get_permutations(self, cmdargs)
         return chips
-=======
-        
-
-        #sys.exit()
->>>>>>> 84bac479
 
     ###########################################################################
     def target(self, arg="UNDEFINED"):
