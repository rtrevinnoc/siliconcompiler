--- conflicted
+++ resolved
@@ -16,11 +16,9 @@
 import pandas
 import code
 import textwrap
-<<<<<<< HEAD
 import uuid
-=======
+
 from math import hypot
->>>>>>> d070b5e3
 
 from importlib.machinery import SourceFileLoader
 
