--- conflicted
+++ resolved
@@ -20,10 +20,6 @@
 from importlib.machinery import SourceFileLoader
 
 from siliconcompiler.client import remote_run
-<<<<<<< HEAD
-from siliconcompiler.client import upload_sources_to_cluster
-=======
->>>>>>> 8e5d9e00
 from siliconcompiler.schema import schema_cfg
 from siliconcompiler.schema import schema_layout
 from siliconcompiler.schema import schema_path
@@ -837,31 +833,17 @@
             # Job-ID and Step
             #####################
             
-            if not remote:
-                #Automatic updating of jobids when argument is missing
-                if (jobid is None ) | importstep:
-                    #Initialize jobid first time around
-                    if not step in self.cfg['status'].keys():
-                        self.set('status', step, 'jobid', '0')
-                    jobid = int(self.cfg['status'][step]['jobid']['value'][-1])
-                    jobid = jobid + 1
-
-                #Update JOBID in dictionary!
-                self.set('status', step, 'jobid', str(jobid))
-            else:
-                # Remote job IDs are set ahead of time.
+            #Automatic updating of jobids when argument is missing
+            if (jobid is None ) | importstep:
+                #Initialize jobid first time around
                 if not step in self.cfg['status'].keys():
                     self.set('status', step, 'jobid', '0')
                 jobid = int(self.cfg['status'][step]['jobid']['value'][-1])
-<<<<<<< HEAD
                 if not remote:
                     jobid = jobid + 1
 
             #Update JOBID in dictionary!
             self.set('status', step, 'jobid', str(jobid))
-=======
-                self.set('status', step, 'jobid', str(jobid))
->>>>>>> 8e5d9e00
       
             if stepindex==0:
                 jobdir = buildroot + '/import/job'
@@ -896,11 +878,7 @@
             else:
                 self.logger.info("Running step '%s' with jobid '%s'", step, jobid)  
 
-<<<<<<< HEAD
-                # Copying in Files
-=======
                 # Copying in Files (local only)
->>>>>>> 8e5d9e00
                 if os.path.isdir(jobdir) and (not remote):
                     shutil.rmtree(jobdir)
                 os.makedirs(jobdir, exist_ok=True)
@@ -985,11 +963,7 @@
                 #####################
                 if (stepindex != 0) and remote:
                     self.logger.info('Remote server call')
-<<<<<<< HEAD
-                    remote_run(self, step)
-=======
                     await remote_run(self, step)
->>>>>>> 8e5d9e00
                 else:
                     # Local builds must be processed synchronously, because
                     # they use calls such as os.chdir which are not thread-safe.
@@ -1014,15 +988,8 @@
             ########################       
             os.chdir(cwd)
 
-<<<<<<< HEAD
-            # Upload sources to remote cluster if necessary.
-            if (stepindex == 0) and remote:
-                upload_sources_to_cluster(self)
-
-=======
         # Mark completion of async run if applicable.
         self.active_thread = None
->>>>>>> 8e5d9e00
  
 
 ############################################
