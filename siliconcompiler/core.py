# Copyright 2020 Silicon Compiler Authors. All Rights Reserved.

import argparse
import time
import multiprocessing
import asyncio
import subprocess
import os
import sys
import re
import json
import logging
import hashlib
import shutil
import copy
import importlib
import textwrap
import uuid
import math
import pandas
import yaml
import graphviz
import pyfiglet

from siliconcompiler.schema import schema_path
from siliconcompiler.schema import schema_cfg
from siliconcompiler.schema import schema_typecheck
from siliconcompiler.schema import schema_reorder
from siliconcompiler.client import client_decrypt

class Chip:
    """
    Core Siliconcompiler Class

    This is the main object  used to interact with configuration, data, and
    execution for the SiliconCompiler API. Once the constructor has been
    called, access to the object data is accompoushed through the core methods.
    (set, get, add, etc).

    Args:
        design (string): Specifies the name of the top level chip object.
        loglevel (string): Sets the level of logging for the chip object. Valid
            levels are "DEBUG", "INFO", "WARNING", "ERROR".
        defaults (bool)": If True, causes the schema dictionary values to
            be loaded with default values, else they are left empty.

    Examples:
        >>> siliconcompiler.Chip(design="top", loglevel="DEBUG")
        Creates a chip object with name "top" and sets loglevel to "DEBUG".
    """

    ###########################################################################
    def __init__(self, design="root", loglevel="INFO", defaults=True):
        """Initializes Chip object
        """

        # Local variables
        self.design = design
        self.status = {}
        self.error = 0
        self.cfg = schema_cfg()

        # Copy 'defvalue' to 'value'
        self._reset(defaults)

        # Setting design variable
        self.cfg['design']['value'] = self.design
        logname = self.design.center(12)

        # Initialize logger
        self.logger = logging.getLogger(uuid.uuid4().hex)
        self.handler = logging.StreamHandler()
        self.formatter = logging.Formatter('| %(levelname)-7s | %(asctime)s | ' + logname +  ' | %(message)s', datefmt='%Y-%m-%d %H:%M:%S',)
        self.handler.setFormatter(self.formatter)
        self.logger.addHandler(self.handler)
        self.logger.setLevel(str(loglevel))

        # Set Environment Variable if not already set
        scriptdir = os.path.dirname(os.path.abspath(__file__))
        rootdir = re.sub('siliconcompiler/siliconcompiler',
                         'siliconcompiler',
                         scriptdir)

        # Set SCPATH to an empty string if it does not exist.
        if not 'SCPATH' in os.environ:
            os.environ['SCPATH'] = ''
        #Getting environment path (highest priority)
        scpaths = str(os.environ['SCPATH']).split(':')

        #Add the root Path
        scpaths.append(rootdir)

        # Adding current working directory if not
        # working out of rootdir
        if not re.match(str(os.getcwd()), rootdir):
            scpaths.append(os.getcwd())

        # Writing back global SCPATH
        os.environ['SCPATH'] = ':'.join(scpaths)

        #Adding scpath to python search path
        sys.path.extend(scpaths)
        self.logger.debug("SC search path %s", os.environ['SCPATH'])
        self.logger.debug("Python search path %s", sys.path)

    ###########################################################################
    def cmdline(self, progname, description=None, switchlist=[]):
        """Creates a command line interface for the SiliconCompiler project.

        The method exposes parameters in the SC echema as command line switches.
        Exact format for all command line switches can be found in the example
        and help fields of the schema parameters within the 'schema.py' module.
        Custom command line apps can be created by restricting the schema
        parameters exposed at the command line. The priority of command line
        switch settings is:
         1. design
         2. loglevel
         3. target
         4. cfg
         5. (all others)

        The cmdline interface is implemented using the Python
        argparase package and the following user restrictions apply.

        * Help is accessed with the '-h' switch
        * Arguments that include spaces must be enclosed with double quotes.
        * List parameters are entered indidually (ie. -y libdir1 -y libdir2)
        * For parameters with boolean types, the switch implies "true".
        * Special characters (such as '-') must be enclosed in double quotes.

        Args:
            prog (string): Name of program to be exeucted at the command
                 line. The default program name is 'sc'.
            description (string): Header help function to be displayed
                 by the command line program. By default a short
                 description of the main sc program is displayed.
            switchlist (list): List of SC parameter switches to expose
                 at the command line. By default all SC scema switches
                 are available. The switchlist entries should ommit
                 the '-'. To include a non-switch source file,
                 use 'source' as the switch.

        Examples:
            >>> cmdline()
            Creates the default sc command line interface
            >>> cmdline(prog='sc-display', paramlist=['show'])
            Creates a command line interface called sc-display with a
            a single switch parameter ('show').

        """

        # Print banner
        ascii_banner = pyfiglet.figlet_format("Silicon Compiler")
        print(ascii_banner)

        # Print out SC project authors
        authors = []
        authorfile = schema_path("AUTHORS")
        f = open(authorfile, "r")
        for line in f:
            name = re.match(r'^(\w+\s+\w+)', line)
            if name:
                authors.append(name.group(1))
        print("Authors:", ", ".join(authors), "\n")
        print("-"*80)

        os.environ["COLUMNS"] = '80'

        # Argparse
        parser = argparse.ArgumentParser(prog=progname,
                                         prefix_chars='-+',
                                         description=description)

        # Required positional source file argument
        if (switchlist == []) | ('source' in switchlist):
            parser.add_argument('source',
                                nargs='+',
                                help=self.get('source', field='short_help'))

        # Get all keys from global dictionary or override at command line
        allkeys = self.getkeys()
        argmap = {}
        # Iterate over all keys to add parser argument
        for key in allkeys:
            #Fetch fields from leaf cell
            helpstr = self.get(*key, field='short_help')
            typestr = self.get(*key, field='type')
            paramstr = self.get(*key, field='param_help')
            switchstr = self.get(*key, field='switch')

            #Create a map from parser args back to dictionary
            #Special gcc/verilator compatible short switches get mapped to
            #the key, all others get mapped to switch
            if '_' in switchstr:
                dest = switchstr.replace('-', '')
            else:
                dest = key[0]

            #print(switchstr, switchlist)
            if 'source' in key:
                argmap['source'] = paramstr
            elif (switchlist == []) | (dest in switchlist):
                if typestr == 'bool':
                    argmap[dest] = paramstr
                    parser.add_argument(switchstr,
                                        metavar='',
                                        dest=dest,
                                        action='store_const',
                                        const="true",
                                        help=helpstr,
                                        default=argparse.SUPPRESS)
                #list type arguments
                elif re.match(r'\[', typestr):
                    #all the rest
                    argmap[dest] = paramstr
                    parser.add_argument(switchstr,
                                        metavar='',
                                        dest=dest,
                                        action='append',
                                        help=helpstr,
                                        default=argparse.SUPPRESS)

                else:
                    #all the rest
                    argmap[dest] = paramstr
                    parser.add_argument(switchstr,
                                        metavar='',
                                        dest=dest,
                                        help=helpstr,
                                        default=argparse.SUPPRESS)


        #Preprocess sys.argv to enable linux commandline switch formats
        #(gcc, verilator, etc)
        scargs = []

        # Iterate from index 1, otherwise we end up with script name as a
        # 'source' positional argument
        for item in sys.argv[1:]:
            #Split switches with one character and a number after (O0,O1,O2)
            opt = re.match(r'(\-\w)(\d+)', item)
            #Split assign switches (-DCFG_ASIC=1)
            assign = re.search(r'(\-\w)(\w+\=\w+)', item)
            #Split plusargs (+incdir+/path)
            plusarg = re.search(r'(\+\w+\+)(.*)', item)
            if opt:
                scargs.append(opt.group(1))
                scargs.append(opt.group(2))
            elif plusarg:
                scargs.append(plusarg.group(1))
                scargs.append(plusarg.group(2))
            elif assign:
                scargs.append(assign.group(1))
                scargs.append(assign.group(2))
            else:
                scargs.append(item)

        #Grab argument from pre-process sysargs
        cmdargs = vars(parser.parse_args(scargs))

        # NOTE: The below order is by design and should not be modified.

        # set design name (override default)
        if 'design' in cmdargs.keys():
            self.name = cmdargs['design']

        # set loglevel if set at command line
        if 'loglevel' in cmdargs.keys():
            self.logger.setLevel(cmdargs['loglevel'])

<<<<<<< HEAD
=======
        # set mode (needed for target)
        if 'mode' in cmdargs.keys():
            self.set('mode', cmdargs['mode'])

        # read in target if set
        if 'target' in cmdargs.keys():
            self.target(cmdargs['target'])

>>>>>>> 0914a3d3
        # read in all cfg files
        if 'cfg' in cmdargs.keys():
            for item in cmdargs['cfg']:
                self.readcfg(item)

        # insert all parameters in dictionary
        for key, val in cmdargs.items():
            if isinstance(val, list):
                val_list = val
            else:
                val_list = [val]
            for item in val_list:
                args = schema_reorder(argmap[key], item)
                self.add(*args)

        # read in target if set
        if 'target' in cmdargs.keys():
            self.target(cmdargs['target'])

    ###########################################################################
    def target(self, arg=None, libs=True, methodology=True):
        """
        Loads eda flow and technology targets based on a string.

        Dynamically loads eda flow and technology targets based on 'target'
        string specifed as <technology>_<edaflow>. The edaflow part of the
        string is optional. The 'technology' and 'edaflow' are used to search
        and dynamically import modules based on the PYTHON environment variable.

        The target function supports ASIC as well as FPGA design flows. For
        FPGA flows, the function simpply sets the partname to the technology
        string portion. For ASIC flows,the target is used to  bundle and
        simplify the setup of SC schema parameters en masse. Modern silicon
        process PDKs can contain hundreds of files and setup variables. Doing
        this setup once and creating a named target significantly improves
        the ramp-up time for new users and reduces the chance of costly
        setup errors.

        Imported modules implement a set of functions with standardized
        function names and interfaces as described below.

        **TECHNOLOGY (ASIC ONLY):**

        **setup_platform (chip):** Configures basic PDK information,
        including setting up wire tracks and setting filesystem pointers to
        things like spice models, runsets, design rules manual. The function
        takes the a Chip object as an input argument and uses the Chip's
        schema acess methods to set/get parameters. To maximize reuse it
        is recommended that the setup_platform function includes only core
        PDK information and does not include settings for IPs such as
        libraries or design methodology information such as maximum fanout.

        **setup_libs (chip, vendor=None):** Configures the core digital
        library IP for the process. The vendor argument is used to select
        the the vendor for foundry nodes that support multiple IP vendors.
        The function works as an abstraction layer for the designer by
        encapsulating all the low level details of the libraries such as
        filename, directory structures, and cell naming methodologies.

        **EDAFLOW:**

        **setup_flow (platform):** Configures the edaflow by setting
        up the steps of the execution graph (eg. 'flowgraph') and
        binding each step to a an EDA tool. The tools are dynamically
        loaded in the 'runstep' method based on the name of these tools.
        The platform argument can be used as a selector by the
        setup_flow to alter the execution flow and tool selection for
        a specific process node.

        Args:
            arg (string): Name of target to load. If None, the target is
                read from the SC schema.
            libs (bool): Setup_libs executed if libs is set to True
            methodology (bool): Setup_methodology called if methodology
                is set to True.

        Examples:
            >>> target("freepdk45_asicflow")
            Loads the 'freepdk45' and 'asicflow' settings.
            >>> target()
            Loads target settings based on self.get('target')

        """

        #Sets target in dictionary if string is passed in
        if arg is not None:
            self.set('target', arg)

        # Error checking
        if not self.get('target'):
            self.logger.error('Target not defined.')
            sys.exit()
        elif len(self.get('target').split('_')) > 2:
            self.logger.error('Target should have zero or one underscore.')
            sys.exit()

        # Technology platform
        platform = self.get('target').split('_')[0]
        if self.get('mode') == 'asic':
            try:
                searchdir = 'siliconcompiler.foundries'
                module = importlib.import_module('.'+platform, package=searchdir)
                setup_platform = getattr(module, "setup_platform")
                setup_platform(self)
                if libs:
                    setup_libs = getattr(module, "setup_libs")
                    setup_libs(self)
                if methodology:
                    setup_methodology = getattr(module, "setup_methodology")
                    setup_methodology(self)
                self.logger.info("Loaded platform '%s'", platform)
            except ModuleNotFoundError:
                self.logger.critical("Platform %s not found.", platform)
                sys.exit()
        else:
            self.set('fpga', 'partname', platform)


        # EDA flow
        if len(self.get('target').split('_')) == 2:
            edaflow = self.get('target').split('_')[1]
            try:
                searchdir = 'siliconcompiler.flows'
                module = importlib.import_module('.'+edaflow, package=searchdir)
                setup_flow = getattr(module, "setup_flow")
                setup_flow(self, platform)
                self.logger.info("Loaded edaflow '%s'", edaflow)
            except ModuleNotFoundError:
                self.logger.critical("EDA flow %s not found.", edaflow)
                sys.exit()

    ###########################################################################
    def help(self, *args):
        """
        Returns a formatted help string based on the schema key list provided.

        Args:
            *args (string): A non-keyworded variable length argument list for
                which to display help.

        Returns:
            Returns a formatted multi-line help string.

        Examples:
            >>> help('target')
            Returns help information about the 'target' parameter
            >>> help('asic','diesize', short=True)
            Return a short description of the 'asic diesize' parametet

        """

        self.logger.debug('Fetching help for %s', args)

        #Fetch Values
        description = self.get(*args, field='short_help')
        param = self.get(*args, field='param_help')
        typestr = str(self.get(*args, field='type'))
        defstr = str(self.get(*args, field='defvalue'))
        requirement = self.get(*args, field='requirement')
        helpstr = self.get(*args, field='help')
        example = self.get(*args, field='example')

        #Removing multiple spaces and newlines
        helpstr = helpstr.rstrip()
        helpstr = helpstr.replace("\n", "")
        helpstr = ' '.join(helpstr.split())

        for idx, item in enumerate(example):
            example[idx] = ' '.join(item.split())
            example[idx] = example[idx].replace(", ", ",")

        #Wrap text
        para = textwrap.TextWrapper(width=60)
        para_list = para.wrap(text=helpstr)

        #Full Doc String
        fullstr = ("-"*3 +
                   "\nDescription: " + description.lstrip() + "\n" +
                   "\nOrder:       " + param.lstrip() + "\n"  +
                   "\nType:        " + typestr.lstrip() + "\n"  +
                   "\nRequirement: " + requirement.lstrip() + "\n"  +
                   "\nDefault:     " + defstr.lstrip() + "\n"  +
                   "\nExamples:    " + example[0].lstrip() +
                   "\n             " + example[1].lstrip() + "\n" +
                   "\nHelp:        " + para_list[0].lstrip() + "\n")
        for line in para_list[1:]:
            fullstr = (fullstr +
                       " "*13 + line.lstrip() + "\n")

        return fullstr

    ###########################################################################
    def get(self, *args, chip=None, cfg=None, field='value'):
        """
        Returns value from the Chip dictionary based on keylist provided.

        Accesses to non-existing dictionary entries results in a logger error
        and in the setting the 'chip.error' flag to 1.  In the case of int and
        float types, the string value stored in the dictionary are cast
        to the appropriate type base don the dictionary 'type' field.
        In the case of boolean values, a string value of "true" returns True,
        all other values return False.

        Args:
            args(string): A variable length key list used to look
                up a Chip dictionary entry. For a complete description of
                the valid key lists, see the schema.py module.
            chip(object): A valid Chip object to use for cfg query.
            cfg(dict): A dictionary within the Chip object to use for
                key list query.
            field(string): Specifies the leaf cell field to fetch. Any
                valid leaf cell field can be specified. Examples of
                common fields include 'value', 'defvalue', 'type'. For
                a complete description of the valid entries, see the
                schema.py module.

        Returns:
            Value found for the key tree supplied. The returned value
            returned is based on the type field in the dictionary parameter.

        Examples:
            >>> get('pdk', 'foundry')
            Returns the name of the foundry.

        """

        if chip is None:
            chip = self

        if cfg is None:
            cfg = chip.cfg

        chip.logger.debug('Reading config dictionary value: %s', args)

        keys = list(args)
        for k in keys:
            if isinstance(k, list):
                chip.logger.error("Illegal format. Args cannot be lists. Keys=%s", k)
        return self._search(chip, cfg, *args, field=field, mode='get')

    ###########################################################################
    def getkeys(self, *args, chip=None, cfg=None):
        """
        Returns keys found in dictionary node based on key list provided.

        Accesses to non-existing dictionary entries results in a logger error
        and in the setting the 'chip.error' flag to 1.

        Args:
            args (string): A variable length key list used to look
                up a Chip dictionary entry. For a complete description of the
                valid key lists, see the schema.py module. The key-tree is
                supplied in order. If the argument list is empty, all
                dictionary trees are returned as as a list of lists.
            chip (object): A valid Chip object to use for cfg query.
            cfg (dict): A dictionary within the Chip object to use for
                key list query.

        Returns:
            A list of keys found for the key tree supplied.

        Examples:
            >>> getkeys('pdk')
            Returns all keys associated for the 'pdk' dictionary.
            >>> getkeys()
            Returns all key trees in the dictionary as a list of lists.
        """

        if chip is None:
            chip = self

        if cfg is None:
            cfg = chip.cfg

        if len(list(args)) > 0:
            chip.logger.debug('Getting schema parameter keys for: %s', args)
            keys = list(self._search(chip, cfg, *args, mode='getkeys'))
            if 'default' in keys:
                keys.remove('default')
        else:
            self.logger.debug('Getting all schema parameter keys.')
            keys = list(self._allkeys(chip, cfg))

        return keys



    ###########################################################################
    def set(self, *args, chip=None, cfg=None):
        '''
        Sets a parameter based on a keylist and data argument provided.

        The set operation is destructive and overwrites the current dictionary
        value. For built in dictionary keys with the 'default' keyworkd entry,
        new leaf trees are automatically created by the set method by copying
        the default tree to the the tree described by the keylist as
        needed.

        Accesses to non-existing dictionary entries results in a logger
        error and in the setting the 'chip.error' flag to 1. The type of the
        value provided must agree with the dictionary parameter 'type'. Before
        setting the parameter, the data value is type checked. Any type
        descrepancy results in a logger error and in setting the chip.error
        flag to 1. For descriptions of the legal values for a specific
        parameter, refer to the schema.py documentation. Legal values are
        cast to strings before writing to the dictionary. Illegal values
        are not written to the dictionary.

        Args:
            args (string): A variable length key list used to look
                up a Chip dictionary entry. For a complete description of the
                valid key lists, see the schema.py module. The key-tree is
                supplied in order.
            chip (object): A valid Chip object to use for cfg query.
            cfg (dict): A dictionary within the Chip object to use for
                key list query.

            *args (string): A non-keyworded variable length argument list to
                used to look up non-leaf key tree in the Chip dictionary.The
                key-tree is supplied in order, with the data list supplied as
                the last argument. Specifying a non-existent key tree
                results in a program exit.

        Examples:
            >>> set('design', 'mydesign')
            Sets the parameter 'design' name to 'mydesign'
        '''

        if chip is None:
            chip = self

        if cfg is None:
            cfg = chip.cfg

        chip.logger.debug('Setting config dictionary value: %s', args)

        all_args = list(args)

        return self._search(chip, cfg, *all_args, field='value', mode='set')

    ###########################################################################
    def add(self, *args, chip=None, cfg=None):
        '''
        Adds value to dictionary based on a keylist provided.

        Accesses to non-existing dictionary entries results in a logger
        error and in the setting the 'chip.error' flag to 1. For non list
        based types, the method is equivalent to to the set method and the
        value is overriden.

        The data type provided must agree with the dictionary parameter 'type'.
        Before setting the parameter, the data value is type checked.
        Any type descrepancy results in a logger error and in setting the
        chip.error flag to 1. For descriptions of the legal values for a
        specific parameter, refer to the schema.py documentation. Legal values
        are cast to strings before writing to the dictionary. Illegal value
        are not written to the dictionary.

        Args:
            args (string): A variable length key list used to look
                up a Chip dictionary entry. For a complete description of the
                valid key lists, see the schema.py module. The key-tree is
                supplied in order.
            chip (object): A valid Chip object to use for cfg query.
            cfg (dict): A dictionary within the Chip object to use for
                key list query.

        Examples:
            >>> add('source', 'mydesign.v')
            Adds the file 'mydesign.v' to the list of sources.
        '''

        if chip is None:
            chip = self
        if cfg is None:
            cfg = chip.cfg

        chip.logger.debug('Adding config dictionary value: %s', args)

        all_args = list(args)

        # Convert val to list if not a list
        return self._search(chip, cfg, *all_args, field='value', mode='add')

    ###########################################################################
    def _allkeys(self, chip, cfg, keys=None, allkeys=None):
        '''
        Internal recursive function that returns list of list of all
        keylists for all leaf cells in the dictionary defined by schema.py.
        '''

        if keys is None:
            allkeys = []
            keys = []
        for k in cfg:
            newkeys = keys.copy()
            newkeys.append(k)
            if 'defvalue' in cfg[k]:
                allkeys.append(newkeys)
            else:
                self._allkeys(chip, cfg[k], keys=newkeys, allkeys=allkeys)
        return allkeys

    ###########################################################################
    def _search(self, chip, cfg, *args, field='value', mode='get'):
        '''
        Internal recursive function that searches a Chip dictionary for a
        match to the combination of *args and fields supplied. The function is
        used to set and get data within the dictionary.
        '''

        all_args = list(args)
        param = all_args[0]
        val = all_args[-1]
        #set/add leaf cell (all_args=(param,val))
        if (mode in ('set', 'add')) & (len(all_args) == 2):
            #making an 'instance' of default if not found
            if not param in cfg:
                if not 'default' in cfg:
                    chip.logger.error('Search failed. \'%s\' is not a valid key', all_args)
                    chip.error = 1
                else:
                    cfg[param] = copy.deepcopy(cfg['default'])
            #setting or extending value based on set/get mode
            if not field in cfg[param]:
                chip.logger.error('Search failed. Field not found for \'%s\'', param)
                chip.error = 1
            #check legality of value
            if not schema_typecheck(chip, cfg[param], param, val):
                chip.error = 1
            #Converting scalar to list for entries whose type is 'list'
            if (not isinstance(val, list)) & (field == 'value') & bool(re.match(r'\[', cfg[param]['type'])):
                val = [str(val)]
            #set value based on scalar/list/set/add
            if (mode == 'add') & isinstance(val, list):
                cfg[param][field].extend(val)
            elif (mode == 'set') & isinstance(val, list):
                cfg[param][field] = val
            #ignore add commmand for scalars
            elif not isinstance(val, list):
                cfg[param][field] = str(val)
            #return field
            return cfg[param][field]
        #get leaf cell (all_args=param)
        elif len(all_args) == 1:
            if mode == 'getkeys':
                return cfg[param].keys()
            else:
                if not field in cfg[param]:
                    chip.logger.error('Key error, leaf param not found %s', field)
                    chip.error = 1
                elif field == 'value':
                        #check for list/vs scalar
                    if bool(re.match(r'\[', cfg[param]['type'])):
                        return_list = []
                        for item in cfg[param]['value']:
                            if re.search('int', cfg[param]['type']):
                                return_list.append(int(item))
                            elif re.search('float', cfg[param]['type']):
                                return_list.append(float(item))
                            else:
                                return_list.append(item)
                        return return_list
                    else:
                        if cfg[param]['value'] is None:
                            # Unset scalar of any type
                            scalar = None
                        elif cfg[param]['type'] == "int":
                            scalar = int(cfg[param]['value'])
                        elif cfg[param]['type'] == "float":
                            scalar = float(cfg[param]['value'])
                        elif cfg[param]['type'] == "bool":
                            scalar = (cfg[param]['value'] == 'true')
                        else:
                            scalar = cfg[param]['value']
                        return scalar
                #all non-value fields are strings
                else:
                    return cfg[param][field]
        #if not leaf cell descend tree
        else:
            ##copying in default tree for dynamic trees
            if not param in cfg:
                cfg[param] = copy.deepcopy(cfg['default'])
            all_args.pop(0)
            return self._search(chip, cfg[param], *all_args, field=field, mode=mode)


    ###########################################################################
    def extend(self, filename, chip=None, cfg=None):
        """
        Reads in an SC compatible configuration dictionary from a JSON file
        and adds legal entries to the existing dictionary. All dictionary
        entries must include a fields for: type, defvalue, switch,
        requirment, type, lock, param_help, short_help, example, and help.
        In addition, entry of file/dir type must include fields for lock,
        copym filehash, data, and signature.

        Args:
            filename (string): A path to the file containing the json
                dictionary to be processd.
            chip(object): The Chip object to extend
            cfg(dict): The cfg dictionary within the Chip object to extend

        """

        if chip is None:
            chip = self
        if cfg is None:
            cfg = chip.cfg

        abspath = os.path.abspath(filename)

        chip.logger.info('Extending SC schema with file %s', abspath)

        with open(abspath, 'r') as f:
            localcfg = json.load(f)

        self._mergedict(chip, cfg, localcfg, strict=False)

        return localcfg

    ###########################################################################
    def include(self, name, filename=None):
        '''
        Include a component
        '''

        if filename is None:
            module = importlib.import_module(name)
            setup_design = getattr(module, "setup_design")
            chip = setup_design()
        else:
            chip = siliconcompiler.Chip(design=name)
            chip.readcfg(filename)

        print(chip.get('design'))

        return chip

    ###########################################################################
    def _prune(self, cfg, top=True):
        '''
        Recursive function that creates a copy of the Chip dictionary and
        then removes all sub trees with non-set values and sub-trees
        that contain a 'default' key.
        '''

        #10 should be enough for anyone...
        maxdepth = 10
        i = 0

        #When at top of tree loop maxdepth times to make sure all stale
        #branches have been removed, not eleagnt, but stupid-simple
        while i < maxdepth:
            #Loop through all keys starting at the top
            for k in list(cfg.keys()):
                #removing all default/template keys
                if k == 'default':
                    del cfg[k]
                #removing empty values from json file
                elif 'value' in cfg[k].keys():
                    if (not cfg[k]['value']) | (cfg[k]['value'] is None):
                        del cfg[k]
                #remove long help from printing
                elif 'help' in cfg[k].keys():
                    del cfg[k]['help']
                #removing stale branches
                elif not cfg[k]:
                    cfg.pop(k)
                #keep traversing tree
                else:
                    self._prune(cfg[k], top=False)
            if top:
                i += 1
            else:
                break

        return cfg

    ###########################################################################
    def _abspath(self, cfg):
        '''Recursive function that goes through Chip dictionary and
        resolves all relative paths where required.
        '''

        #Recursively going through dict to set abspaths for files
        for k, v in cfg.items():
            #print("abspath", k,v)
            if isinstance(v, dict):
                #indicates leaf cell
                if 'value' in cfg[k].keys():
                    #only do something if type is file
                    if re.search('file|dir', cfg[k]['type']):
                        #iterate if list
                        if re.match(r'\[', cfg[k]['type']):
                            for i, val in enumerate(list(cfg[k]['value'])):
                                #Look for relative paths in search path
                                cfg[k]['value'][i] = schema_path(val)
                        else:
                            cfg[k]['value'] = schema_path(cfg[k]['value'])
                else:
                    self._abspath(cfg[k])

    ###########################################################################
    def _printcfg(self, cfg, keys=None, file=None, mode="", field='value', prefix=""):
        '''Recursive function that goes through Chip dictionary and prints out
        configuration commands with one line per value. Currently only TCL is
        supported.
        '''

        if keys is None:
            keys = []
        for k in cfg:
            newkeys = keys.copy()
            newkeys.append(k)
            #detect leaf cell
            if 'defvalue' in cfg[k]:
                if mode == 'tcl':
                    if bool(re.match(r'\[', str(cfg[k]['type']))) & (field == 'value'):
                        alist = cfg[k][field].copy()
                    else:
                        alist = [cfg[k][field]]
                    for i, val in enumerate(alist):
                        #replace $VAR with env(VAR) for tcl
                        m = re.match(r'\$(\w+)(.*)', str(val))
                        if m:
                            print("env replace")
                            alist[i] = ('$env(' +
                                        m.group(1) +
                                        ')' +
                                        m.group(2))

                    #create a TCL dict
                    keystr = ' '.join(newkeys)
                    valstr = ' '.join(map(str, alist)).replace(';', '\\;')
                    outlst = [prefix,
                              keystr,
                              '[list ',
                              valstr,
                              ']']
                    outstr = ' '.join(outlst)
                    outstr = outstr + '\n'
                if file is None:
                    print(outstr)
                else:
                    print(outstr, file=file)
            else:
                self._printcfg(cfg[k],
                               keys=newkeys,
                               file=file,
                               mode=mode,
                               field=field,
                               prefix=prefix)

    ###########################################################################
    def _mergedict(self, chip, d1, d2, strict=True, path=None):
        """
        Copies d2 into the d1 dictionary.

        Args:
            d1 (dict): Original dictionary.
            d2 (dict): Dictionary to merge into d1 dictionary
            strict (bool): If True, d1 is considered the golden reference
                and only d2 with identical keylists are merged.
            path (sring): Temporary variable tracking key path

        """
        if path is None: path = []
        for key in d2:
            path = path + [str(key)]
            pathstr = '.'.join(path)
            if key in d1:
                if isinstance(d1[key], dict) and isinstance(d2[key], dict):
                    _mergedict(chip, d1[key], d1[key], path=path, check=check)
                else:
                    chip.logger.warning('Mergedict overwrites existing key %s', pathstr)
                    d1[key] = d2[key]
            elif not strict:
                chip.logger.info('Extending dictionary with key %s', pathstr)
                d1[key] = d2[key]
            else:
                chip.logger.error('Keypath not found in dictionary%s', pathstr)
        return d1

    ###########################################################################
    def check(self):
        '''
        Performs a validity check for Chip dictionary, printing out warnings
        and error messages to stdout.

        Returns:
            Returns True of if the Chip dictionary is valid, else returns
            False.

        Examples:
            >>> check()
           Returns True of the Chip dictionary checks out.
        '''

        error = False

        #1. Get all keys
        #2. For all keys:
        #   -Get values
        #   -Check requirements equation


        if not self.get('design'):
            self.logger.error('Design name has not been set.')
            error = True
        elif not self.getkeys('flowgraph'):
            self.logger.error('Flowgraph has not been defined.')
            error = True

        if error:

            sys.exit()

    ###########################################################################
    def readcfg(self, filename, merge=True, chip=None, cfg=None):
        """
        Reads a json or yaml formatted file into the Chip dictionary.

        Args:
            filename (file): A relative or absolute path toe a file to load
                into dictionary.

        Examples:
            >>> readcfg('mychip.json')
            Loads the file mychip.json into the current Chip dictionary.
        """

        if chip is None:
            chip = self
        if cfg is None:
            cfg = chip.cfg

        abspath = os.path.abspath(filename)
        chip.logger.debug('Reading configuration file %s', abspath)

        #Read arguments from file based on file type
        if abspath.endswith('.json'):
            with open(abspath, 'r') as f:
                localcfg = json.load(f)
        elif abspath.endswith('.yaml'):
            with open(abspath, 'r') as f:
                localcfg = yaml.load(f, Loader=yaml.SafeLoader)

        #Merging arguments with the Chip configuration
        if merge:
            self._mergedict(chip, cfg, localcfg, strict=True)

        return localcfg

    ###########################################################################
    def writecfg(self, filename, chip=None, cfg=None, prune=True, abspath=False):
        '''Writes out Chip dictionary in json, yaml, or TCL file format.

        Args:
            filename (file): A relative or absolute path to a file to dump
                 dictionary into.
            cfg (dict): A dictionary to dump. If 'None' is specified, then
                 the current dictionary is dumped.
            prune (bool): If set to True, then only non-default trees and
                 non empty values are dumped. If set to False, the whole
                 dictionary is dumped.
            abspath (bool): If set to True, then all file paths within the
                 Chip dictionary are resolved to absolute values.

        Examples:
            >>> writecfg('mydump.json')
            Prunes and dumps the current Chip dictionary into mydump.json
            >>> writecfg('bigdump.json', prune=False)
            Dumps the complete current Chip dictionary into bigdump.json
        '''

        if chip is None:
            chip = self
        if cfg is None:
            cfg = chip.cfg

        filepath = os.path.abspath(filename)
        self.logger.debug('Writing configuration to file %s', filepath)

        if not os.path.exists(os.path.dirname(filepath)):
            os.makedirs(os.path.dirname(filepath))

        if prune:
            chip.logger.debug('Pruning dictionary before writing file %s', filepath)
            cfgcopy = self._prune(copy.deepcopy(cfg))
        else:
            cfgcopy = copy.deepcopy(cfg)

        #resolve absolute paths
        if abspath:
            self._abspath(cfgcopy)

        # Write out configuration based on file type
        if filepath.endswith('.json'):
            with open(filepath, 'w') as f:
                print(json.dumps(cfgcopy, indent=4), file=f)
        elif filepath.endswith('.yaml'):
            with open(filepath, 'w') as f:
                print("#############################################", file=f)
                print("#!!!! AUTO-GENEREATED FILE. DO NOT EDIT!!!!!!", file=f)
                print("#############################################", file=f)
                print(yaml.dump(cfgcopy, Dumper=YamlIndentDumper, default_flow_style=False), file=f)
        elif filepath.endswith('.tcl'):
            with open(filepath, 'w') as f:
                print("#############################################", file=f)
                print("#!!!! AUTO-GENEREATED FILE. DO NOT EDIT!!!!!!", file=f)
                print("#############################################", file=f)
                self._printcfg(cfgcopy, mode="tcl", prefix="dict set sc_cfg", file=f)
        else:
            self.logger.error('File format not recognized %s', filepath)
            self.error = 1

    ###########################################################################
    def score(self, step, index, chip=None, cfg=None):
        '''Return the sum of product of all metrics for measure step multiplied
        by the values in a weight dictionary input.

        '''

        if chip is None:
            chip = self

        if cfg is None:
            cfg = chip.cfg

        chip.logger.debug('Calculating score for step %s, index %s', step, index)

        score = 0
        for metric in self.getkeys('metric', 'default', index, 'default', chip=chip, cfg=cfg):
            value = self.get('metric', step, index, 'real', metric, chip=chip, cfg=cfg)
            if metric in self.getkeys('flowgraph', step, 'weight', chip=chip, cfg=cfg):
                product = value * self.get('flowgraph', step, 'weight', metric, chip=chip, cfg=cfg)
            else:
                product = value * 1.0
            score = score + product

        return score

    ###########################################################################
    def min(self, steplist, chip=None, cfg=None):
        '''Return the the step with the minimum score (best) out of list
        of steps provided.

        '''

        if chip is None:
            chip = self

        if cfg is None:
            cfg = chip.cfg

        chip.logger.debug('Calculating minimum from  %s', steplist)

        minscore = Inf
        minstep = None
        for step in steplist:
            score = self.score(step, chip=chip, cfg=cfg)
            if score < minscore:
                minstep = step

        return minstep

    ###########################################################################
    def writegraph(self, graph, filename):
        '''Exports the execution flow graph using the graphviz library.
        For graphviz formats supported, see https://graphviz.org/.

        '''
        filepath = os.path.abspath(filename)
        self.logger.debug('Writing flowgraph to file %s', filepath)
        fileroot, ext = os.path.splitext(filepath)
        fileformat = ext.replace(".", "")
        dot = graphviz.Digraph(format=fileformat)
        dot.attr(bgcolor='transparent')
        if graph == 'flowgraph':
            for step in self.getkeys('flowgraph'):
                if self.get('flowgraph', step, 'tool'):
                    labelname = step+'\\n('+self.get('flowgraph', step, 'tool')+")"
                else:
                    labelname = step
                dot.node(step, label=labelname)
                for prev_step in self.get('flowgraph', step, 'input'):
                    dot.edge(prev_step, step)
        elif graph == 'hier':
            for parent in self.getkeys('hier'):
                dot.node(parent)
                for child in self.getkeys('hier', parent):
                    dot.edge(parent, child)
        dot.render(filename=fileroot, cleanup=True)

    ###########################################################################
    def _reset(self, defaults, cfg=None):
        '''Recursively copies 'defvalue' to 'value' for all configuration
        parameters
        '''
        #Setting initial dict so user doesn't have to
        if cfg is None:
            cfg = self.cfg
        for k, v in cfg.items():
            if isinstance(v, dict):
                if 'defvalue' in cfg[k].keys():
                    #list type
                    if re.match(r'\[', cfg[k]['type']):
                        if defaults:
                            cfg[k]['value'] = cfg[k]['defvalue'].copy()
                        else:
                            cfg[k]['value'] = []
                    #scalars
                    elif defaults & bool(cfg[k]['defvalue']):
                        cfg[k]['value'] = cfg[k]['defvalue']
                    else:
                        cfg[k]['value'] = None
                else:
                    self._reset(defaults, cfg=cfg[k])


    ########################################################################
    def collect(self, chip=None, outdir='output'):
        '''
        Collects files found in the configuration dictionary and places
        them in 'dir'. The function only copies in files that have the 'copy'
        field set as true. If 'copyall' is set to true, then all files are
        copied in.

        1. indexing like in run, job1
        2. chdir package
        3. run tool to collect files, pickle file in output/design.v
        4. copy in rest of the files below
        5. record files read in to schema

        Args:
           dir (filepath): Destination directory

        '''

        if chip is None:
            chip = self

        if not os.path.exists(outdir):
            os.makedirs(outdir)
        allkeys = self.getkeys(chip=chip)
        copyall = self.get('copyall', chip=chip)
        for key in allkeys:
            leaftype = self.get(*key, field='type', chip=chip)
            if leaftype == 'file':
                copy = self.get(*key, field='copy', chip=chip)
                value = self.get(*key, field='value', chip=chip)
                if copyall | (copy == 'true'):
                    if not isinstance(value, list):
                        value = [value]
                    for item in value:
                        if item:
                            filepath = schema_path(item)
                            shutil.copy(filepath, outdir)

    ###########################################################################
    def hash(self, cfg=None):
        '''Rescursive function that computes the hash values for files in the
        Chip dictionary based on the setting of the hashmode.
        '''

        #checking to see how much hashing to do
        hashmode = self.get('hashmode')
        if hashmode != 'NONE':
            if cfg is None:
                self.logger.info('Computing file hashes with mode %s', hashmode)
                cfg = self.cfg
            #Recursively going through dict
            for k, v in cfg.items():
                if isinstance(v, dict):
                    #indicates leaf cell/file to act on
                    if 'filehash' in cfg[k].keys():
                        #clear out old values (do comp?)
                        cfg[k]['hash'] = []
                        for i, val in enumerate(cfg[k]['value']):
                            filename = schema_path(val)
                            self.logger.debug('Computing hash value for %s', filename)
                            if os.path.isfile(filename):
                                sha256_hash = hashlib.sha256()
                                with open(filename, "rb") as f:
                                    for byte_block in iter(lambda: f.read(4096), b""):
                                        sha256_hash.update(byte_block)
                                hash_value = sha256_hash.hexdigest()
                                cfg[k]['hash'].append(hash_value)
                    else:
                        self.hash(cfg=cfg[k])


    ###########################################################################
    def audit(self, filename=None):
        '''Performance an an audit of each step in the flow
        '''
        return filename

    ###########################################################################
    def calcyield(self, model='poisson'):
        '''Calculates the die yield
        '''

        d0 = self.get('pdk', 'd0')
        diesize = self.get('asic', 'diesize').split()
        diewidth = (diesize[2] - diesize[0])/1000
        dieheight = (diesize[3] - diesize[1])/1000
        diearea = diewidth * dieheight

        if model == 'poisson':
            dy = math.exp(-diearea * d0/100)
        elif model == 'murphy':
            dy = ((1-math.exp(-diearea * d0/100))/(diearea * d0/100))**2

        return dy

    ###########################################################################

    def dpw(self):
        '''Calculates dies per wafer, taking into account scribe lines
        and wafer edge margin. The algorithms starts with a center aligned
        wafer and rasters dies uot from the center until a die edge extends
        beyoond the legal value.

        '''

        #PDK information
        wafersize = self.get('pdk', 'wafersize', 'value')
        edgemargin = self.get('pdk', 'edgemargin', 'value')
        hscribe = self.get('pdk', 'hscribe', 'value')
        vscribe = self.get('pdk', 'vscribe', 'value')

        #Design parameters
        diesize = self.get('asic', 'diesize').split()
        diewidth = (diesize[2] - diesize[0])/1000
        dieheight = (diesize[3] - diesize[1])/1000

        #Derived parameters
        radius = wafersize/2 -edgemargin
        stepwidth = (diewidth + hscribe)
        stepheight = (dieheight + vscribe)

        #Raster dies out from center until you touch edge margin
        #Work quadrant by quadrant
        dies = 0
        for quad in ('q1', 'q2', 'q3', 'q4'):
            x = 0
            y = 0
            if quad == "q1":
                xincr = stepwidth
                yincr = stepheight
            elif quad == "q2":
                xincr = -stepwidth
                yincr = stepheight
            elif quad == "q3":
                xincr = -stepwidth
                yincr = -stepheight
            elif quad == "q4":
                xincr = stepwidth
                yincr = -stepheight
            #loop through all y values from center
            while math.hypot(0, y) < radius:
                y = y + yincr
                while math.hypot(x, y) < radius:
                    x = x + xincr
                    dies = dies + 1
                x = 0

        return int(dies)

    ###########################################################################
    def diecost(self, n):
        '''Calculates total cost of producing 'n', including design costs,
        mask costs, packaging costs, tooling, characterization, qualifiction,
        test. The exact cost model is given by the formula:

        '''

        return n

    ###########################################################################
    def summary(self, filename=None):
        '''
        Creates a summary of the run metrics generated from the 'start' step
        to the 'stop' step.

        Args:
            filename (filename): A file to write the summary report to. If
                the value is 'None', the summary is printed to stdout.

        Examples:
            >>> summary()
            Prints out a summary of the run to stdout.
        '''

        if self.get('steplist'):
            steplist = self.get('steplist')
        else:
            steplist = self.getsteps()

        jobdir = "/".join([self.get('build_dir'),
                           self.get('design'),
                           self.get('jobname') + str(self.get('jobid'))])

        if self.get('mode') == 'asic':
            info = '\n'.join(["SUMMARY:\n",
                              "design = " + self.get('design'),
                              "foundry = " + self.get('pdk', 'foundry'),
                              "process = " + self.get('pdk', 'process'),
                              "targetlibs = "+" ".join(self.get('asic', 'targetlib')),
                              "jobdir = "+ jobdir])
        else:
            # TODO: pull in relevant summary items for FPGA?
            info = '\n'.join(["SUMMARY:\n",
                              "design = "+self.get('design'),
                              "jobdir = "+ jobdir])

        print("-"*135)
        print(info, "\n")

        # Stepping through all steps/indices and printing out metrics
        data = []
        steps = []
        colwidth = 8
        for step in steplist:
            #Creating centered columns
            steps.append(step.center(colwidth))
            for index in range(self.get('flowgraph', step, 'nproc')):
                metricsfile = "/".join([jobdir,
                                        step+str(index),
                                        "outputs",
                                        self.get('design') + ".pkg.json"])

                #Load results from file (multi-thread safe)
                with open(metricsfile, 'r') as f:
                    sc_results = json.load(f)

                #Copying over metric one at a time
                for metric in  self.getkeys('metric', 'default', 'default', 'default'):
                    value = self.get('metric', step, str(index), 'real', metric, cfg=sc_results)
                    self.set('metric', step, index, 'real', metric, value)


        #Creating Header
        steps = []
        colwidth = 8
        for step in steplist:
            steps.append(step.center(colwidth))

        #Creating table of real values
        metrics = []
        for metric in  self.getkeys('metric', 'default', 'default', 'default'):
            metrics.append(" " + metric)
            row = []
            for step in steplist:
                row.append(" " +
                           str(self.get('metric', step, index, 'real', metric)).center(colwidth))
            data.append(row)

        #Creating goodness score for step
        metrics.append(" " + '**score**')
        row = []
        for step in steplist:
            step_score = round(self.score(step, index), 2)
            row.append(" " + str(step_score).center(colwidth))
        data.append(row)

        pandas.set_option('display.max_rows', 500)
        pandas.set_option('display.max_columns', 500)
        pandas.set_option('display.width', 100)
        df = pandas.DataFrame(data, metrics, steps)
        if filename is None:
            print(df.to_string())
            print("-"*135)


    ###########################################################################
    def flowgraph_outputs(self, step, chip=None, cfg=None):
        '''
        Returns an ordered list based on the flowgraph
        '''

        if chip is None:
            chip = self

        if cfg is None:
            cfg = chip.cfg

        outputs = []
        for item in self.getkeys('flowgraph'):
            if step in self.get('flowgraph', item, 'input', chip=chip, cfg=cfg):
                outputs.append(item)

        return outputs

    ###########################################################################
    def getsteps(self, chip=None, cfg=None):
        '''
        Returns an ordered list based on the flowgraph
        '''

        if chip is None:
            chip = self

        if cfg is None:
            cfg = chip.cfg

        #Get length of paths from step to root
        depth = {}
        for step in self.getkeys('flowgraph', chip=chip, cfg=cfg):
            depth[step] = 0
            for path in self._allpaths(chip, cfg, step):
                if len(list(path)) > depth[step]:
                    depth[step] = len(path)

        #Sort steps based on path lenghts
        sorted_dict = dict(sorted(depth.items(), key=lambda depth: depth[1]))
        return list(sorted_dict.keys())

    ###########################################################################
    def _allpaths(self, chip, cfg, node, path=None, allpaths=None):

        if path is None:
            allpaths = []
            path = []
        if not self.get('flowgraph', node, 'input', chip=chip, cfg=cfg):
            allpaths.append(path)
        else:
            for nextnode in self.get('flowgraph', node, 'input', chip=chip, cfg=cfg):
                newpath = path.copy()
                newpath.append(nextnode)
                return self._allpaths(chip, cfg, nextnode, path=newpath, allpaths=allpaths)
        return list(allpaths)

    ###########################################################################
    def select(self, step, op='min'):
        '''
        Merges multiple inputs into a single directory 'step/inputs'.
        The operation can be an 'or' operation or 'min' operation.
        '''

        steplist = self.get('flowgraph', step, 'input')
        #TODO: Add logic for stepping through procs, steps and selecting

        index = 0
        return (steplist, index)

    ###########################################################################
    def runstep(self, step, index, active, event):

        # Explicit wait loop until inputs have been resolved
        # This should be a shared object to not be messy

        self.logger.info('Step %s waiting on inputs', step)
        while True:
            #global shared event signaling error
            if event.is_set():
                sys.exit(1)
            pending = 0

            for input_step in self.get('flowgraph', step, 'input'):
                for input_index in range(self.get('flowgraph', input_step, 'nproc')):
                    input_str = input_step + str(input_index)
                    pending = pending + active[input_str]

            if not pending:
                break
            time.sleep(1)

        self.logger.info('Starting step %s', step)

        # Build directory
        stepdir = "/".join([self.get('build_dir'),
                            self.get('design'),
                            self.get('jobname') + str(self.get('jobid')),
                            step + index])

        # Directory manipulation
        cwd = os.getcwd()
        if os.path.isdir(stepdir) and (not self.get('remote', 'addr')):
            shutil.rmtree(stepdir)
        os.makedirs(stepdir, exist_ok=True)
        os.chdir(stepdir)
        os.makedirs('outputs', exist_ok=True)
        os.makedirs('reports', exist_ok=True)

        # Copy files from previous step unless first step
        # Package/import step is special in that it has no inputs
        if not self.get('flowgraph', step, 'input'):
            self.collect(outdir='inputs')
        elif not self.get('remote', 'addr'):
            #select the previous step outputs to copy over
            steplist, mindex = self.select(step)
            for item in steplist:
                shutil.copytree("../"+item+str(mindex)+"/outputs", 'inputs/')

        # Dynamic EDA tool module load
        tool = self.get('flowgraph', step, 'tool')
        searchdir = "siliconcompiler.tools." + tool
        modulename = '.'+tool+'_setup'
        module = importlib.import_module(modulename, package=searchdir)
        setup_tool = getattr(module, "setup_tool")
        setup_tool(self, step, index)

        # Check installation
        exe = self.get('eda', tool, step, index, 'exe')
        exepath = subprocess.run("command -v "+exe+">/dev/null", shell=True, check=True)
        if exepath.returncode > 0:
            self.logger.critical('Executable %s not installed.', exe)
            sys.exit()

        #Copy Reference Scripts
        if self.get('eda', tool, step, index, 'copy'):
            refdir = schema_path(self.get('eda', tool, step, index, 'refdir'))
            shutil.copytree(refdir, ".", dirs_exist_ok=True)

        # Construct command line
        exe = self.get('eda', tool, step, index, 'exe')
        logfile = exe + ".log"
        options = self.get('eda', tool, step, index, 'option', 'cmdline')

        scripts = []
        if 'script' in self.getkeys('eda', tool, step, index):
            for value in self.get('eda', tool, step, index, 'script'):
                abspath = schema_path(value)
                scripts.append(abspath)

        cmdlist = [exe]
        cmdlist.extend(options)
        cmdlist.extend(scripts)

        if self.get('quiet') & (step not in self.get('bkpt')):
            cmdlist.append(" &> " + logfile)
        else:
            # the weird construct at the end ensures that this invocation returns the
            # exit code of the command itself, rather than tee
            # (source: https://stackoverflow.com/a/18295541)
            cmdlist.append(" 2>&1 | tee " + logfile + " ; (exit ${PIPESTATUS[0]} )")

        # Create rerun command
        cmdstr = ' '.join(cmdlist)
        with open('run.sh', 'w') as f:
            print('#!/bin/bash\n', cmdstr, file=f)
        os.chmod("run.sh", 0o755)

        # Save config files required by EDA tools
        # Create a local copy with arguments set
        # The below snippet is how we communicate thread local data needed
        # for scripts. Anything done to the cfgcopy is only seen by this thread

        # Passing local arguments to EDA tool!
        cfglocal = copy.deepcopy(self.cfg)
        self.set('arg', 'step', step, cfg=cfglocal)
        self.set('arg', 'index', index, cfg=cfglocal)

        # Writing out files
        self.writecfg("sc_manifest.json", cfg=cfglocal, prune=False)
        self.writecfg("sc_manifest.yaml", cfg=cfglocal, prune=False)
        self.writecfg("sc_manifest.tcl", cfg=cfglocal, abspath=True)

        # Resetting metrics
        for metric in self.getkeys('metric', 'default', 'default', 'default'):
            self.set('metric', step, index, 'real', metric, 0)

        # Run exeucutable
        self.logger.info("Running %s in %s", step, os.path.abspath(stepdir))
        self.logger.info('%s', cmdstr)
        error = subprocess.run(cmdstr, shell=True, executable='/bin/bash', check=True)

        # Post Process (and error checking)
        post_process = getattr(module, "post_process")
        post_error = post_process(self, step, index)

        # Check for errors
        if error.returncode | post_error:
            self.logger.error('Command failed. See log file %s', os.path.abspath(logfile))
            #Signal an error event
            event.set()
            sys.exit()

        # save output manifest
        self.writecfg("outputs/" + self.get('design') +'.pkg.json')

        # return fo original directory
        os.chdir(cwd)

        # clearing active bit
        active[step + index] = 0

    ###########################################################################
    def run(self):

        '''
        A unified thread safe per step execution method for the Chip.
        The options and modes of the run is setup up through the Chip
        dictionary. The run executes on the local machine by default, but can
        be execute remotely if a server is set up and the remote mode is set
        in the Chip dictionary. The run metho executes a pipeline of steps
        from 'start' to 'stop' (inclusive).

        Args:
            steplist: The list of steps to launch. If no list is specified
            all steps int he flowgraph are executed.

        Examples:
            >>> run()
            Runs the pipeline defined by 'steplist'
            >>> run(steplist=['route', 'dfm'])
            Runs the route and dfm steps.
        '''

        # Remote workflow: Dispatch the Chip to a remote server for processing.
        if self.get('remote', 'addr'):
            # Pre-process: Run an 'import' stage locally, and upload the
            # in-progress build directory to the remote server.
            # Data is encrypted if user / key were specified.
            remote_preprocess(self)

            # Run the async 'remote_run' method.
            asyncio.get_event_loop().run_until_complete(remote_run(self))

            # Fetch results (and delete the job's data from the server).
            fetch_results(self)
        else:
            if self.get('remote', 'key'):
                # If 'remote_key' is present in a local job, it represents an
                # encoded key string to decrypt an in-progress job's data. The key
                # must be removed from the config dictionary to avoid logging.
                self.status['decrypt_key'] = self.get('remote', 'key')
                self.set('remote', 'key', None)
                # Decrypt the job's data for processing.
                client_decrypt(self)

            # Run steps if set, otherwise run whole graph
            if self.get('steplist'):
                steplist = self.get('steplist')
            else:
                steplist = self.getsteps()

            # setup sanity check before you start run
            self.check()

            # Set all threads to active before launching to avoid races
            # Sequence matters, do NOT merge this loop with loop below!

            # Launch a thread for eact step in flowgraph
            manager = multiprocessing.Manager()
            # Create a shared
            event = multiprocessing.Event()
            active = manager.dict()
            # Set all procs to active
            for step in steplist:
                for index in range(self.get('flowgraph', step, 'nproc')):
                    stepstr = step + str(index)
                    active[stepstr] = 1

            # Create procs
            processes = []
            for step in steplist:
                for index in range(self.get('flowgraph', step, 'nproc')):
                    processes.append(multiprocessing.Process(target=self.runstep,
                                                             args=(step, str(index), active, event,)))
            # Start all procs
            for p in processes:
                p.start()
            # Mandatory procs cleanup
            for p in processes:
                p.join()

            # For local encrypted jobs, re-encrypt and delete the decrypted data.
            if 'decrypt_key' in self.status:
                client_encrypt(self)

    ###########################################################################
    def show(self, filename, kind=None):
        '''
        Displays the filename using the appropriate program. Only files
        taken from a valid SC directory path is supported.

        filename=def,gds,json,etc
        kind=used when there are multiple kinds of data inside like
        metricss, hiearchym flowgraph
        step is taken from args, which is when file was written!
        '''

        self.logger.info("Showing file %s", filename)
        filext = os.path.splitext(filename)[1].lower()

        #Figure out which tool to use for opening data
        if filename.endswith(".json"):
            if kind is None:
                self.logger.error("No 'kind' argument supplied for json file.")
            elif kind == "flowgraph":
                pass
            elif kind == "metric":
                pass
            elif kind == "hier":
                pass
        elif filext in ('.def', '.gds', '.gbr', '.brd'):
            #exrtract step from filename
            #error if trying to show file frmo out of tree

            #load settings for showtool
            showtool = self.get('flowgraph', step, 'showtool')
            searchdir = "siliconcompiler.tools." + showtool
            modulename = '.'+showtool+'_setup'
            module = importlib.import_module(modulename, package=searchdir)
            setup_tool = getattr(module, "setup_tool")
            setup_tool(self, 'show')

            # construct command string
            cmdlist = [self.get('eda', showtool, 'show', 'exe')]
            cmdlist.extend(self.get('eda', showtool, 'show', 'option'))

            if 'script' in self.getkeys('eda', showtool, 'show'):
                for value in self.get('eda', showtool, 'show', 'script'):
                    abspath = schema_path(value)
                    cmdlist.extend([abspath])
            if self.get('quiet'):
                cmdlist.append("> /dev/null")
            cmdstr = ' '.join(cmdlist)
            subprocess.run(cmdstr, shell=True, executable='/bin/bash', check=True)

################################################################################
# Annoying helper classes

class YamlIndentDumper(yaml.Dumper):
    def increase_indent(self, flow=False, indentless=False):
        return super(YamlIndentDumper, self).increase_indent(flow, False)<|MERGE_RESOLUTION|>--- conflicted
+++ resolved
@@ -268,8 +268,6 @@
         if 'loglevel' in cmdargs.keys():
             self.logger.setLevel(cmdargs['loglevel'])
 
-<<<<<<< HEAD
-=======
         # set mode (needed for target)
         if 'mode' in cmdargs.keys():
             self.set('mode', cmdargs['mode'])
@@ -278,7 +276,6 @@
         if 'target' in cmdargs.keys():
             self.target(cmdargs['target'])
 
->>>>>>> 0914a3d3
         # read in all cfg files
         if 'cfg' in cmdargs.keys():
             for item in cmdargs['cfg']:
@@ -293,10 +290,6 @@
             for item in val_list:
                 args = schema_reorder(argmap[key], item)
                 self.add(*args)
-
-        # read in target if set
-        if 'target' in cmdargs.keys():
-            self.target(cmdargs['target'])
 
     ###########################################################################
     def target(self, arg=None, libs=True, methodology=True):
