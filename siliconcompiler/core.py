# Copyright 2020 Silicon Compiler Authors. All Rights Reserved.

import argparse
import base64
import time
import datetime
import multiprocessing
import tarfile
import traceback
import asyncio
from subprocess import run, PIPE
import os
import sys
import gzip
import re
import json
import logging
import hashlib
import shutil
import copy
import importlib
import textwrap
import math
import pandas
import yaml
import graphviz
import time
import uuid
from pathlib import Path
from timeit import default_timer as timer
from siliconcompiler.client import *
from siliconcompiler.schema import *
from siliconcompiler.scheduler import _deferstep
from siliconcompiler import utils

from siliconcompiler import _metadata

class Chip:
    """Object for configuring and executing hardware design flows.

    This is the main object used for configuration, data, and
    execution within the SiliconCompiler platform.

    Args:
        design (string): Name of the top level chip design module.

    Examples:
        >>> siliconcompiler.Chip(design="top")
        Creates a chip object with name "top".
    """

    ###########################################################################
    def __init__(self, design=None, loglevel="INFO"):

        # Local variables
        self.scroot = os.path.dirname(os.path.abspath(__file__))
        self.cwd = os.getcwd()
        self.loglevel = loglevel
        self.status = {}
        self.error = 0
        self.cfg = schema_cfg()
        self.cfghistory = {}

        self.builtin = ['minimum','maximum',
                        'mux', 'join', 'verify']

        # We set 'design' directly in the config dictionary because of a
        # chicken-and-egg problem: self.set() relies on the logger, but the
        # logger relies on the design value.
        self.cfg['design']['value'] = design
        # We set scversion directly because it has its 'lock' flag set by default.
        self.cfg['scversion']['value'] = _metadata.version

        self._init_logger()

    ###########################################################################
    def _init_logger(self, step=None, index=None):
        self.logger = logging.getLogger(uuid.uuid4().hex)

        # Don't propagate log messages to "root" handler (we get duplicate
        # messages without this)
        self.logger.propagate = False

        jobname = self.get('jobname')
        if jobname == None:
            jobname = '---'

        if step == None:
            step = '---'
        if index == None:
            index = '-'

        run_info = '%-7s | %-12s | %-3s' % (jobname, step, index)

        if self.loglevel=='DEBUG':
            logformat = '| %(levelname)-7s | %(funcName)-10s | %(lineno)-4s | ' + run_info + ' | %(message)s'
        else:
            logformat = '| %(levelname)-7s | ' + run_info + ' | %(message)s'

        handler = logging.StreamHandler()
        formatter = logging.Formatter(logformat)

        handler.setFormatter(formatter)

        # Clear any existing handlers so we don't end up with duplicate messages
        # if repeat calls to _init_logger are made
        if len(self.logger.handlers) > 0:
            self.logger.handlers.clear()

        self.logger.addHandler(handler)
        self.logger.setLevel(self.loglevel)

    ###########################################################################
    def _deinit_logger(self):
        self.logger = None

    ###########################################################################
    def create_cmdline(self, progname, description=None, switchlist=[]):
        """Creates an SC command line interface.

        Exposes parameters in the SC schema as command line switches,
        simplifying creation of SC apps with a restricted set of schema
        parameters exposed at the command line. The order of command
        line switch settings parsed from the command line is as follows:

         1. design
         2. loglevel
         3. mode
         4. target('target')
         5. read_manifest([cfg])
         6. all other switches

        The cmdline interface is implemented using the Python argparse package
        and the following use restrictions apply.

        * Help is accessed with the '-h' switch.
        * Arguments that include spaces must be enclosed with double quotes.
        * List parameters are entered individually. (ie. -y libdir1 -y libdir2)
        * For parameters with Boolean types, the switch implies "true".
        * Special characters (such as '-') must be enclosed in double quotes.
        * Compiler compatible switches include: -D, -I, -O{0,1,2,3}
        * Verilog legacy switch formats are supported: +libext+, +incdir+

        Args:
            progname (str): Name of program to be executed.
            description (str): Short program description.
            switchlist (list of str): List of SC parameter switches to expose
                 at the command line. By default all SC schema switches are
                 available.  Parameter switches should be entered without
                 '-', based on the parameter 'switch' field in the 'schema'.

        Examples:
            >>> chip.create_cmdline(progname='sc-show',switchlist=['source','cfg'])
            Creates a command line interface for 'sc-show' app.

        """

        # Argparse
        parser = argparse.ArgumentParser(prog=progname,
                                         prefix_chars='-+',
                                         formatter_class=argparse.RawDescriptionHelpFormatter,
                                         description=description)



        # Get all keys from global dictionary or override at command line
        allkeys = self.getkeys()

        # Iterate over all keys to add parser argument
        for key in allkeys:
            #Fetch fields from leaf cell
            helpstr = self.get(*key, field='shorthelp')
            typestr = self.get(*key, field='type')
            #Switch field fully describes switch format
            switch = self.get(*key, field='switch')
            if switch is not None:
                switchmatch = re.match(r'(-[\w_]+)\s+(.*)', switch)
                gccmatch = re.match(r'(-[\w_]+)(.*)', switch)
                plusmatch = re.match(r'(\+[\w_\+]+)(.*)', switch)
                if switchmatch:
                    switchstr = switchmatch.group(1)
                    if re.search('_', switchstr):
                        dest = re.sub('-','',switchstr)
                    else:
                        dest = key[0]
                elif gccmatch:
                    switchstr = gccmatch.group(1)
                    dest = key[0]
                elif plusmatch:
                    switchstr = plusmatch.group(1)
                    dest = key[0]
            else:
                switchstr = None
                dest = None

            #Four switch types (source, scalar, list, bool)
            if ('source' not in key) & ((switchlist == []) | (dest in switchlist)):
                if typestr == 'bool':
                    parser.add_argument(switchstr,
                                        metavar='',
                                        dest=dest,
                                        action='store_const',
                                        const="true",
                                        help=helpstr,
                                        default=argparse.SUPPRESS)
                #list type arguments
                elif re.match(r'\[', typestr):
                    #all the rest
                    parser.add_argument(switchstr,
                                        metavar='',
                                        dest=dest,
                                        action='append',
                                        help=helpstr,
                                        default=argparse.SUPPRESS)
                else:
                    #all the rest
                    parser.add_argument(switchstr,
                                        metavar='',
                                        dest=dest,
                                        help=helpstr,
                                        default=argparse.SUPPRESS)


        #Preprocess sys.argv to enable linux commandline switch formats
        #(gcc, verilator, etc)
        scargs = []

        # Iterate from index 1, otherwise we end up with script name as a
        # 'source' positional argument
        for item in sys.argv[1:]:
            #Split switches with one character and a number after (O0,O1,O2)
            opt = re.match(r'(\-\w)(\d+)', item)
            #Split assign switches (-DCFG_ASIC=1)
            assign = re.search(r'(\-\w)(\w+\=\w+)', item)
            #Split plusargs (+incdir+/path)
            plusarg = re.search(r'(\+\w+\+)(.*)', item)
            if opt:
                scargs.append(opt.group(1))
                scargs.append(opt.group(2))
            elif plusarg:
                scargs.append(plusarg.group(1))
                scargs.append(plusarg.group(2))
            elif assign:
                scargs.append(assign.group(1))
                scargs.append(assign.group(2))
            else:
                scargs.append(item)


        # exit on version check
        if '-version' in scargs:
            print(_metadata.version)
            sys.exit(0)

        # Required positional source file argument
        if ((switchlist == []) &
            (not '-cfg' in scargs)) | ('source' in switchlist) :
            parser.add_argument('source',
                                nargs='+',
                                help=self.get('source', field='shorthelp'))

        #Grab argument from pre-process sysargs
        #print(scargs)
        cmdargs = vars(parser.parse_args(scargs))
        #print(cmdargs)
        #sys.exit()

        # Print banner
        print(_metadata.banner)
        print("Authors:", ", ".join(_metadata.authors))
        print("Version:", _metadata.version, "\n")
        print("-"*80)

        os.environ["COLUMNS"] = '80'

        # 1. set design name (override default)
        if 'design' in cmdargs.keys():
            self.name = cmdargs['design']

        # 2. set loglevel if set at command line
        if 'loglevel' in cmdargs.keys():
            self.logger.setLevel(cmdargs['loglevel'])

        # 3. read in target if set
        if 'target' in cmdargs.keys():
            if 'mode' in cmdargs.keys():
                self.set('mode', cmdargs['mode'], clobber=True)
            if 'techarg' in cmdargs.keys():
                print("NOT IMPLEMENTED")
                sys.exit()
            if 'flowarg' in cmdargs.keys():
                print("NOT IMPLEMENTED")
                sys.exit()
            if 'arg_step' in cmdargs.keys():
                self.set('arg', 'step', cmdargs['arg_step'], clobber=True)
            # running target command
            self.target(cmdargs['target'])

        # 4. read in all cfg files
        if 'cfg' in cmdargs.keys():
            for item in cmdargs['cfg']:
                self.read_manifest(item, update=True, clobber=True, clear=True)

        # insert all parameters in dictionary
        self.logger.info('Setting commandline arguments')
        allkeys = self.getkeys()

        for key, val in cmdargs.items():

            # Unifying around no underscores for now
            keylist = key.split('_')

            orderhash = {}
            # Find keypath with matching keys
            for keypath in allkeys:
                match = True
                for item in keylist:
                    if item in keypath:
                        orderhash[item] = keypath.index(item)
                    else:
                        match = False
                if match:
                    chosenpath = keypath
                    break

            # Turn everything into a list for uniformity
            if isinstance(val, list):
                val_list = val
            else:
                val_list = [val]

            for item in val_list:
                #space used to separate values!
                extrakeys = item.split(' ')
                for i in range(len(extrakeys)):
                    # look for the first default statement
                    # "delete' default in temp list by setting to None
                    if 'default' in chosenpath:
                        next_default = chosenpath.index('default')
                        orderhash[extrakeys[i]] = next_default
                        chosenpath[next_default] = None
                    else:
                        # Creating a sorted list based on key placement
                        args = list(dict(sorted(orderhash.items(),
                                                key=lambda orderhash: orderhash[1])))
                        # Adding data value
                        args = args + [extrakeys[i]]
                        # Set/add value based on type
                        if re.match(r'\[', self.get(*args[:-1], field='type')):
                            self.add(*args)
                        else:
                            self.set(*args, clobber=True)


    #########################################################################
    def create_env(self):
        '''
        Creates a working environment for interactive design.

        Sets environment variables and initializees tools specific
        setup files based on paramater set loaded.

        Actions taken:

          * Append values found in eda 'path' parameter to current path
          *

        '''

        # Add paths
        env_path = os.environ['PATH']
        for tools in self.getkeys('eda'):
            for step in self.getkeys('eda', tool):
                # Set up paths
                for index in self.getkeys('eda', tool, step):
                    for path in self.get('eda', tool, step, 'path'):
                        env_path = env_path +  os.pathsep + path

        # Call setup_env functions
        for tools in self.getkeys('eda'):
            for step in self.getkeys('eda', tool):
                setup_env = self.find_function(tool, 'tool', 'setup_env')
                if setup_env:
                    setup_env(self)


    #########################################################################
    def find_function(self, modulename, functype, funcname):
        '''
        Returns a function attribute from a module on disk.

        Searches the SC root directory and the 'scpath' parameter for the
        modulename provided and imports the module if found. If the funcname
        provided is found in the module, a callable function attribute is
        returned, otherwise None is returned.

        The function assumes the following directory structure:

        * tools/modulename/modulename.py
        * flows/modulename.py
        * pdks/modulname.py

        Supported functions include:

        * pdk (make_docs, setup_pdk)
        * flow (make_docs, setup_flow)
        * tool (make_docs, setup_tool, check_version, runtime_options,
          pre_process, post_process)

        Args:
            modulename (str): Name of module to import.
            functype (str): Type of function to import (tool,flow, pdk).
            funcname (str): Name of the function to find within the module.

        Examples:
            >>> setup_pdk = chip.find_function('freepdk45','pdk','setup_pdk')
            >>> setup_pdk()
            Imports the freepdk45 module and runs the setup_pdk function

        '''

        # module search path depends on functype
        if functype == 'tool':
            fullpath = self._find_sc_file(f"tools/{modulename}/{modulename}.py", missing_ok=True)
        elif functype == 'flow':
            fullpath = self._find_sc_file(f"flows/{modulename}.py", missing_ok=True)
        elif functype == 'pdk':
            fullpath = self._find_sc_file(f"pdks/{modulename}.py", missing_ok=True)
        elif functype == 'project':
            fullpath = self._find_sc_file(f"projects/{modulename}.py", missing_ok=True)
        else:
            self.logger.error(f"Illegal module type '{functype}'.")
            self.error = 1
            return

        # try loading module if found
        if fullpath:
            if functype == 'tool':
                self.logger.debug(f"Loading function '{funcname}' from module '{modulename}'")
            else:
                self.logger.info(f"Loading function '{funcname}' from module '{modulename}'")
            try:
                sys.path.append(os.path.dirname(fullpath))
                imported = importlib.import_module(modulename)
                if hasattr(imported, funcname):
                    function = getattr(imported, funcname)
                else:
                    function = None
                sys.path.pop()
                return function
            except:
                traceback.print_exc()
                self.logger.error(f"Module setup failed for '{modulename}'")
                self.error = 1

    ###########################################################################
    def target(self, name=None):
        """
        Configures the compilation manifest based on pre-defined target modules.

        The target function imports and executes a set of setup functions based
        on a '_' separated string. The following target string combinations are
        permitted:

        * <projname>
        * <flowname>
        * <flowname>_<pdkname>
        * <flowname>_<partname> (for fpga flows)
        * <pdk>
        * <tool>
        * <tool>_<pdkname>

        If no target name is provided, the target will be read from the
        'target' schema parameter. Calling target() with no target name provided
        and an undefined 'target' parameter results in an error.

        The target function uses the find_function() method to import and
        execute setup functions based on the 'scpath' search parameter.


        Args:
            name (str): Name of target combination to load.

        Examples:
            >>> chip.target("asicflow_freepdk45")
            Loads the 'freepdk45' and 'asicflow' setup functions.
            >>> chip.target()
            Loads target based on result from chip.get('target')

        """

        #Sets target in dictionary if string is passed in
        if name is not None:
            self.set('target', name)

        # Error checking
        if not self.get('target'):
            self.logger.error('Target not defined.')
            sys.exit(1)
        elif len(self.get('target').split('_')) > 2:
            self.logger.error('Target should have zero or one underscore')
            sys.exit(1)

        target = self.get('target')
        self.logger.info(f"Loading target '{target}'")

        # search for module matches
        targetlist = target.split('_')

        for i, item in enumerate(targetlist):
            if i == 0:
                func_project = self.find_function(item, 'project', 'setup_project')
                if func_project is not None:
                    func_project(self)
                    if len(targetlist) > 1:
                        self.logger.error('Target string beginning with a project name '
                                          'must only have one entry')
                        sys.exit(1)
                    break

                func_flow = self.find_function(item, 'flow', 'setup_flow')
                if func_flow is not None:
                    func_flow(self)
                    continue

                func_pdk = self.find_function(item, 'pdk', 'setup_pdk')
                if func_pdk is not None:
                    func_pdk(self)
                    if len(targetlist) > 1:
                        self.logger.error('Target string beginning with a PDK name '
                                          'must only have one entry')
                        sys.exit(1)
                    break

                func_tool = self.find_function(item, 'tool', 'setup_tool')
                if func_tool is not None:
                    step = self.get('arg','step')
                    self.set('flowgraph', step, '0', 'tool', item)
                    self.set('flowgraph', step, '0', 'weight', 'errors', 0)
                    self.set('flowgraph', step, '0', 'weight', 'warnings', 0)
                    self.set('flowgraph', step, '0', 'weight', 'runtime', 0)

                    # We must always have an import step, so add a default no-op
                    # if need be.
                    if step != 'import':
                        self.set('flowgraph', 'import', '0', 'tool', 'join')
                        self.set('flowgraph', step, '0', 'input', ('import','0'))

                    self.set('arg', 'step', None)

                    continue

                self.logger.error(f'Target {item} not found')
                sys.exit(1)
            else:
                func_pdk = self.find_function(item, 'pdk', 'setup_pdk')
                if func_pdk is not None:
                    func_pdk(self)
                    break

                # Only an error if we're not in FPGA mode. Otherwise, we assume
                # the second item is a partname, which will be read directly
                # from the target by the FPGA flow logic.
                if self.get('mode') != 'fpga':
                    self.logger.error(f'PDK {item} not found')
                    sys.exit(1)

        if self.get('mode') is not None:
            self.logger.info(f"Operating in '{self.get('mode')}' mode")
        else:
            self.logger.warning(f"No mode set")

    ###########################################################################
    def _list_outputs(self, step, index):
        '''
        Returns the outputs (destinations) of a step/index pair.
        TODO: Fix with tuple or remove

        Searches the 'flowgraph' schema dictionary for inputs that match
        the string combination '<step><index>' and returns a list of
        all destination matches in the form '<step><index>'.

        Args:
            step (str): Step name used to find outputs.
            index (str): Index name used to find outputs.

        Returns:
            A list of (step, index) tuples.

        Examples:
            >>> dstlist = chip.list_outputs('import', '0')

        '''

        outputs = []
        for a in self.getkeys('flowgraph'):
            for b in self.getkeys('flowgraph', a):
                for in_step, in_index in self.get('flowgraph', a, b, 'input'):
                    if (in_step + in_index) == (step + index):
                        outputs.append((a,b))
        return outputs


    ###########################################################################
    def list_metrics(self):
        '''
        Returns a list of all metrics in the schema.

        '''

        return self.getkeys('metric','default','default')

    ###########################################################################
    def help(self, *keypath):
        """
        Returns a schema parameter description.

        Args:
            *keypath(str): Keypath to parameter.

        Returns:
            A formatted multi-line help paragraph for the parameter provided.

        Examples:
            >>> print(chip.help('asic','diearea'))
            Displays help information about the 'asic, diearea' parameter

        """

        self.logger.debug('Fetching help for %s', keypath)

        #Fetch Values

        description = self.get(*keypath, field='shorthelp')
        typestr = self.get(*keypath, field='type')
        switchstr = str(self.get(*keypath, field='switch'))
        defstr = str(self.get(*keypath, field='defvalue'))
        requirement = str(self.get(*keypath, field='require'))
        helpstr = self.get(*keypath, field='help')
        example = self.get(*keypath, field='example')


        #Removing multiple spaces and newlines
        helpstr = helpstr.rstrip()
        helpstr = helpstr.replace("\n", "")
        helpstr = ' '.join(helpstr.split())

        for idx, item in enumerate(example):
            example[idx] = ' '.join(item.split())
            example[idx] = example[idx].replace(", ", ",")

        #Wrap text
        para = textwrap.TextWrapper(width=60)
        para_list = para.wrap(text=helpstr)

        #Full Doc String
        fullstr = ("-"*80 +
                   "\nDescription: " + description +
                   "\nSwitch:      " + switchstr +
                   "\nType:        " + typestr  +
                   "\nRequirement: " + requirement   +
                   "\nDefault:     " + defstr   +
                   "\nExamples:    " + example[0] +
                   "\n             " + example[1] +
                   "\nHelp:        " + para_list[0] + "\n")
        for line in para_list[1:]:
            fullstr = (fullstr +
                       " "*13 + line.lstrip() + "\n")

        return fullstr

    ###########################################################################
    def get(self, *keypath, field='value', job=None, cfg=None):
        """
        Returns a schema parameter field.

        Returns a schema parameter filed based on the keypath and value provided
        in the *args. The returned type is consistent with the type field of
        the parameter. Fetching parameters with empty or undefined value files
        returns None for scalar types and [] (empty list) for list types.
        Accessing a non-existent keypath produces a logger error message and
        raises the Chip object error flag.

        Args:
            keypath(list str): Variable length schema key list.
            field(str): Parameter field to fetch.
            job (str): Jobname to use for dictionary access in place of the
                current active jobname.
            cfg(dict): Alternate dictionary to access in place of the default
                chip object schema dictionary.

        Returns:
            Value found for the keypath and field provided.

        Examples:
            >>> foundry = chip.get('pdk', 'foundry')
            Returns the name of the foundry from the PDK.

        """

        if cfg is None:
            if job is not None:
                cfg = self.cfghistory[job]
            else:
                cfg = self.cfg

        keypathstr = ','.join(keypath)

        self.logger.debug(f"Reading from [{keypathstr}]. Field = '{field}'")
        return self._search(cfg, keypathstr, *keypath, field=field, mode='get')

    ###########################################################################
    def getkeys(self, *keypath, cfg=None):
        """
        Returns a list of schema dictionary keys.

        Searches the schema for the keypath provided and returns a list of
        keys found, excluding the generic 'default' key. Accessing a
        non-existent keypath produces a logger error message and raises the
        Chip object error flag.

        Args:
            keypath(list str): Variable length ordered schema key list
            cfg(dict): Alternate dictionary to access in place of self.cfg

        Returns:
            List of keys found for the keypath provided.

        Examples:
            >>> keylist = chip.getkeys('pdk')
            Returns all keys for the 'pdk' keypath.
            >>> keylist = chip.getkeys()
            Returns all list of all keypaths in the schema.
        """

        if cfg is None:
            cfg = self.cfg

        if len(list(keypath)) > 0:
            keypathstr = ','.join(keypath)
            self.logger.debug('Getting schema parameter keys for: %s', keypathstr)
            keys = list(self._search(cfg, keypathstr, *keypath, mode='getkeys'))
            if 'default' in keys:
                keys.remove('default')
        else:
            self.logger.debug('Getting all schema parameter keys.')
            keys = list(self._allkeys(cfg))

        return keys

    ###########################################################################
    def getdict(self, *keypath, cfg=None):
        """
        Returns a schema dictionary.

        Searches the schema for the keypath provided and returns a complete
        dictionary. Accessing a non-existent keypath produces a logger error
        message and raises the Chip object error flag.

        Args:
            keypath(list str): Variable length ordered schema key list
            cfg(dict): Alternate dictionary to access in place of self.cfg

        Returns:
            A schema dictionary

        Examples:
            >>> pdk = chip.getdict('pdk')
            Returns the complete dictionary found for the keypath 'pdk'
        """

        if cfg is None:
            cfg = self.cfg

        if len(list(keypath)) > 0:
            keypathstr = ','.join(keypath)
            self.logger.debug('Getting cfg for: %s', keypathstr)
            localcfg = self._search(cfg, keypathstr, *keypath, mode='getcfg')

        return copy.deepcopy(localcfg)

    ###########################################################################
    def set(self, *args, field='value', clobber=True, cfg=None):
        '''
        Sets a schema parameter field.

        Sets a schema parameter field based on the keypath and value provided
        in the *args. New schema dictionaries are automatically created for
        keypaths that overlap with 'default' dictionaries. The write action
        is ignored if the parameter value is non-empty and the clobber
        option is set to False.

        The value provided must agree with the dictionary parameter 'type'.
        Accessing a non-existent keypath or providing a value that disagrees
        with the parameter type produces a logger error message and raises the
        Chip object error flag.

        Args:
            args (list): Parameter keypath followed by a value to set.
            field (str): Parameter field to set.
            clobber (bool): Existing value is overwritten if True.
            cfg(dict): Alternate dictionary to access in place of self.cfg

        Examples:
            >>> chip.set('design', 'top')
            Sets the name of the design to 'top'
        '''

        if cfg is None:
            cfg = self.cfg

        # Verify that all keys are strings
        for key in args[:-1]:
            if not isinstance(key,str):
                self.logger.error(f"Key [{key}] is not a string [{args}]")

        keypathstr = ','.join(args[:-1])
        all_args = list(args)

        self.logger.debug(f"Setting [{keypathstr}] to {args[-1]}")
        return self._search(cfg, keypathstr, *all_args, field=field, mode='set', clobber=clobber)

    ###########################################################################
    def add(self, *args, cfg=None, field='value'):
        '''
        Adds item(s) to a schema parameter list.

        Adds item(s) to schema parameter list based on the keypath and value
        provided in the *args. New schema dictionaries are
        automatically created for keypaths that overlap with 'default'
        dictionaries.

        The value provided must agree with the dictionary parameter 'type'.
        Accessing a non-existent keypath, providing a value that disagrees
        with the parameter type, or using add with a scalar parameter produces
        a logger error message and raises the Chip object error flag.

        Args:
            args (list): Parameter keypath followed by a value to add.
            cfg(dict): Alternate dictionary to access in place of self.cfg
            field (str): Parameter field to set.

        Examples:
            >>> chip.add('source', 'hello.v')
            Adds the file 'hello.v' to the list of sources.
        '''

        if cfg is None:
            cfg = self.cfg

        # Verify that all keys are strings
        for key in args[:-1]:
            if not isinstance(key,str):
                self.logger.error(f"Key [{key}] is not a string [{args}]")

        keypathstr = ','.join(args[:-1])
        all_args = list(args)

        self.logger.debug(f'Appending value {args[-1]} to [{keypathstr}]')
        return self._search(cfg, keypathstr, *all_args, field=field, mode='add')


    ###########################################################################
    def _allkeys(self, cfg, keys=None, keylist=None):
        '''
        Returns list of all keypaths in the schema.
        '''

        if keys is None:
            keylist = []
            keys = []
        for k in cfg:
            newkeys = keys.copy()
            newkeys.append(k)
            if 'defvalue' in cfg[k]:
                keylist.append(newkeys)
            else:
                self._allkeys(cfg[k], keys=newkeys, keylist=keylist)
        return keylist

    ###########################################################################
    def _search(self, cfg, keypath, *args, field='value', mode='get', clobber=True):
        '''
        Internal recursive function that searches the Chip schema for a
        match to the combination of *args and fields supplied. The function is
        used to set and get data within the dictionary.

        Args:
            cfg(dict): The cfg schema to search
            keypath (str): Concatenated keypath used for error logging.
            args (str): Keypath/value variable list used for access
            field(str): Leaf cell field to access.
            mode(str): Action (set/get/add/getkeys/getkeys)
            clobber(bool): Specifies to clobber (for set action)

        '''

        all_args = list(args)
        param = all_args[0]
        val = all_args[-1]
        empty = [None, 'null', [], 'false']

        #set/add leaf cell (all_args=(param,val))
        if (mode in ('set', 'add')) & (len(all_args) == 2):
            # clean error if key not found
            if (not param in cfg) & (not 'default' in cfg):
                self.logger.error(f"Set/Add keypath [{keypath}] does not exist.")
                self.error = 1
            else:
                # making an 'instance' of default if not found
                if (not param in cfg) & ('default' in cfg):
                    cfg[param] = copy.deepcopy(cfg['default'])
                list_type =bool(re.match(r'\[', cfg[param]['type']))
                # copying over defvalue if value doesn't exist
                if 'value' not in cfg[param]:
                    cfg[param]['value'] = copy.deepcopy(cfg[param]['defvalue'])
                # checking for illegal fields
                if not field in cfg[param] and (field != 'value'):
                    self.logger.error(f"Field '{field}' for keypath [{keypath}]' is not a valid field.")
                    self.error = 1
                # check legality of value
                if field == 'value':
                    (type_ok,type_error) = self._typecheck(cfg[param], param, val)
                    if not type_ok:
                        self.logger.error("%s", type_error)
                        self.error = 1
                # converting python True/False to lower case string
                if (field == 'value') and (cfg[param]['type'] == 'bool'):
                    if val == True:
                        val = "true"
                    elif val == False:
                        val = "false"
                # checking if value has been set
                if field not in cfg[param]:
                    selval = cfg[param]['defvalue']
                else:
                    selval = cfg[param]['value']
                # updating values
                if cfg[param]['lock'] == "true":
                    self.logger.debug("Ignoring {mode}{} to [{keypath}]. Lock bit is set.")
                elif (mode == 'set'):
                    if (selval in empty) | clobber:
                        if field in ('copy', 'lock'):
                            # boolean fields
                            if val is True:
                                cfg[param][field] = "true"
                            elif val is False:
                                cfg[param][field] = "false"
                            else:
                                self.logger.error(f'{field} must be set to boolean.')
                                self.error = 1
                        elif field in ('filehash', 'date', 'author', 'signature'):
                            if isinstance(val, list):
                                cfg[param][field] = val
                            else:
                                cfg[param][field] = [val]
                        elif (not list_type) & (val is None):
                            cfg[param][field] = None
                        elif (not list_type) & (not isinstance(val, list)):
                            cfg[param][field] = str(val)
                        elif list_type & (not isinstance(val, list)):
                            cfg[param][field] = [str(val)]
                        elif list_type & isinstance(val, list):
                            if re.search(r'\(', cfg[param]['type']):
                                cfg[param][field] = list(map(str,val))
                            else:
                                cfg[param][field] = val
                        else:
                            self.logger.error(f"Assigning list to scalar for [{keypath}]")
                            self.error = 1
                    else:
                        self.logger.debug(f"Ignoring set() to [{keypath}], value already set. Use clobber=true to override.")
                elif (mode == 'add'):
                    if field in ('filehash', 'date', 'author', 'signature'):
                        cfg[param][field].append(str(val))
                    elif field in ('copy', 'lock'):
                        self.logger.error(f"Illegal use of add() for scalar field {field}.")
                        self.error = 1
                    elif list_type & (not isinstance(val, list)):
                        cfg[param][field].append(str(val))
                    elif list_type & isinstance(val, list):
                        cfg[param][field].extend(val)
                    else:
                        self.logger.error(f"Illegal use of add() for scalar parameter [{keypath}].")
                        self.error = 1
                return cfg[param][field]
        #get leaf cell (all_args=param)
        elif len(all_args) == 1:
            if not param in cfg:
                self.error = 1
                self.logger.error(f"Get keypath [{keypath}] does not exist.")
            elif mode == 'getcfg':
                return cfg[param]
            elif mode == 'getkeys':
                return cfg[param].keys()
            else:
                if not (field in cfg[param]) and (field!='value'):
                    self.error = 1
                    self.logger.error(f"Field '{field}' not found for keypath [{keypath}]")
                elif field == 'value':
                    #Select default if no value has been set
                    if field not in cfg[param]:
                        selval = cfg[param]['defvalue']
                    else:
                        selval =  cfg[param]['value']
                    #check for list
                    if bool(re.match(r'\[', cfg[param]['type'])):
                        sctype = re.sub(r'[\[\]]', '', cfg[param]['type'])
                        return_list = []
                        if selval is None:
                            return None
                        for item in selval:
                            if sctype == 'int':
                                return_list.append(int(item))
                            elif sctype == 'float':
                                return_list.append(float(item))
                            elif sctype == '(str,str)':
                                if isinstance(item,tuple):
                                    return_list.append(item)
                                else:
                                    tuplestr = re.sub(r'[\(\)\'\s]','',item)
                                    return_list.append(tuple(tuplestr.split(',')))
                            elif sctype == '(float,float)':
                                if isinstance(item,tuple):
                                    return_list.append(item)
                                else:
                                    tuplestr = re.sub(r'[\(\)\s]','',item)
                                    return_list.append(tuple(map(float, tuplestr.split(','))))
                            else:
                                return_list.append(item)
                        return return_list
                    else:
                        if selval is None:
                            # Unset scalar of any type
                            scalar = None
                        elif cfg[param]['type'] == "int":
                            #print(selval, type(selval))
                            scalar = int(float(selval))
                        elif cfg[param]['type'] == "float":
                            scalar = float(selval)
                        elif cfg[param]['type'] == "bool":
                            scalar = (selval == 'true')
                        elif re.match(r'\(', cfg[param]['type']):
                            tuplestr = re.sub(r'[\(\)\s]','',selval)
                            scalar = tuple(map(float, tuplestr.split(',')))
                        else:
                            scalar = selval
                        return scalar
                #all non-value fields are strings (or lists of strings)
                else:
                    if cfg[param][field] == 'true':
                        return True
                    elif cfg[param][field] == 'false':
                        return False
                    else:
                        return cfg[param][field]
        #if not leaf cell descend tree
        else:
            ##copying in default tree for dynamic trees
            if not param in cfg:
                cfg[param] = copy.deepcopy(cfg['default'])
            all_args.pop(0)
            return self._search(cfg[param], keypath, *all_args, field=field, mode=mode, clobber=clobber)

    ###########################################################################
    def _prune(self, cfg, top=True, keeplists=False):
        '''
        Internal recursive function that creates a local copy of the Chip
        schema (cfg) with only essential non-empty parameters retained.

        '''

        # create a local copy of dict
        if top:
            localcfg = copy.deepcopy(cfg)
        else:
            localcfg = cfg

        #10 should be enough for anyone...
        maxdepth = 10
        i = 0

        #Prune when the default & value are set to the following
        if keeplists:
            empty = ("null", None)
        else:
            empty = ("null", None, [])

        # When at top of tree loop maxdepth times to make sure all stale
        # branches have been removed, not elegant, but stupid-simple
        # "good enough"
        while i < maxdepth:
            #Loop through all keys starting at the top
            for k in list(localcfg.keys()):
                #removing all default/template keys
                # reached a default subgraph, delete it
                if k == 'default':
                    del localcfg[k]
                # reached leaf-cell
                elif 'help' in localcfg[k].keys():
                    del localcfg[k]['help']
                elif 'example' in localcfg[k].keys():
                    del localcfg[k]['example']
                elif 'defvalue' in localcfg[k].keys():
                    if localcfg[k]['defvalue'] in empty:
                        if 'value' in localcfg[k].keys():
                            if localcfg[k]['value'] in empty:
                                del localcfg[k]
                        else:
                            del localcfg[k]
                #removing stale branches
                elif not localcfg[k]:
                    localcfg.pop(k)
                #keep traversing tree
                else:
                    self._prune(cfg=localcfg[k], top=False, keeplists=keeplists)
            if top:
                i += 1
            else:
                break

        return localcfg

    ###########################################################################
    def _find_sc_file(self, filename, missing_ok=False):
        """
        Returns the absolute path for the filename provided.

        Searches the SC root directory and the 'scpath' parameter for the
        filename provided and returns the absolute path. If no valid absolute
        path is found during the search, None is returned.

        Shell variables ('$' followed by strings consisting of numbers,
        underscores, and digits) are replaced with the variable value.

        Args:
            filename (str): Relative or absolute filename.

        Returns:
            Returns absolute path of 'filename' if found, otherwise returns
            None.

        Examples:
            >>> chip._find_sc_file('flows/asicflow.py')
           Returns the absolute path based on the sc installation directory.

        """

        # Replacing environment variables
        vars = re.findall(r'\$(\w+)', filename)
        for item in vars:
            varpath = os.getenv(item)
            filename = filename.replace("$"+item, varpath)

        # If we have a path relative to our cwd or an abs path, pass-through here
        if os.path.exists(os.path.abspath(filename)):
            return os.path.abspath(filename)

        # Otherwise, search relative to scpaths
        scpaths = [self.scroot, self.cwd]
        scpaths.extend(self.get('scpath'))
        if 'SCPATH' in os.environ:
            scpaths.extend(os.environ['SCPATH'].split(os.pathsep))

        searchdirs = ', '.join(scpaths)
        self.logger.debug(f"Searching for file {filename} in {searchdirs}")

        result = None
        for searchdir in scpaths:
            if not os.path.isabs(searchdir):
                searchdir = os.path.join(self.cwd, searchdir)

            abspath = os.path.abspath(os.path.join(searchdir, filename))
            if os.path.exists(abspath):
                result = abspath
                break

        if result is None and not missing_ok:
            self.error = 1
            self.logger.error(f"File {filename} was not found")

        return result

    ###########################################################################
    def find_files(self, *keypath, cfg=None):
        """
        Returns absolute paths to files or directories based on the keypath
        provided.

        By default, this function first checks if the keypath provided has its
        `copy` parameter set to True. If so, it returns paths to the files in
        the build directory. Otherwise, it resolves these files based on the
        current working directory and SC path.

        The keypath provided must point to a schema parameter of type file, dir,
        or lists of either. Otherwise, it will trigger an error.

        Args:
            keypath (list str): Variable length schema key list.
            cfg (dict): Alternate dictionary to access in place of the default
                chip object schema dictionary.

        Returns:
            If keys points to a scalar entry, returns an absolute path to that
            file/directory, or None if not found. It keys points to a list
            entry, returns a list of either the absolute paths or None for each
            entry, depending on whether it is found.

        Examples:
            >>> chip.find_files('source')
            Returns a list of absolute paths to source files, as specified in
            the schema.

        """
        if cfg is None:
            cfg = self.cfg

        copyall = self.get('copyall', cfg=cfg)
        paramtype = self.get(*keypath, field='type', cfg=cfg)

        if 'file' in paramtype:
            copy = self.get(*keypath, field='copy', cfg=cfg)
        else:
            copy = False

        if 'file' not in paramtype and 'dir' not in paramtype:
            self.logger.error('Can only call find_files on file or dir types')
            self.error = 1
            return None

        is_list = bool(re.match(r'\[', paramtype))

        paths = self.get(*keypath, cfg=cfg)
        # Convert to list if we have scalar
        if not is_list:
            paths = [paths]

        result = []

        # Special case where we're looking to find tool outputs: check the
        # output directory and return those files directly
        if len(keypath) == 5 and keypath[0] == 'eda' and keypath[-1] == 'output':
            step = keypath[2]
            index = keypath[3]
            outdir = os.path.join(self._getworkdir(step=step, index=index), 'outputs')
            for path in paths:
                abspath = os.path.join(outdir, path)
                if os.path.isfile(abspath):
                    result.append(abspath)
                else:
                    self.error = 1
                    self.logger.error(f"File {path} was not found in outputs for {step}{index}")
                    result.append(None)

            return result

        for path in paths:
            if (copyall or copy) and ('file' in paramtype):
                name = os.path.basename(path)
                abspath = os.path.join(self._getworkdir(step='import'), 'outputs', name)
                if os.path.isfile(abspath):
                    # if copy is True and file is found in import outputs,
                    # continue. Otherwise, fall through to _find_sc_file (the
                    # file may not have been gathered in imports yet)
                    result.append(abspath)
                    continue

            result.append(self._find_sc_file(path, missing_ok=False))

        # Convert back to scalar if that was original type
        if not is_list:
            return result[0]

        return result

    ###########################################################################
    def find_result(self, filetype, step, jobname='job0', index='0'):
        """
        Returns the absolute path of a compilation result.

        Utility function that returns the absolute path to a results
        file based on the provided arguments. The result directory
        structure is:

        <dir>/<design>/<jobname>/<step>/<index>/outputs/<design>.filetype

        Args:
            filetype (str): File extension (.v, .def, etc)
            step (str): Task step name ('syn', 'place', etc)
            jobid (str): Jobid directory name
            index (str): Task index

        Returns:
            Returns absolute path to file.

        Examples:
            >>> manifest_filepath = chip.find_result('.vg', 'syn')
           Returns the absolute path to the manifest.
        """

        workdir = self._getworkdir(jobname, step, index)
        design = self.get('design')
        filename = f"{workdir}/outputs/{design}.{filetype}"

        self.logger.debug("Finding result %s", filename)

        if os.path.isfile(filename):
            return filename
        else:
            self.error = 1
            return None

    ###########################################################################
    def _abspath(self, cfg):
        '''
        Internal function that goes through provided dictionary and resolves all
        relative paths where required.
        '''

        for keypath in self.getkeys(cfg=cfg):
            paramtype = self.get(*keypath, cfg=cfg, field='type')

            #only do something if type is file or dir
            if 'file' in paramtype or 'dir' in paramtype:
                abspaths = self.find_files(*keypath, cfg=cfg)
                self.set(*keypath, abspaths, cfg=cfg)

    ###########################################################################
    def _print_csv(self, cfg, file=None):
        allkeys = self.getkeys(cfg=cfg)
        for key in allkeys:
            keypath = ",".join(key)
            value = self.get(*key, cfg=cfg)
            if isinstance(value,list):
                for item in value:
                    print(f"{keypath},{item}", file=file)
            else:
                print(f"{keypath},{value}", file=file)

    ###########################################################################
    def _print_tcl(self, cfg, keys=None, file=None, prefix=""):
        '''
        Prints out schema as TCL dictionary
        '''

        #TODO: simplify, no need for recursion
        if keys is None:
            keys = []
        for k in cfg:
            newkeys = keys.copy()
            newkeys.append(k)
            #detect leaf cell
            if 'defvalue' in cfg[k]:
                if 'value' not in cfg[k]:
                    selval = cfg[k]['defvalue']
                else:
                    selval =  cfg[k]['value']
                if bool(re.match(r'\[', str(cfg[k]['type']))):
                    alist = selval
                else:
                    alist = [selval]
                for i, val in enumerate(alist):
                    #replace $VAR with env(VAR) for tcl
                    m = re.match(r'\$(\w+)(.*)', str(val))
                    if m:
                        alist[i] = ('$env(' +
                                    m.group(1) +
                                    ')' +
                                    m.group(2))

                #create a TCL dict
                keystr = ' '.join(newkeys)
                valstr = ' '.join(map(str, alist)).replace(';', '\\;')
                outlst = [prefix,
                          keystr,
                          '[list ',
                          valstr,
                          ']']
                outstr = ' '.join(outlst)
                outstr = outstr + '\n'
                #print out value
                if file is None:
                    print(outstr)
                else:
                    print(outstr, file=file)
            else:
                self._print_tcl(cfg[k],
                               keys=newkeys,
                               file=file,
                               prefix=prefix)

    ###########################################################################
    def merge_manifest(self, cfg, job=None, clobber=True, clear=True):
        """
        Merges an external manifest with the current compilation manifest.

        All value fields in the provided schema dictionary are merged into the
        current chip object. Dictionaries with non-existent keypath produces a
        logger error message and raises the Chip object error flag.

        Args:
            clear (bool): If True, disables append operations for list type
            clobber (bool): If True, overwrites existing parameter value

        Examples:
            >>> chip.merge_manifest('my.pkg.json')
           Merges all parameters in my.pk.json into the Chip object

        """

        if job is not None:
            # fill ith default schema before populating
            self.cfghistory[job] = schema_cfg()
            dst = self.cfghistory[job]
        else:
            dst = self.cfg

        for keylist in self.getkeys(cfg=cfg):
            if 'default' not in keylist:
                # update value, handling scalars vs. lists
                typestr = self.get(*keylist, cfg=cfg, field='type')
                val = self.get(*keylist, cfg=cfg)
                arg = keylist.copy()
                arg.append(val)
                if bool(re.match(r'\[', typestr)) & bool(not clear):
                    self.add(*arg, cfg=dst)
                else:
                    self.set(*arg, cfg=dst, clobber=clobber)

                # update other fields that a user might modify
                for field in self.getdict(*keylist, cfg=cfg).keys():
                    if field in ('value', 'switch', 'type', 'require', 'defvalue',
                                 'shorthelp', 'example', 'help'):
                        # skip these fields (value handled above, others are static)
                        continue
                    v = self.get(*keylist, cfg=cfg, field=field)
                    self.set(*keylist, v, cfg=dst, field=field)

    ###########################################################################
    def _keypath_empty(self, key):
        '''
        Utility function to check key for an empty list.
        '''

        emptylist = ("null", None, [])

        value = self.get(*key)
        defvalue = self.get(*key, field='defvalue')
        value_empty = (defvalue in emptylist) and (value in emptylist)

        return value_empty

    ###########################################################################
    def check_manifest(self):
        '''
        Verifies the integrity of the pre-run compilation manifest.

        Checks the validity of the current schema manifest in
        memory to ensure that the design has been properly set up prior
        to running compilation. The function is called inside the run()
        function but can also be called separately. Checks performed by the
        check_manifest() function include:

        * Has a flowgraph been defined?
        * Does the manifest satisfy the schema requirement field settings?
        * Are all flowgraph input names legal step/index pairs?
        * Are the tool parameter setting requirements met?

        Returns:
            Returns True if the manifest is valid, else returns False.

        Examples:
            >>> manifest_ok = chip.check_manifest()
            Returns True of the Chip object dictionary checks out.

        '''

        steplist = self.get('steplist')
        if steplist is None:
            steplist = self.list_steps()

        #1. Checking that flowgraph is legal
        if not self.getkeys('flowgraph'):
            self.error = 1
            self.logger.error(f"No flowgraph defined.")
        legal_steps = self.getkeys('flowgraph')

        if 'import' not in legal_steps:
            self.error = 1
            self.logger.error("Flowgraph doesn't contain import step.")

        #2. Check requirements list
        allkeys = self.getkeys()
        for key in allkeys:
            keypath = ",".join(key)
            if 'default' not in key:
                key_empty = self._keypath_empty(key)
                requirement = self.get(*key, field='require')
                if key_empty and (str(requirement) == 'all'):
                    self.error = 1
                    self.logger.error(f"Global requirement missing for [{keypath}].")
                elif key_empty and (str(requirement) == self.get('mode')):
                    self.error = 1
                    self.logger.error(f"Mode requirement missing for [{keypath}].")

        #3. Check per tool parameter requirements (when tool exists)
        for step in steplist:
            for index in self.getkeys('flowgraph', step):
                tool = self.get('flowgraph', step, index, 'tool')
                if tool not in self.builtin:
                    # checking that requirements are set
                    if 'req' in  self.getkeys('eda', tool, step, index):
                        all_required = self.get('eda', tool, step, index, 'req')
                        for item in all_required:
                            keypath = item.split(',')
                            if self._keypath_empty(keypath):
                                self.error = 1
                                self.logger.error(f"Value empty for [{keypath}].")
                    if self._keypath_empty(['eda', tool, step, index, 'exe']):
                        self.error = 1
                        self.logger.error(f'Executable not specified for tool {tool}')

                    if self._keypath_empty(['eda', tool, step, index, 'version']):
                        self.error = 1
                        self.logger.error(f'Version not specified for tool {tool}')

        return self.error

    ###########################################################################
    def read_manifest(self, filename, job=None, update=True, clear=True, clobber=True):
        """
        Reads a manifest from disk and merges it with the current compilation manifest.

        The file format read is determined by the filename suffix. Currently
        json (*.json) and yaml(*.yaml) formats are supported.

        Args:
            filename (filepath): Path to a manifest file to be loaded.
            update (bool): If True, manifest is merged into chip object.
            clear (bool): If True, disables append operations for list type.
            clobber (bool): If True, overwrites existing parameter value.

        Returns:
            A manifest dictionary.

        Examples:
            >>> chip.read_manifest('mychip.json')
            Loads the file mychip.json into the current Chip object.
        """

        abspath = os.path.abspath(filename)
        self.logger.debug('Reading manifest %s', abspath)

        #Read arguments from file based on file type
        with open(abspath, 'r') as f:
            if abspath.endswith('.json'):
                localcfg = json.load(f)
            elif abspath.endswith('.yaml') | abspath.endswith('.yml'):
                localcfg = yaml.load(f, Loader=yaml.SafeLoader)
            else:
                self.error = 1
                self.logger.error('Illegal file format. Only json/yaml supported')
        f.close()

        #Merging arguments with the Chip configuration
        if update:
            self.merge_manifest(localcfg, job=job, clear=clear, clobber=clobber)

        return localcfg

    ###########################################################################
    def write_manifest(self, filename, prune=True, abspath=False, job=None):
        '''
        Writes the compilation manifest to a file.

        The write file format is determined by the filename suffix. Currently
        json (*.json), yaml (*.yaml), tcl (*.tcl), and (*.csv) formats are
        supported.

        Args:
            filename (filepath): Output filepath
            prune (bool): If True, essential non-empty parameters from the
                 the Chip object schema are written to the output file.
            abspath (bool): If set to True, then all schema filepaths
                 are resolved to absolute filepaths.

        Examples:
            >>> chip.write_manifest('mydump.json')
            Prunes and dumps the current chip manifest into mydump.json
        '''

        filepath = os.path.abspath(filename)
        self.logger.debug('Writing configuration to file %s', filepath)

        if not os.path.exists(os.path.dirname(filepath)):
            os.makedirs(os.path.dirname(filepath))

        if prune:
            self.logger.debug('Pruning dictionary before writing file %s', filepath)
            # Keep empty lists to simplify TCL coding
            if filepath.endswith('.tcl'):
                keeplists = True
            else:
                keeplists = False
            cfgcopy = self._prune(self.cfg, keeplists=keeplists)
        else:
            cfgcopy = copy.deepcopy(self.cfg)

        # resolve absolute paths
        if abspath:
            self._abspath(cfgcopy)

        # format specific dumping
        with open(filepath, 'w') as f:
            if filepath.endswith('.json'):
                print(json.dumps(cfgcopy, indent=4, sort_keys=True), file=f)
            elif filepath.endswith('.yaml') | filepath.endswith('yml'):
                print(yaml.dump(cfgcopy, Dumper=YamlIndentDumper, default_flow_style=False), file=f)
            elif filepath.endswith('.core'):
                cfgfuse = self._dump_fusesoc(cfgcopy)
                print("CAPI=2:", file=f)
                print(yaml.dump(cfgfuse, Dumper=YamlIndentDumper, default_flow_style=False), file=f)
            elif filepath.endswith('.tcl'):
                print("#############################################", file=f)
                print("#!!!! AUTO-GENERATED FILE. DO NOT EDIT!!!!!!", file=f)
                print("#############################################", file=f)
                self._print_tcl(cfgcopy, prefix="dict set sc_cfg", file=f)
            elif filepath.endswith('.csv'):
                self._print_csv(cfgcopy, file=f)
            else:
                self.logger.error('File format not recognized %s', filepath)
                self.error = 1

    ###########################################################################
    def _dump_fusesoc(self, cfg):
        '''
        Internal function for dumping core information from chip object.
        '''

        fusesoc = {}

        toplevel = self.get('design', cfg=cfg)

        if self.get('name'):
            name = self.get('name', cfg=cfg)
        else:
            name = toplevel

        version = self.get('projversion', cfg=cfg)

        # Basic information
        fusesoc['name'] = f"{name}:{version}"
        fusesoc['description'] = self.get('description', cfg=cfg)
        fusesoc['filesets'] = {}

        # RTL
        #TODO: place holder fix with pre-processor list
        files = []
        for item in self.get('source', cfg=cfg):
            files.append(item)

        fusesoc['filesets']['rtl'] = {}
        fusesoc['filesets']['rtl']['files'] = files
        fusesoc['filesets']['rtl']['depend'] = {}
        fusesoc['filesets']['rtl']['file_type'] = {}

        # Constraints
        files = []
        for item in self.get('constraint', cfg=cfg):
            files.append(item)

        fusesoc['filesets']['constraints'] = {}
        fusesoc['filesets']['constraints']['files'] = files

        # Default Target
        fusesoc['targets'] = {}
        fusesoc['targets']['default'] = {
            'filesets' : ['rtl', 'constraints', 'tb'],
            'toplevel' : toplevel
        }

        return fusesoc

    ###########################################################################

    def write_flowgraph(self, filename, fillcolor='#ffffff',
                        fontcolor='#000000', fontsize='14',
                        border=True, landscape=False):
        '''Renders and saves the compilation flowgraph to a file.

        The chip object flowgraph is traversed to create a graphviz (*.dot)
        file comprised of node, edges, and labels. The dot file is a
        graphical representation of the flowgraph useful for validating the
        correctness of the execution flow graph. The dot file is then
        converted to the appropriate picture or drawing format based on the
        filename suffix provided. Supported output render formats include
        png, svg, gif, pdf and a few others. For more information about the
        graphviz project, see see https://graphviz.org/

        Args:
            filename (filepath): Output filepath

        Examples:
            >>> chip.write_flowgraph('mydump.png')
            Renders the object flowgraph and writes the result to a png file.
        '''
        filepath = os.path.abspath(filename)
        self.logger.debug('Writing flowgraph to file %s', filepath)
        fileroot, ext = os.path.splitext(filepath)
        fileformat = ext.replace(".", "")

        # controlling border width
        if border:
            penwidth = '1'
        else:
            penwidth = '0'

        # controlling graph direction
        if landscape:
            rankdir = 'LR'
        else:
            rankdir = 'TB'

        dot = graphviz.Digraph(format=fileformat)
        dot.attr(bgcolor='transparent')
        for step in self.getkeys('flowgraph'):
            irange = 0
            for index in self.getkeys('flowgraph', step):
                irange = irange +1
            for i in range(irange):
                index = str(i)
                node = step+index
                # create step node
                tool =  self.get('flowgraph', step, index, 'tool')
                if tool in self.builtin:
                    labelname = step
                elif tool is not None:
                    labelname = f"{step}{index}\n({tool})"
                else:
                    labelname = f"{step}{index}"
                dot.node(node, label=labelname, bordercolor=fontcolor, style='filled',
                         fontcolor=fontcolor, fontsize=fontsize, ordering="in",
                         penwidth=penwidth, fillcolor=fillcolor)
                # get inputs
                all_inputs = []
                for in_step, in_index in self.get('flowgraph', step, index, 'input'):
                    all_inputs.append(in_step + in_index)
                for item in all_inputs:
                    dot.edge(item, node)
        dot.render(filename=fileroot, cleanup=True)

    ########################################################################
    def _collect(self, step, index, active):
        '''
        Collects files found in the configuration dictionary and places
        them in 'dir'. The function only copies in files that have the 'copy'
        field set as true. If 'copyall' is set to true, then all files are
        copied in.

        1. indexing like in run, job1
        2. chdir package
        3. run tool to collect files, pickle file in output/design.v
        4. copy in rest of the files below
        5. record files read in to schema

        Args:
           dir (filepath): Destination directory

        '''

        indir = 'inputs'

        if not os.path.exists(indir):
            os.makedirs(indir)

        self.logger.info('Collecting input sources')

        copied_filenames = set()
        #copy all parameter take from self dictionary
        copyall = self.get('copyall')
        for key in self.getkeys():
            if 'file' in self.get(*key,field='type'):
                copy = self.get(*key, field='copy')
                value = self.get(*key)
                if copyall or copy:
                    for item in value:
                        filename = os.path.basename(item)
                        if filename in copied_filenames:
                            self.logger.error(f'Filename {filename} already copied into inputs/ directory. Make sure all copied files have unique names')
                            self._haltstep(step,index,active)
                        copied_filenames.add(filename)

                        filepath = self._find_sc_file(item)
                        if filepath:
                            self.logger.info(f"Copying {filepath} to step inputs/ directory")
                            shutil.copy(filepath, indir)
                        else:
                            self._haltstep(step,index,active)

    ###########################################################################
    def archive(self, step=None, index=None, all_files=False):
        '''Archive a job directory.

        Creates a single compressed archive (.tgz) based on the design,
        jobname, and flowgraph in the current chip manifest. Individual
        steps and/or indices can be archived based on argumnets specified.
        By default, all steps and indices in the flowgraph are archived.
        By default, only the outputs directory content and the log file
        are archived.

        Args:
            step(str): Step to archive.
            index (str): Index to archive
            all_files (bool): If True, all files are archived.

        '''

        jobname = self.get('jobname')
        design = self.get('design')
        buildpath = self.get('dir')

        if step:
            steplist = [step]
        elif self.get('arg', 'step'):
            steplist = [self.get('arg', 'step')]
        elif self.get('steplist'):
            steplist = self.get('steplist')
        else:
            steplist = self.list_steps()

        if step:
            archive_name = f"{design}_{jobname}_{step}.tgz"
        else:
            archive_name = f"{design}_{jobname}.tgz"

        with tarfile.open(archive_name, "w:gz") as tar:
            for step in steplist:
                if index:
                    indexlist = [index]
                else:
                    indexlist = self.getkeys('flowgraph', step)
                for item in indexlist:
                    basedir = os.path.join(buildpath, design, jobname, step, item)
                    if all_files:
                         tar.add(os.path.abspath(basedir), arcname=basedir)
                    else:
                        outdir = os.path.join(basedir,'outputs')
                        logfile = os.path.join(basedir, step+'.log')
                        tar.add(os.path.abspath(outdir), arcname=outdir)
                        if os.path.isfile(logfile):
                            tar.add(os.path.abspath(logfile), arcname=logfile)

    ###########################################################################
    def hash_files(self, *keypath, algo='sha256', update=True):
        '''Generates hash values for a list of parameter files.

        Generates a a hash value for each file found in the keypath.
        If the  update variable is True, the has values are recorded in the
        'filehash' field of the parameter, following the order dictated by
        the files within the 'values' parameter field.

        Files are located using the find_files() function.

        The file hash calculation is performed basd on the 'algo' setting.
        Supported algorithms include SHA1, SHA224, SHA256, SHA384, SHA512,
        and MD5.

        Args:
            *keypath(str): Keypath to parameter.
            algo (str): Algorithm to use for file hash calculation
            update (bool): If True, the hash values are recorded in the
                chip object manifest.

        Returns:
            A list of hash values.

        Examples:
            >>> hashlist = hash_files('sources')
             Hashlist gets list of hash values computed from 'sources' files.
        '''

        keypathstr = ','.join(keypath)
        #TODO: Insert into find_files?
        if 'file' not in self.get(*keypath, field='type'):
            self.logger.error(f"Illegal attempt to hash non-file parameter [{keypathstr}].")
            self.error = 1
        else:
            if 'output' in keypath:
                filelist = [os.path.join('outputs',path) for path in self.get(*keypath)]
            else:
                filelist = self.find_files(*keypath)
            #cycle through all paths
            hashlist = []
            if filelist:
                self.logger.info('Computing hash value for %s', filelist)
            for filename in filelist:
                if os.path.isfile(filename):
                    #TODO: Implement algo selection
                    hashobj = hashlib.sha256()
                    with open(filename, "rb") as f:
                        for byte_block in iter(lambda: f.read(4096), b""):
                            hashobj.update(byte_block)
                    hash_value = hashobj.hexdigest()
                    hashlist.append(hash_value)
                else:
                    self.error = 1
                    self.logger.info(f"Internal hashing error, file not found")
            self.set(*keypath, hashlist, field='filehash', clobber=True)


    ###########################################################################
    def audit_manifest(self):
        '''Verifies the integrity of the post-run compilation manifest.

        Checks the integrity of the chip object implementation flow after
        the run() function has been completed. Errors, warnings, and debug
        messages are reported through the logger object.

        Audit checks performed include:

        * Time stamps
        * File modifications
        * Error and warning policy
        * IP and design origin
        * User access
        * License terms
        * Version checks

        Returns:
            Returns True if the manifest has integrity, else returns False.

        Example:
            >>> chip.audit_manifest()
            Audits the Chip object manifest and returns 0 if successful.

        '''

        return 0


    ###########################################################################
    def calc_area(self):
        '''Calculates the area of a rectilinear diearea.

        Uses the shoelace formulate to calculate the design area using
        the (x,y) point tuples from the 'diearea' parameter. If only diearea
        paramater only contains two points, then the first and second point
        must be the lower left and upper right points of the rectangle.
        (Ref: https://en.wikipedia.org/wiki/Shoelace_formula)

        Returns:
            Design area (float).

        Examples:
            >>> area = chip.calc_area()

        '''

        vertices = self.get('asic', 'diearea')

        if len(vertices) == 2:
            width = vertices[1][0] - vertices[0][0]
            height = vertices[1][1] - vertices[0][1]
            area = width * height
        else:
            area = 0.0
            for i in range(len(vertices)):
                j = (i + 1) % len(vertices)
                area += vertices[i][0] * vertices[j][1]
                area -= vertices[j][0] * vertices[i][1]
            area = abs(area) / 2

        return area

    ###########################################################################
    def calc_yield(self, model='poisson'):
        '''Calculates raw die yield.

        Calculates the raw yield of the design as a function of design area
        and d0 defect density. Calculation can be done based on the poisson
        model (default) or the murphy model. The die area and the d0
        parameters are taken from the chip dictionary.

        * Poisson model: dy = exp(-area * d0/100).
        * Murphy model: dy = ((1-exp(-area * d0/100))/(area * d0/100))^2.

        Args:
            model (string): Model to use for calculation (poisson or murphy)

        Returns:
            Design yield percentage (float).

        Examples:
            >>> yield = chip.calc_yield()
            Yield variable gets yield value based on the chip manifest.
        '''

        d0 = self.get('pdk', 'd0')
        diearea = self.calc_area()

        if model == 'poisson':
            dy = math.exp(-diearea * d0/100)
        elif model == 'murphy':
            dy = ((1-math.exp(-diearea * d0/100))/(diearea * d0/100))**2

        return dy

    ##########################################################################
    def calc_dpw(self):
        '''Calculates dies per wafer.

        Calculates the gross dies per wafer based on the design area, wafersize,
        wafer edge margin, and scribe lines. The calculation is done by starting
        at the center of the wafer and placing as many complete design
        footprints as possible within a legal placement area.

        Returns:
            Number of gross dies per wafer (int).

        Examples:
            >>> dpw = chip.calc_dpw()
            Variable dpw gets gross dies per wafer value based on the chip manifest.
        '''

        #PDK information
        wafersize = self.get('pdk', 'wafersize')
        edgemargin = self.get('pdk', 'edgemargin')
        hscribe = self.get('pdk', 'hscribe')
        vscribe = self.get('pdk', 'vscribe')

        #Design parameters
        diesize = self.get('asic', 'diesize').split()
        diewidth = (diesize[2] - diesize[0])/1000
        dieheight = (diesize[3] - diesize[1])/1000

        #Derived parameters
        radius = wafersize/2 -edgemargin
        stepwidth = (diewidth + hscribe)
        stepheight = (dieheight + vscribe)

        #Raster dies out from center until you touch edge margin
        #Work quadrant by quadrant
        dies = 0
        for quad in ('q1', 'q2', 'q3', 'q4'):
            x = 0
            y = 0
            if quad == "q1":
                xincr = stepwidth
                yincr = stepheight
            elif quad == "q2":
                xincr = -stepwidth
                yincr = stepheight
            elif quad == "q3":
                xincr = -stepwidth
                yincr = -stepheight
            elif quad == "q4":
                xincr = stepwidth
                yincr = -stepheight
            #loop through all y values from center
            while math.hypot(0, y) < radius:
                y = y + yincr
                while math.hypot(x, y) < radius:
                    x = x + xincr
                    dies = dies + 1
                x = 0

        return int(dies)

    ###########################################################################
    def summary(self, show_all_indices=False):
        '''
        Prints a summary of the compilation manifest.

        Metrics from the flowgraph steps, or steplist parameter if
        defined, are printed out on a per step basis. All metrics from the
        metric dictionary with weights set in the flowgraph dictionary are
        printed out.

        Args:
            show_all_indices (bool): If True, displays metrics for all indices
                of each step. If False, displays metrics only for winning
                indices.

        Examples:
            >>> chip.summary()
            Prints out a summary of the run to stdout.
        '''

        steplist = self.get('steplist')
        if not steplist:
            steplist = self.list_steps()

        #only report tool based steps functions
        for step in steplist:
            if self.get('flowgraph',step,'0','tool') in self.builtin:
                index = steplist.index(step)
                del steplist[index]

        # job directory
        jobdir = self._getworkdir()

        # Custom reporting modes
        paramlist = []
        for item in self.getkeys('param'):
            paramlist.append(item+"="+self.get('param',item))

        if paramlist:
            paramstr = ', '.join(paramlist)
        else:
            paramstr = "None"

        info_list = ["SUMMARY:\n",
                     "design : " + self.get('design'),
                     "params : " + paramstr,
                     "jobdir : "+ jobdir,
                     ]

        if self.get('mode') == 'asic':
            info_list.extend(["foundry : " + self.get('pdk', 'foundry'),
                              "process : " + self.get('pdk', 'process'),
                              "targetlibs : "+" ".join(self.get('asic', 'targetlib'))])
        elif self.get('mode') == 'fpga':
            info_list.extend(["partname : "+self.get('fpga','partname')])

        info = '\n'.join(info_list)


        print("-"*135)
        print(info, "\n")

        # Stepping through all steps/indices and printing out metrics
        data = []

        #Creating Header
        header = []
        indices_to_show = {}
        colwidth = 8
        for step in steplist:
            if show_all_indices:
                indices_to_show[step] = self.getkeys('flowgraph', step)
            else:
                # Default for last step in list (could be tool or function)
                indices_to_show[step] = ['0']

                # Find winning index
                for index in self.getkeys('flowgraph', step):
                    stepindex = step + index
                    for i in  self.getkeys('flowstatus'):
                        for j in  self.getkeys('flowstatus',i):
                            for in_step, in_index in self.get('flowstatus',i,j,'select'):
                                if (in_step + in_index) == stepindex:
                                    indices_to_show[step] = index

        # header for data frame
        for step in steplist:
            for index in indices_to_show[step]:
                header.append(f'{step}{index}'.center(colwidth))

        # figure out which metrics have non-zero weights
        metric_list = []
        for step in steplist:
            for metric in self.getkeys('metric','default','default'):
                if metric in self.getkeys('flowgraph', step, '0', 'weight'):
                    if self.get('flowgraph', step, '0', 'weight', metric) is not None:
                        if metric not in metric_list:
                            metric_list.append(metric)

        # print out all metrics
        metrics = []
        for metric in metric_list:
            metrics.append(" " + metric)
            row = []
            for step in steplist:
                for index in indices_to_show[step]:
                    value = str(self.get('metric', step, index, metric, 'real'))
                    row.append(" " + value.center(colwidth))
            data.append(row)

        pandas.set_option('display.max_rows', 500)
        pandas.set_option('display.max_columns', 500)
        pandas.set_option('display.width', 100)
        df = pandas.DataFrame(data, metrics, header)
        print(df.to_string())
        print("-"*135)

    ###########################################################################
    def list_steps(self):
        '''
        Returns an ordered list of flowgraph steps.

        All step keys from the flowgraph dictionary are collected and the
        distance from the root node (ie. without any inputs defined) is
        measured for each step. The step list is then sorted based on
        the distance from root and returned.

        Returns:
            A list of steps sorted by distance from the root node.

        Example:
            >>> steplist = chip.list_steps()
            Variable steplist gets list of steps sorted by distance from root.
        '''

        cfg = self.cfg

        #Get length of paths from step to root
        depth = {}
        for step in self.getkeys('flowgraph', cfg=cfg):
            depth[step] = 0
            for path in self._allpaths(cfg, step, str(0)):
                if len(list(path)) > depth[step]:
                    depth[step] = len(path)

        #Sort steps based on path lenghts
        sorted_dict = dict(sorted(depth.items(), key=lambda depth: depth[1]))
        return list(sorted_dict.keys())

    ###########################################################################
    def list_files(self, abspath=False):
        '''
        Returns a list all files used.

        1. list the import/outputs directory
        2. list all files used in target/macro libs, walkd dict (and metal stack)
        3. resolve the tcl files based flowgraph on refdir (package tcl?)
        4.

        All step keys from the flowgraph dictionary are collected and the
        distance from the root node (ie. without any inputs defined) is
        measured for each step. The step list is then sorted based on
        the distance from root and returned.

        Returns:
            A list of steps sorted by distance from the root node.

        Example:
            >>> steplist = chip.list_steps()
            Variable steplist gets list of steps sorted by distance from root.
        '''


        all_files = []

        # Cycle through pdk
        pdk_keys = self.getkeys()


        for keypath in allkeys:
            if (self.get(*keypath, field='type') == '[file]'):
                files = self.get(*keypath)

                if files:
                    print(files)



    ###########################################################################
    def _allpaths(self, cfg, step, index, path=None, allpaths=None):

        if path is None:
            path = []
            allpaths = []

        inputs = self.get('flowgraph', step, index, 'input', cfg=cfg)

        if not self.get('flowgraph', step, index, 'input', cfg=cfg):
            allpaths.append(path)
        else:
            for in_step, in_index in inputs:
                newpath = path.copy()
                newpath.append(in_step + in_index)
                return self._allpaths(cfg, in_step, in_index, path=newpath, allpaths=allpaths)

        return list(allpaths)

    ###########################################################################
    def clock(self, *, name, pin, period, jitter=0):
        """
        Clock configuration helper function.

        A utility function for setting all parameters associated with a
        single clock definition in the schema.

        The method modifies the following schema parameters:

        ['clock', name, 'pin']
        ['clock', name, 'period']
        ['clock', name, 'jitter']

        Args:
            name (str): Clock reference name.
            pin (str): Full hiearchical path to clk pin.
            period (float): Clock period specified in ns.
            jitter (float): Clock jitter specified in ns.

        Examples:
            >>> chip.clock(name='clk', pin='clk, period=1.0)
           Create a clock namedd 'clk' with a 1.0ns period.
        """

        self.set('clock', name, 'pin', pin)
        self.set('clock', name, 'period', period)
        self.set('clock', name, 'jitter', jitter)

    ###########################################################################
    def node(self, step, tool, index=0):
        '''
        Creates a flowgraph node.

        Creates a flowgraph node by binding a tool to a task. A task is defined
        as the combination of a step and index. A tool can be an external
        exeuctable or one of the built in functions in the SiliconCompiler
        framework). Built in functions include: minimum, maximum, join, mux,
        verify.

        The method modifies the following schema parameters:

        ['flowgraph', step, index, 'tool', tool]
        ['flowgraph', step, index, 'weight', metric]

        Args:
            step (str): Task step name
            tool (str): Tool (or builtin function) to associate with task.
            index (int): Task index

        Examples:
            >>> chip.node('place', 'openroad', index=0)
            Creates a task with step='place' and index=0 and binds it to the 'openroad' tool.
        '''

        # bind tool to node
        self.set('flowgraph', step, str(index), 'tool', tool)
        # set default weights
        for metric in self.getkeys('metric', 'default', 'default'):
            self.set('flowgraph', step, str(index), 'weight', metric, 0)

    ###########################################################################
    def edge(self, tail, head, tail_index=0, head_index=0):
        '''
        Creates a directed edge from a tail node to a head node.

        Connects the output of a tail node with the input of a head node by
        setting the 'input' field of the head node in the schema flowgraph.

        The method modifies the following parameters:

        ['flowgraph', head, str(head_index), 'input']

        Args:
            tail (str): Name of tail node
            head (str): Name of head node
            tail_index (int): Index of tail node to connect
            head_index (int): Index of head node to connect

        Examples:
            >>> chip.edge('place', 'cts')
            Creates a directed edge from place to cts.
        '''

        self.add('flowgraph', head, str(head_index), 'input', (tail, str(tail_index)))

    ###########################################################################
    def join(self, *tasks):
        '''
        Merges outputs from a list of input tasks.

        Args:
            tasks(list): List of input tasks specified as (step,index) tuples.

        Returns:
            Input list

        Examples:
            >>> select = chip.join([('lvs','0'), ('drc','0')])
           Select gets the list [('lvs','0'), ('drc','0')]
        '''

        tasklist = list(tasks)
        sel_inputs = tasklist

        # no score for join, so just return 0
        return sel_inputs

    ###########################################################################
    def minimum(self, *tasks):
        '''
        Selects the task with the minimum metric score from a list of inputs.

        Sequence of operation:

        1. Check list of input tasks to see if all metrics meets goals
        2. Check list of input tasks to find global min/max for each metric
        3. Select MIN value if all metrics are met.
        4. Normalize the min value as sel = (val - MIN) / (MAX - MIN)
        5. Return normalized value and task name

        Meeting metric goals takes precedence over compute metric scores.
        Only goals with values set and metrics with weights set are considered
        in the calculation.

        Args:
            tasks(list): List of input tasks specified as (step,index) tuples.

        Returns:
            tuple containing

            - score (float): Minimum score
            - task (tuple): Task with minimum score

        Examples:
            >>> (score, task) = chip.minimum([('place','0'),('place','1')])

        '''
        return self._minmax(*tasks, op="minimum")

    ###########################################################################
    def maximum(self, *tasks):
        '''
        Selects the task with the maximum metric score from a list of inputs.

        Sequence of operation:

        1. Check list of input tasks to see if all metrics meets goals
        2. Check list of input tasks to find global min/max for each metric
        3. Select MAX value if all metrics are met.
        4. Normalize the min value as sel = (val - MIN) / (MAX - MIN)
        5. Return normalized value and task name

        Meeting metric goals takes precedence over compute metric scores.
        Only goals with values set and metrics with weights set are considered
        in the calculation.

        Args:
            tasks(list): List of input tasks specified as (step,index) tuples.

        Returns:
            tuple containing

            - score (float): Maximum score.
            - task (tuple): Task with minimum score

        Examples:
            >>> (score, task) = chip.maximum([('place','0'),('place','1')])

        '''
        return self._minmax(*tasks, op="maximum")

    ###########################################################################
    def _minmax(self, *steps, op="minimum", **selector):
        '''
        Shared function used for min and max calculation.
        '''

        if op not in ('minimum', 'maximum'):
            raise ValueError('Invalid op')

        steplist = list(steps)

        # Keeping track of the steps/indexes that have goals met
        failed = {}
        for step, index in steplist:
            if step not in failed:
                failed[step] = {}
            failed[step][index] = False

            if self.get('flowstatus', step, index, 'error'):
                failed[step][index] = True
            else:
                for metric in self.getkeys('metric', step, index):
                    if 'goal' in self.getkeys('metric', step, index, metric):
                        goal = self.get('metric', step, index, metric, 'goal')
                        real = self.get('metric', step, index, metric, 'real')
                        if abs(real) > goal:
                            self.logger.warning(f"Step {step}{index} failed "
                                f"because it didn't meet goals for '{metric}' "
                                "metric.")
                            failed[step][index] = True

        # Calculate max/min values for each metric
        max_val = {}
        min_val = {}
        for metric in self.getkeys('flowgraph', step, '0', 'weight'):
            max_val[metric] = 0
            min_val[metric] = float("inf")
            for step, index in steplist:
                if not failed[step][index]:
                    real = self.get('metric', step, index, metric, 'real')
                    max_val[metric] = max(max_val[metric], real)
                    min_val[metric] = min(min_val[metric], real)

        # Select the minimum index
        best_score = float('inf') if op == 'minimum' else float('-inf')
        winner = None
        for step, index in steplist:
            if failed[step][index]:
                continue

            score = 0.0
            for metric in self.getkeys('flowgraph', step, index, 'weight'):
                weight = self.get('flowgraph', step, index, 'weight', metric)
                if not weight:
                    # skip if weight is 0 or None
                    continue

                real = self.get('metric', step, index, metric, 'real')

                if not (max_val[metric] - min_val[metric]) == 0:
                    scaled = (real - min_val[metric]) / (max_val[metric] - min_val[metric])
                else:
                    scaled = max_val[metric]
                score = score + scaled * weight

            if ((op == 'minimum' and score < best_score) or
                (op == 'maximum' and score > best_score)):
                best_score = score
                winner = (step,index)

        return (best_score, winner)

    ###########################################################################
    def verify(self, *tasks, **assertion):
        '''
        Tests an assertion on a list of input tasks.

        The provided steplist is verified to ensure that all assertions
        are True. If any of the assertions fail, False is returned.
        Assertions are passed in as kwargs, with the key being a metric
        and the value being a number and an optional conditional operator.
        The allowed conditional operators are: >, <, >=, <=

        Args:
            *steps (str): List of steps to verify
            **assertion (str='str'): Assertion to check on metric

        Returns:
            True if all assertions hold True for all steps.

        Example:
            >>> pass = chip.verify(['drc','lvs'], errors=0)
            Pass is True if the error metrics in the drc, lvs steps is 0.
        '''
        #TODO: implement
        return True

    ###########################################################################
    def mux(self, *tasks, **selector):
        '''
        Selects a task from a list of inputs.

        The selector criteria provided is used to create a custom function
        for selecting the best step/index pair from the inputs. Metrics and
        weights are passed in and used to select the step/index based on
        the minimum or maximum score depending on the 'op' argument.

        The function can be used to bypass the flows weight functions for
        the purpose of conditional flow execution and verification.

        Args:
            *steps (str): List of steps to verify
            **selector: Key value selection criteria.

        Returns:
            True if all assertions hold True for all steps.

        Example:
            >>> sel_stepindex = chip.mux(['route'], wirelength=0)
            Selects the routing stepindex with the shortest wirelength.
        '''

        #TODO: modify the _minmax function to feed in alternate weight path
        return None

    ###########################################################################
    def _runtask_safe(self, step, index, active, error):
        try:
            self._init_logger(step, index)
        except:
            traceback.print_exc()
            print(f"Uncaught exception while initializing logger for step {step}")
            self.error = 1
            self._haltstep(step, index, active, log=False)

        try:
            self._runtask(step, index, active, error)
        except SystemExit:
            # calling sys.exit() in _haltstep triggers a "SystemExit"
            # exception, but we can ignore these -- if we call sys.exit(), we've
            # already handled the error.
            pass
        except:
            traceback.print_exc()
            self.logger.error(f"Uncaught exception while running step {step}.")
            self.error = 1
            self._haltstep(step, index, active)

    ###########################################################################
    def _runtask(self, step, index, active, error):
        '''
        Private per step run method called by run().
        The method takes in a step string and index string to indicated what
        to run. Execution state coordinated through the active/error
        multiprocessing Manager dicts.

        Execution flow:
        T1. Wait in loop until all previous steps/indexes have completed
        T2. Defer job to compute node if using job scheduler
        T3. Start task timer
        T4. Set up working directory + chdir
        T5. Merge manifests from all input dependancies
        T6. Write manifest to input directory for convenience
        T7. Resetting all metrics to 0 (consider removing)
        T8. Select inputs
        T9. Copy data from previous step outputs into inputs
        T10. Copy reference script directory
        T11. Check manifest
        T12. Save manifest as TCL/YAML for pickup by tools
        T13. Run pre_process() function (order??)
        T14. Set license file
        T15. Check EXE version
        T16. Run EXE
        T17. Run post_process()
        T18. Hash all task files
        T19. Make a task record
        T20. Measure run time
        T21. Save manifest to disk
        T22. chdir
        T23. clear error/active bits and return control to run()

        Note that since _runtask occurs in its own process with a separate
        address space, any changes made to the `self` object will not
        be reflected in the parent. We rely on reading/writing the chip manifest
        to the filesystem to communicate updates between processes.
        '''

        ##################
        # Shared parameters (long function!)
        design = self.get('design')
        tool = self.get('flowgraph', step, index, 'tool')

        ##################
        # 1. Wait loop
        self.logger.info('Waiting for inputs...')
        while True:
            # Checking that there are no pending jobs
            pending = 0
            for in_step, in_index in self.get('flowgraph', step, index, 'input'):
                pending = pending + active[in_step + in_index]
            # beak out of loop when no all inputs are done
            if not pending:
                break
            # Short sleep
            time.sleep(0.1)

        ##################
        # 2. Defer job to compute node
        # If the job is configured to run on a cluster, collect the schema
        # and send it to a compute node for deferred execution.
        # (Run the initial 'import' stage[s] locally)
        if self.get('jobscheduler') and \
           self.get('flowgraph', step, index, 'input'):
            # Note: The _deferstep method blocks until the compute node
            # finishes processing this step, and it sets the active/error bits.
            _deferstep(self, step, index, active, error)
            return

        ##################
        # 3. Start Task Timer
        self.logger.debug(f"Starting process")
        start = time.time()

        ##################
        # 4. Directory setup

        # support for sharing data across jobs
        job = self.get('jobname')
        if job in self.getkeys('jobinput'):
            if step in self.getkeys('jobinput',job):
                if index in self.getkeys('jobinput',job,step):
                    job = self.get('jobinput', job, step, index)

        workdir = self._getworkdir(step=step,index=index)
        cwd = os.getcwd()
        if os.path.isdir(workdir):
            shutil.rmtree(workdir)
        os.makedirs(workdir, exist_ok=True)

        os.chdir(workdir)
        os.makedirs('outputs', exist_ok=True)
        os.makedirs('reports', exist_ok=True)

        ##################
        # 5. Merge manifests from all input dependancies

        all_inputs = []
        if not self.get('remote', 'proc'):
            for in_step, in_index in self.get('flowgraph', step, index, 'input'):
                index_error = error[in_step + in_index]
                self.set('flowstatus', in_step, in_index, 'error', index_error)
                if not index_error:
                    cfgfile = f"../../../{job}/{in_step}/{in_index}/outputs/{design}.pkg.json"
                    self.read_manifest(cfgfile, clobber=False)

        ##################
        # 6. Write configuration prior to step running into inputs

        self.set('arg', 'step', None, clobber=True)
        self.set('arg', 'index', None, clobber=True)
        os.makedirs('inputs', exist_ok=True)
        self.write_manifest(f'inputs/{design}.pkg.json')

        ##################
        # 7. Resetting metrics to zero
        # TODO: There should be no need for this, but need to fix
        # without it we need to be more careful with flows to make sure
        # things like the builtin functions don't look at None values
        for metric in self.getkeys('metric', 'default', 'default'):
            self.set('metric', step, index, metric, 'real', 0)

        ##################
        # 8. Select inputs


        args = self.get('flowgraph', step, index, 'args')
        inputs = self.get('flowgraph', step, index, 'input')

        sel_inputs = []
        score = 0

        if tool in self.builtin:
            self.logger.info(f"Running built in task '{tool}'")
            # Figure out which inputs to select
            if tool == 'minimum':
                (score, sel_inputs) = self.minimum(*inputs)
            elif tool == "maximum":
                (score, sel_inputs) = self.maximum(*inputs)
            elif tool == "mux":
                (score, sel_inputs) = self.mux(*inputs, selector=args)
            elif tool == "join":
                sel_inputs = self.join(*inputs)
            elif tool == "verify":
                if not self.verify(*inputs, assertion=args):
                    self._haltstep(step, index, active)
        else:
            sel_inputs = self.get('flowgraph', step, index, 'input')

        if sel_inputs == None:
            self.logger.error(f'No inputs selected after running {tool}')
            self._haltstep(step, index, active)

        self.set('flowstatus', step, index, 'select', sel_inputs)

        ##################
        # 9. Copy outputs from previous steps

        if step == 'import':
            self._collect(step, index, active)

        if not self.get('flowgraph', step, index,'input'):
            all_inputs = []
        elif not self.get('flowstatus', step, index, 'select'):
            all_inputs = self.get('flowgraph', step, index,'input')
        else:
            all_inputs = self.get('flowstatus', step, index, 'select')
        for in_step, in_index in all_inputs:
            if self.get('flowstatus', in_step, in_index, 'error') == 1:
                self.logger.error(f'Halting step due to previous error in {in_step}{in_index}')
                self._haltstep(step, index, active)

            # Skip copying pkg.json files here, since we write the current chip
            # configuration into inputs/{design}.pkg.json earlier in _runstep.
            utils.copytree(f"../../../{job}/{in_step}/{in_index}/outputs", 'inputs/', dirs_exist_ok=True,
                ignore=[f'{design}.pkg.json'], link=True)


        ##################
        # 10. Copy Reference Scripts
        if tool not in self.builtin:
            if self.get('eda', tool, step, index, 'copy'):
                refdir = self.find_files('eda', tool, step, index, 'refdir')
                utils.copytree(refdir, ".", dirs_exist_ok=True)

        ##################
        # 11. Check that all requirements met
        if self.check_manifest():
            self.logger.error(f"Fatal error in check()! See previous errors.")
            self._haltstep(step, index, active)

        ##################
        # 12. Save config files required by EDA tools
        # (for tools and slurm)

        self.set('arg', 'step', step, clobber=True)
        self.set('arg', 'index', index, clobber=True)
        self.write_manifest("sc_manifest.json")
        self.write_manifest("sc_manifest.yaml")
        self.write_manifest("sc_manifest.tcl", abspath=True)


        ##################
        # 13. Run preprocess step for tool

        if tool not in self.builtin:
            func = self.find_function(tool, "tool", "pre_process")
            if func:
                func(self)
                if self.error:
                    self.logger.error(f"Pre-processing failed for '{tool}'")
                    self._haltstep(step, index, active)

        ##################
        # 14. Set license variable

        for item in self.getkeys('eda', tool, step, index, 'license'):
            license_file = self.get('eda', tool, step, index, 'license', item)
            if license_file:
                os.environ[item] = license_file

        ##################
        # 15. Check exe version

        vercheck = self.get('vercheck')
        veropt = self.get('eda', tool, step, index, 'vswitch')
        exe = self.get('eda', tool, step, index, 'exe')
        version = None
        if vercheck and (veropt is not None) and (exe is not None):
            fullexe = self._resolve_env_vars(exe)
            cmdlist = [fullexe] + veropt.split()
            self.logger.info("Checking version of tool '%s'", tool)
            proc = subprocess.run(cmdlist, stdout=PIPE, stderr=subprocess.STDOUT, universal_newlines=True)
            parse_version = self.find_function(tool, 'tool', 'parse_version')
            if parse_version is None:
                self.logger.error(f'{tool} does not implement parse_version.')
                self._haltstep(step, index, active)

            version = parse_version(proc.stdout)
            allowed_versions = self.get('eda', tool, step, index, 'version')
            if version not in allowed_versions:
                allowedstr = ', '.join(allowed_versions)
                self.logger.error(f"Version check failed for {tool}. Check installation.")
                self.logger.error(f"Found version {version}, expected one of [{allowedstr}].")
                self._haltstep(step, index, active)

        ##################
        # 16. Run executable (or copy inputs to outputs for builtin functions)

        if tool in self.builtin:
            utils.copytree(f"inputs", 'outputs', dirs_exist_ok=True)
        else:
            cmdlist = self._makecmd(tool, step, index)
            cmdstr = ' '.join(cmdlist)
            self.logger.info("Running in %s", workdir)
            self.logger.info('%s', cmdstr)
            timeout = self.get('flowgraph', step, index, 'timeout')
            logfile = step + '.log'
            with open(logfile, 'w') as log_writer, open(logfile, 'r') as log_reader:
                # Use separate reader/writer file objects as hack to display
                # live output in non-blocking way, so we can monitor the
                # timeout. Based on https://stackoverflow.com/a/18422264.
                quiet = self.get('quiet') and (step not in self.get('bkpt'))
                cmd_start_time = time.time()
                proc = subprocess.Popen(cmdstr,
                                        shell=True,
                                        stdout=log_writer,
                                        stderr=subprocess.STDOUT)
                while proc.poll() is None:
                    # Loop until process terminates
                    if not quiet:
                        sys.stdout.write(log_reader.read())
                    if timeout is not None and time.time() - cmd_start_time > timeout:
                        self.logger.error(f'Step timed out after {timeout} seconds')
                        proc.terminate()
                        self._haltstep(step, index, active)
                    time.sleep(0.1)

                # Read the remaining
                if not quiet:
                    sys.stdout.write(log_reader.read())

            if proc.returncode != 0:
                self.logger.warning('Command failed. See log file %s', os.path.abspath(logfile))
                if not self.get('eda', tool, step, index, 'continue'):
                    self._haltstep(step, index, active)
<<<<<<< HEAD

=======
        else:
            #for builtins, copy selected inputs to outputs
            utils.copytree(f"inputs", 'outputs', dirs_exist_ok=True, link=True)
>>>>>>> 64170804

        ##################
        # 17. Post process (could fail)
        post_error = 0
        if tool not in self.builtin:
            func = self.find_function(tool, "tool", "post_process")
            if func:
                post_error = func(self)
                if post_error:
                    self.logger.error('Post-processing check failed')
                    self._haltstep(step, index, active)

        ##################
        # 18. Hash files
        if self.get('hash') and (tool not in self.builtin):
            # hash all outputs
            self.hash_files('eda', tool, step, index, 'output')
            # hash all requirements


        ##################
        # 19. Make a record if tracking is enabled
        if self.get('track'):
            self._make_record(job, step, index, version)

        ##################
        # 20. Capture total runtime

        end = time.time()
        elapsed_time = round((end - start),2)
        self.set('metric',step, index, 'runtime', 'real', elapsed_time)

        ##################
        # 21. Save a successful manifest

        self.set('flowstatus', step, str(index), 'error', 0)
        self.set('arg', 'step', None, clobber=True)
        self.set('arg', 'index', None, clobber=True)

        self.write_manifest("outputs/" + self.get('design') +'.pkg.json')

        ##################
        # 22. return fo original directory
        os.chdir(cwd)

        ##################
        # 23. clearing active and error bits
        # !!Do not move this code!!
        error[step + str(index)] = 0
        active[step + str(index)] = 0

    ###########################################################################
    def _haltstep(self, step, index, active, log=True):
        if log:
            self.logger.error(f"Halting step '{step}' index '{index}' due to errors.")
        active[step + str(index)] = 0
        sys.exit(1)

    ###########################################################################
    def run(self):
        '''
        Executes tasks in a flowgraph.

        The run function sets up tools and launches runs for every index
        in a step defined by a steplist. The steplist is taken from the schema
        steplist parameter if defined, otherwise the steplist is defined
        as the list of steps within the schema flowgraph dictionary. Before
        starting  the process, tool modules are loaded and setup up for each
        step and index based on on the schema eda dictionary settings.
        Once the tools have been set up, the manifest is checked using the
        check_manifest() function and files in the manifest are hashed based
        on the 'hashmode' schema setting.

        Once launched, each process waits for preceding steps to complete,
        as defined by the flowgraph 'inputs' parameter. Once a all inputs
        are ready, previous steps are checked for errors before the
        process entered a local working directory and starts to run
        a tool or to execute a built in Chip function.

        Fatal errors within a step/index process cause all subsequent
        processes to exit before start, returning control to the the main
        program which can then exit.

        Examples:
            >>> run()
            Runs the execution flow defined by the flowgraph dictionary.
        '''

        # We package SC wheels with a precompiled copy of Surelog installed to
        # tools/surelog/bin. Add this path to the system path before attempting to
        # execute Surelog so the system checks here.
        surelog_path = f'{os.path.dirname(__file__)}/tools/surelog/bin'
        try:
            ospath = os.environ['PATH'] + os.pathsep
        except KeyError:
            ospath = ''
        ospath += f'{surelog_path}'
        os.environ['PATH'] = ospath

        # Run steps if set, otherwise run whole graph
        if self.get('arg', 'step'):
            steplist = [self.get('arg', 'step')]
        elif self.get('steplist'):
            steplist = self.get('steplist')
        else:
            steplist = self.list_steps()

            # If no step(list) was specified, the whole flow is being run
            # start-to-finish. Delete the build dir to clear stale results.
            cur_job_dir = f'{self.get("dir")}/{self.get("design")}/'\
                          f'{self.get("jobname")}'
            if os.path.isdir(cur_job_dir):
                shutil.rmtree(cur_job_dir)

        # Remote workflow: Dispatch the Chip to a remote server for processing.
        if self.get('remote', 'proc'):
            # Load the remote storage config into the status dictionary.
            if self.get('credentials'):
                # Use the provided remote credentials file.
                cfg_file = self.get('credentials')[-1]
                cfg_dir = os.path.dirname(cfg_file)
            else:
                # Use the default config file path.
                cfg_dir = os.path.join(Path.home(), '.siliconcompiler')
                cfg_file = os.path.join(cfg_dir, '.remote_config')
            if (not os.path.isdir(cfg_dir)) or (not os.path.isfile(cfg_file)):
                self.logger.error('Could not find remote server configuration - please run "sc-configure" and enter your server address and credentials.')
                sys.exit(1)
            with open(cfg_file, 'r') as cfgf:
                self.status['remote_cfg'] = json.loads(cfgf.read())
            if (not 'address' in self.status['remote_cfg']):
                self.logger.error('Improperly formatted remote server configuration - please run "sc-configure" and enter your server address and credentials.')
                sys.exit(1)

            # Pre-process: Run an 'import' stage locally, and upload the
            # in-progress build directory to the remote server.
            # Data is encrypted if user / key were specified.
            # run remote process
            remote_preprocess(self)

            # Run the job on the remote server, and wait for it to finish.
            remote_run(self)

            # Fetch results (and delete the job's data from the server).
            fetch_results(self)

        else:
            manager = multiprocessing.Manager()
            error = manager.dict()
            active = manager.dict()

            # Launch a thread for eact step in flowgraph
            # Use a shared even for errors
            # Use a manager.dict for keeping track of active processes
            # (one unqiue dict entry per process),
            # Set up tools and processes
            for step in self.getkeys('flowgraph'):
                for index in self.getkeys('flowgraph', step):
                    stepstr = step + index
                    if self.get('arg', 'index'):
                        indexlist = [self.get('arg', 'index')]
                    elif self.get('indexlist'):
                        indexlist = self.get('indexlist')
                    else:
                        indexlist = self.getkeys('flowgraph', step)
                    if (step in steplist) & (index in indexlist):
                        self.set('flowstatus', step, str(index), 'error', 1)
                        error[stepstr] = self.get('flowstatus', step, str(index), 'error')
                        active[stepstr] = 1
                        # Setting up tool is optional
                        tool = self.get('flowgraph', step, index, 'tool')
                        if tool not in self.builtin:
                            self.set('arg','step', step)
                            self.set('arg','index', index)
                            func = self.find_function(tool, 'tool', 'setup_tool')
                            func(self)
                            # Need to clear index, otherwise we will skip
                            # setting up other indices. Clear step for good
                            # measure.
                            self.set('arg','step', None)
                            self.set('arg','index', None)
                    else:
                        self.set('flowstatus', step, str(index), 'error', 0)
                        error[stepstr] = self.get('flowstatus', step, str(index), 'error')
                        active[stepstr] = 0

            # Implement auto-update of jobincrement
            try:
                alljobs = os.listdir(self.get('dir') + "/" + self.get('design'))
                if self.get('jobincr'):
                    jobid = 0
                    for item in alljobs:
                        m = re.match(self.get('jobname')+r'(\d+)', item)
                        if m:
                            jobid = max(jobid, int(m.group(1)))
                    self.set('jobid', str(jobid + 1))
            except:
                pass

            # Check validity of setup
            self.check_manifest()

            # Check if there were errors before proceeding with run
            if self.error:
                self.logger.error(f"Check failed. See previous errors.")
                sys.exit()

            # Enable checkonly mode
            if self.get('checkonly'):
                self.logger.info("Exiting after static check(), checkonly=True")
                sys.exit()

            # Create all processes
            processes = []
            for step in steplist:
                if self.get('arg', 'index'):
                    indexlist = [self.get('arg', 'index')]
                else:
                    indexlist = self.getkeys('flowgraph', step)
                for index in indexlist:
                    processes.append(multiprocessing.Process(target=self._runtask_safe,
                                                             args=(step, index, active, error,)))


            # We have to deinit the chip's logger before spawning the processes
            # since the logger object is not serializable. _runtask_safe will
            # reinitialize the logger in each new process, and we reinitialize
            # the primary chip's logger after the processes complete.
            self._deinit_logger()

            # Start all processes
            for p in processes:
                p.start()
            # Mandatory process cleanup
            for p in processes:
                p.join()

            self._init_logger()

            # Make a clean exit if one of the steps failed
            halt = 0
            for step in steplist:
                index_error = 1
                if self.get('arg', 'index'):
                    indexlist = [self.get('arg', 'index')]
                else:
                    indexlist = self.getkeys('flowgraph', step)
                for index in indexlist:
                    stepstr = step + index
                    index_error = index_error & error[stepstr]
                halt = halt + index_error
            if halt:
                self.logger.error('Run() failed, exiting! See previous errors.')
                sys.exit(1)

        # Clear scratchpad args since these are checked on run() entry
        self.set('arg', 'step', None, clobber=True)
        self.set('arg', 'index', None, clobber=True)

        # Merge cfg back from last executed runstep.
        # (Only if the index-0 run's results exist.)
        laststep = steplist[-1]
        lastindex = '0'
        lastdir = self._getworkdir(step=laststep, index=lastindex)
        lastcfg = f"{lastdir}/outputs/{self.get('design')}.pkg.json"
        if os.path.isfile(lastcfg):
            self.read_manifest(lastcfg, clobber=True, clear=True)

        # Store run in history
        self.cfghistory[self.get('jobname')] = copy.deepcopy(self.cfg)

    ###########################################################################
    def show(self, filename=None):
        '''
        Opens a graphical viewer for the filename provided.

        The show function opens the filename specified using a viewer tool
        selected based on the file suffix and the 'showtool' schema setup.
        The 'showtool' parameter binds tools with file suffixes, enabling the
        automated dynamic loading of tool setup functions from
        siliconcompiler.tools.<tool>/<tool>.py. Display settings and
        technology settings for viewing the file are read from the
        in-memory chip object schema settings. All temporary render and
        display files are saved in the <build_dir>/_show directory.

        The show() command can also be used to display content from an SC
        schema .json filename provided. In this case, the SC schema is
        converted to html and displayed as a 'dashboard' in the browser.

        Filenames with .gz and .zip extensions are automatically unpacked
        before being displayed.

        Args:
            filename: Name of file to display

        Examples:
            >>> show('build/oh_add/job0/export/0/outputs/oh_add.gds')
            Displays gds file with a viewer assigned by 'showtool'
            >>> show('build/oh_add/job0/export/0/outputs/oh_add.pkg.json')
            Displays manifest in the browser
        '''

        self.logger.info("Showing file %s", filename)

        # Finding lasts layout if no argument specified
        if filename is None:
            design = self.get('design')
            laststep = self.list_steps()[-1]
            lastindex = '0'
            lastdir = self._getworkdir(step=laststep, index=lastindex)
            gds_file= f"{lastdir}/outputs/{design}.gds"
            def_file = f"{lastdir}/outputs/{design}.def"
            if os.path.isfile(gds_file):
                filename = gds_file
            elif os.path.isfile(def_file):
                filename = def_file

        # Parsing filepath
        filepath = os.path.abspath(filename)
        basename = os.path.basename(filepath)
        localfile = basename.replace(".gz","")
        filetype = os.path.splitext(localfile)[1].lower().replace(".","")

        #Check that file exists
        if not os.path.isfile(filepath):
            self.logger.error(f"Invalid filepath {filepath}.")
            return 1

        # Opening file from temp directory
        cwd = os.getcwd()
        showdir = self.get('dir') + "/_show"
        os.makedirs(showdir, exist_ok=True)
        os.chdir(showdir)

        # Uncompress file if necessary
        if os.path.splitext(filepath)[1].lower() == ".gz":
            with gzip.open(filepath, 'rb') as f_in:
                with open(localfile, 'wb') as f_out:
                    shutil.copyfileobj(f_in, f_out)
        else:
            shutil.copy(filepath, localfile)

        #Figure out which tool to use for opening data
        if filetype in self.getkeys('showtool'):
            # Using env variable and manifest to pass arguments
            os.environ['SC_FILENAME'] = localfile
            self.write_manifest("sc_manifest.tcl", abspath=True)
            self.write_manifest("sc_manifest.json", abspath=True)
            # Setting up tool
            tool = self.get('showtool', filetype)
            step = 'show'+filetype
            index = "0"
            self.set('arg', 'step', step)
            self.set('arg', 'index', index)
            setup_tool = self.find_function(tool, 'tool', 'setup_tool')
            setup_tool(self, mode='show')
            # Running command
            cmdlist = self._makecmd(tool, step, index)
            proc = subprocess.run(cmdlist)
            success = proc.returncode == 0
        else:
            self.logger.error(f"Filetype '{filetype}' not set up in 'showtool' parameter.")
            success = False

        # Returning to original directory
        os.chdir(cwd)
        return success

    ############################################################################
    # Chip helper Functions
    ############################################################################
    def _typecheck(self, cfg, leafkey, value):
        ''' Schema type checking
        '''
        ok = True
        valuetype = type(value)
        errormsg = ""
        if (not re.match(r'\[',cfg['type'])) & (valuetype==list):
            errormsg = "Value must be scalar."
            ok = False
            # Iterate over list
        else:
            # Create list for iteration
            if valuetype == list:
                valuelist = value
            else:
                valuelist = [value]
                # Make type python compatible
            cfgtype = re.sub(r'[\[\]]', '', cfg['type'])
            for item in valuelist:
                valuetype =  type(item)
                if (cfgtype != valuetype.__name__):
                    tupletype = re.match(r'\([\w\,]+\)',cfgtype)
                    #TODO: check tuples!
                    if tupletype:
                        pass
                    elif cfgtype == 'bool':
                        if not item in ['true', 'false']:
                            errormsg = "Valid boolean values are True/False/'true'/'false'"
                            ok = False
                    elif cfgtype == 'file':
                        pass
                    elif cfgtype == 'dir':
                        pass
                    elif (cfgtype == 'float'):
                        try:
                            float(item)
                        except:
                            errormsg = "Type mismatch. Cannot cast item to float."
                            ok = False
                    elif (cfgtype == 'int'):
                        try:
                            int(item)
                        except:
                            errormsg = "Type mismatch. Cannot cast item to int."
                            ok = False
                    elif item is not None:
                        errormsg = "Type mismach."
                        ok = False

        # Logger message
        if type(value) == list:
            printvalue = ','.join(map(str, value))
        else:
            printvalue = str(value)
        errormsg = (errormsg +
                    " Key=" + str(leafkey) +
                    ", Expected Type=" + cfg['type'] +
                    ", Entered Type=" + valuetype.__name__ +
                    ", Value=" + printvalue)


        return (ok, errormsg)

    #######################################
    def _makecmd(self, tool, step, index):
        '''
        Constructs a subprocess run command based on eda tool setup.
        Creates a replay.sh command in current directory.
        '''

        exe = self.get('eda', tool, step, index, 'exe')
        fullexe = self._resolve_env_vars(exe)

        if 'cmdline' in self.getkeys('eda', tool, step, index, 'option'):
            options = self.get('eda', tool, step, index, 'option', 'cmdline')
        else:
            options = []

        # Add scripts files
        scripts = self.find_files('eda', tool, step, index, 'script')

        cmdlist = [fullexe]
        logfile = step + ".log"
        cmdlist.extend(options)
        cmdlist.extend(scripts)
        runtime_options = self.find_function(tool, 'tool', 'runtime_options')
        if runtime_options:
            #print(runtime_options(self))
            cmdlist.extend(runtime_options(self))

        #create replay file
        with open('replay.sh', 'w') as f:
            print('#!/bin/bash\n', ' '.join(cmdlist), file=f)
        os.chmod("replay.sh", 0o755)

        return cmdlist

    #######################################
    def _make_record(self, job, step, index, toolversion):
        '''
        Records provenance details for a runstep.
        '''

        #start_date = datetime.datetime.fromtimestamp(start).strftime('%Y-%m-%d %H:%M:%S')

        for key in self.getkeys('record', 'default', 'default'):
            if key == 'starttime':
                self.set('record', step, index,'starttime', start)
            elif key == 'endtime':
                self.set('record', step, index, 'endtime', end)
            elif key == 'input':
                #TODO
                pass
            elif key == 'hash':
                #TODO
                pass
            elif key == 'version':
                #TODO
                pass
            elif self.get(key):
                self.set('record', step, index, key, self.get(key))
            else:
                self.logger.debug(f"Record ignored for {key}, parameter not set up")


    #######################################
    def _getworkdir(self, jobname=None, step=None, index='0'):
        '''Create a step directory with absolute path
        '''

        if jobname is None:
            jobname = self.get('jobname')

        dirlist =[self.cwd,
                  self.get('dir'),
                  self.get('design'),
                  jobname]

        # Return jobdirectory if no step defined
        # Return index 0 by default
        if step is not None:
            dirlist.append(step)
            dirlist.append(index)

        return os.path.join(*dirlist)

    #######################################
    def _resolve_env_vars(self, filepath):
        vars = re.findall(r'\$(\w+)', filepath)
        for item in vars:
            varpath = os.getenv(item)
            filepath = filepath.replace("$"+item, varpath)

        return filepath

###############################################################################
# Package Customization classes
###############################################################################

class YamlIndentDumper(yaml.Dumper):
    def increase_indent(self, flow=False, indentless=False):
        return super(YamlIndentDumper, self).increase_indent(flow, False)<|MERGE_RESOLUTION|>--- conflicted
+++ resolved
@@ -2844,7 +2844,7 @@
         # 16. Run executable (or copy inputs to outputs for builtin functions)
 
         if tool in self.builtin:
-            utils.copytree(f"inputs", 'outputs', dirs_exist_ok=True)
+            utils.copytree(f"inputs", 'outputs', dirs_exist_ok=True, link=True)
         else:
             cmdlist = self._makecmd(tool, step, index)
             cmdstr = ' '.join(cmdlist)
@@ -2880,13 +2880,6 @@
                 self.logger.warning('Command failed. See log file %s', os.path.abspath(logfile))
                 if not self.get('eda', tool, step, index, 'continue'):
                     self._haltstep(step, index, active)
-<<<<<<< HEAD
-
-=======
-        else:
-            #for builtins, copy selected inputs to outputs
-            utils.copytree(f"inputs", 'outputs', dirs_exist_ok=True, link=True)
->>>>>>> 64170804
 
         ##################
         # 17. Post process (could fail)
