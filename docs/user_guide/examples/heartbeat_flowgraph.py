--- conflicted
+++ resolved
@@ -1,19 +1,3 @@
-<<<<<<< HEAD
-import siliconcompiler                          # import python package
-chip = siliconcompiler.Chip('heartbeat')        # create chip object
-chip.set('input', 'verilog', 'heartbeat.v')     # define list of source files
-chip.set('input', 'sdc', 'heartbeat.sdc')       # set constraints file
-chip.load_target('freepdk45_demo')              # load freepdk45
-# start of flowgraph setup
-flow = 'synflow'
-chip.node(flow, 'import', 'surelog', 'import')  # use surelog for import
-chip.node(flow, 'syn', 'yosys', 'syn_asic')     # use yosys for synthesis
-chip.edge(flow, 'import', 'syn')                # perform syn after import
-chip.set('option', 'flow', flow)
-# end of flowgraph setup
-chip.run()                                      # run compilation
-chip.summary()                                  # print results summary
-=======
 ###
 # This is a docs example, referenced by its comments.
 #
@@ -48,5 +32,4 @@
 
 # compiles and sumarizes design info
 chip.run()                                     # run compilation
-chip.summary()                                 # print results summary
->>>>>>> af93815e
+chip.summary()                                 # print results summary